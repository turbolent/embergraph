<?xml version="1.0" encoding="UTF-8"?>
<!--
Copyright (C) SYSTAP, LLC 2006-2015.  All rights reserved.

Contact:
     SYSTAP, LLC
     2501 Calvert ST NW #106
     Washington, DC 20008
     licenses@systap.com

This program is free software; you can redistribute it and/or modify
it under the terms of the GNU General Public License as published by
the Free Software Foundation; version 2 of the License.

This program is distributed in the hope that it will be useful,
but WITHOUT ANY WARRANTY; without even the implied warranty of
MERCHANTABILITY or FITNESS FOR A PARTICULAR PURPOSE.  See the
GNU General Public License for more details.

You should have received a copy of the GNU General Public License
along with this program; if not, write to the Free Software
Foundation, Inc., 59 Temple Place, Suite 330, Boston, MA  02111-1307  USA

Copyright 2010 by TalkingTrends (Amsterdam, The Netherlands)
--><!-- 
This POM is intended to support the use of bigdata(R) as an embedded
database as part of your own maven project.  It declares the
dependencies for the embedded database, but does not include the
dependencies for the NanoSparqlServer or the clustered database - use
the ant build.xml file to generate and deploy those artifacts.

To install the dependencies into your local maven repository, do:

        mvn clean install
        
If you change any of the dependencies that are published by the bigdata
project (whether because we maintain them or because they are not readily
available) then you need to publish the updated dependencies to the maven
repository.  There are commands in comment blocks in this POM that will
deploy those dependencies.  Be sure to update the version numbers in the
commands first!

See https://sourceforge.net/apps/mediawiki/bigdata/index.php?title=ReleaseGuide
for information on publishing maven releases and snapshots for bigdata and its
dependencies.

-->
<project xmlns="http://maven.apache.org/POM/4.0.0" xmlns:xsi="http://www.w3.org/2001/XMLSchema-instance" xsi:schemaLocation="http://maven.apache.org/POM/4.0.0 http://maven.apache.org/maven-v4_0_0.xsd">
   <modelVersion>4.0.0</modelVersion>
   <groupId>com.blazegraph</groupId>
   <artifactId>blazegraph-parent</artifactId>
   <version>1.5.3-master-SNAPSHOT</version>
   <packaging>pom</packaging>
   <name>Blazegraph Database Platform</name>
    <description>Blazegraph™ is our ultra high-performance graph database supporting Blueprints and RDF/SPARQL APIs. It supports up to 50 Billion edges on a single machine and has a High Availability and Scale-out architecture. It is in production use for Fortune 500 customers such as EMC, Autodesk, and many others.</description>
    <url>http://www.blazegraph.com/</url>
    <organization>
        <name>SYSTAP, LLC</name>
        <url>http://www.systap.com/</url>
    </organization>
    <inceptionYear>2006</inceptionYear>
    <licenses>
        <license>
            <name>GNU General Public License Version 2 (GPLv2)</name>
            <url>http://www.gnu.org/licenses/gpl-2.0.html</url>
        </license>
    </licenses>
    <properties>
      <!--                                                            -->
      <!-- Note: Dependency versions are declared in build.properties -->
      <!-- This is a copy of that information. However, there are a   -->
      <!-- few subtle differences.  See build.properties for details. -->
      <!--                                                            -->
      <icu.version>4.8</icu.version>
      <zookeeper.version>3.4.5</zookeeper.version>
      <sesame.version>2.7.12</sesame.version>
      <slf4j.version>1.6.1</slf4j.version>
      <jetty.version>9.2.3.v20140905</jetty.version>
      <servlet.version>3.1.0</servlet.version>
      <lucene.version>3.0.0</lucene.version>
      <apache.commons_codec.version>1.4</apache.commons_codec.version>
      <apache.commons_configuration.version>1.10</apache.commons_configuration.version>
      <apache.commons_fileupload.version>1.3.1</apache.commons_fileupload.version>
      <apache.commons_io.version>2.1</apache.commons_io.version>
      <apache.commons_logging.version>1.1.1</apache.commons_logging.version>
      <apache.httpclient.version>4.1.3</apache.httpclient.version>
      <apache.httpclient_cache.version>4.1.3</apache.httpclient_cache.version>
      <apache.httpcore.version>4.1.4</apache.httpcore.version>
      <apache.httpmime.version>4.1.3</apache.httpmime.version>
      <highscalelib.version>1.1.2</highscalelib.version>
      <log4j.version>1.2.17</log4j.version>
      <colt.version>1.2.0</colt.version>
      <fastutil.version>6.5.16</fastutil.version>
      <dsiutils.version>1.0.10</dsiutils.version>
      <lgplutils.version>1.0.7-270114</lgplutils.version>
      <bigdata.ganglia.version>1.0.4</bigdata.ganglia.version>
      <jackson.version>2.2.3</jackson.version>
      <blueprints.version>2.5.0</blueprints.version>
      <jettison.version>1.3.3</jettison.version>
      <rexster.version>2.5.0</rexster.version>
      <striterator.version>1.0</striterator.version>
      <jini.version>2.2.1</jini.version>
      <!-- <junit-ext.version>1.1-b3-dev</junit-ext.version> -->
      <junit-ext.version>${project.version}</junit-ext.version>
      <junit4.version>4.11</junit4.version>
      <junit3.version>3.8.1</junit3.version>
      <servlet.version>3.1.0</servlet.version>
      <java.net.preferIPv4Stack>true</java.net.preferIPv4Stack>
      <project.build.sourceEncoding>UTF-8</project.build.sourceEncoding>
    </properties>
    <scm>
      <connection>scm:git:https://github.com/SYSTAP/bigdata.git</connection>
    </scm>
    <build>
    <plugins>
      <plugin>
        <groupId>org.apache.maven.plugins</groupId>
        <artifactId>maven-release-plugin</artifactId>
        <version>2.5.2</version>
      </plugin>
      <plugin>
        <groupId>org.apache.maven.plugins</groupId>
        <artifactId>maven-compiler-plugin</artifactId>
        <version>3.3</version>
        <configuration>
          <source>1.7</source>
          <target>1.7</target>
	  <encoding>${project.build.sourceEncoding}</encoding>
        </configuration>
      </plugin>
      <plugin>
       <groupId>org.apache.maven.plugins</groupId>
       <artifactId>maven-war-plugin</artifactId>
       <version>2.6</version>
      </plugin>
      <plugin>
        <groupId>org.apache.maven.plugins</groupId>
        <artifactId>maven-surefire-plugin</artifactId>
        <version>2.18.1</version>
        <configuration>
          <includes>
            <include>**/TestAll.java</include>
          </includes>
          <excludes>
            <exclude>com/bigdata/TestAll.java</exclude>
          </excludes>
          <forkCount>1</forkCount>
          <reuseForks>true</reuseForks>
	  <printSummary>false</printSummary>
          <disableXmlReport>false</disableXmlReport>
          <argLine>-server -ea -Xms512m -Xmx8g -XX:+UseMembar -XX:MaxPermSize=500m -Djavadoc=true -Djava.net.preferIPv4Stack=${java.net.preferIPv4Stack}</argLine>
        </configuration>
      </plugin>
    </plugins>
    <extensions>
      <extension>
        <groupId>org.apache.maven.wagon</groupId>
         <artifactId>wagon-ssh-external</artifactId>
         <version>1.0-beta-6</version>
      </extension>
    </extensions>
    </build>
    
    <distributionManagement>
        <repository>
            <id>bigdata.releases</id>
            <name>bigdata(R) releases</name>
            <url>scpexe://www.systap.com/srv/www/htdocs/systap.com/maven/releases</url>
        </repository>
        <snapshotRepository>
            <id>bigdata.snapshots</id>
            <name>bigdata(R) snapshots</name>
            <url>scpexe://www.systap.com/srv/www/htdocs/systap.com/maven/snapshots</url>
            <uniqueVersion>true</uniqueVersion>
        </snapshotRepository>
    </distributionManagement>
    
   <repositories>
    <repository>
      <id>bigdata.releases</id>
      <url>http://www.systap.com/maven/releases/</url>
    </repository>
    <repository>
      <id>bigdata.snapshots</id>
      <url>http://www.systap.com/maven/snapshots/</url>
    </repository>
    <!-- 
    <repository>
      <id>jetty.releases</id>
      <url>https://oss.sonatype.org/content/groups/jetty/</url>
    </repository>
    -->
  </repositories>

  <modules>
    <module>../junit-ext</module>
    <module>../ctc-striterators</module>
    <module>../lgpl-utils</module>
    <module>../dsi-utils</module>
    <module>../rdf-properties</module>
    <module>../bigdata-util</module>
    <module>../bigdata-client</module>
    <module>../bigdata-ganglia</module>
    <module>../bigdata-gas</module>
    <module>../bigdata-core/</module>
<!-- disabled pending BLZG-1270
    <module>../bigdata-jini</module>
<<<<<<< HEAD
<!-- bigdata-jini unit tests are run separately
    <module>../bigdata-jini-test</module>
=======
>>>>>>> 9b382dd4
-->
    <module>../bigdata-war-html</module>
    <module>../bigdata-war</module>
    <module>../bigdata-blueprints</module>
    <module>../bigdata-jar</module>
    <module>../bigdata-runtime</module>
    <module>../bigdata-core-test/</module>
    <module>../bigdata-rdf-test/</module>
    <module>../bigdata-sails-test/</module>
  </modules>


</project><|MERGE_RESOLUTION|>--- conflicted
+++ resolved
@@ -203,14 +203,8 @@
     <module>../bigdata-ganglia</module>
     <module>../bigdata-gas</module>
     <module>../bigdata-core/</module>
-<!-- disabled pending BLZG-1270
     <module>../bigdata-jini</module>
-<<<<<<< HEAD
-<!-- bigdata-jini unit tests are run separately
     <module>../bigdata-jini-test</module>
-=======
->>>>>>> 9b382dd4
--->
     <module>../bigdata-war-html</module>
     <module>../bigdata-war</module>
     <module>../bigdata-blueprints</module>
