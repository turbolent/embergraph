<?xml version="1.0" encoding="UTF-8"?>
<!--
Copyright (C) SYSTAP, LLC 2006-2015.  All rights reserved.

Contact:
     SYSTAP, LLC
     2501 Calvert ST NW #106
     Washington, DC 20008
     licenses@systap.com

This program is free software; you can redistribute it and/or modify
it under the terms of the GNU General Public License as published by
the Free Software Foundation; version 2 of the License.

This program is distributed in the hope that it will be useful,
but WITHOUT ANY WARRANTY; without even the implied warranty of
MERCHANTABILITY or FITNESS FOR A PARTICULAR PURPOSE.  See the
GNU General Public License for more details.

You should have received a copy of the GNU General Public License
along with this program; if not, write to the Free Software
Foundation, Inc., 59 Temple Place, Suite 330, Boston, MA  02111-1307  USA

Copyright 2010 by TalkingTrends (Amsterdam, The Netherlands)
--><!-- 
This POM is intended to support the use of bigdata(R) as an embedded
database as part of your own maven project.  It declares the
dependencies for the embedded database, but does not include the
dependencies for the NanoSparqlServer or the clustered database - use
the ant build.xml file to generate and deploy those artifacts.

To install the dependencies into your local maven repository, do:

        mvn clean install
        
If you change any of the dependencies that are published by the bigdata
project (whether because we maintain them or because they are not readily
available) then you need to publish the updated dependencies to the maven
repository.  There are commands in comment blocks in this POM that will
deploy those dependencies.  Be sure to update the version numbers in the
commands first!

See https://sourceforge.net/apps/mediawiki/bigdata/index.php?title=ReleaseGuide
for information on publishing maven releases and snapshots for bigdata and its
dependencies.

-->
<project xmlns="http://maven.apache.org/POM/4.0.0" 
         xmlns:xsi="http://www.w3.org/2001/XMLSchema-instance"
         xsi:schemaLocation="http://maven.apache.org/POM/4.0.0 http://maven.apache.org/maven-v4_0_0.xsd"
         >
   <modelVersion>4.0.0</modelVersion>
   <groupId>com.blazegraph</groupId>
   <artifactId>blazegraph-parent</artifactId>
<<<<<<< HEAD
   <version>1.5.2-SNAPSHOT-BLZG-1370</version>
=======
   <version>1.5.2-SNAPSHOT-BLZG_1269_client</version>
>>>>>>> 1812896a
   <packaging>pom</packaging>
   <name>Blazegraph Database Platform</name>
    <description>Blazegraph™ is our ultra high-performance graph database supporting Blueprints and RDF/SPARQL APIs. It supports up to 50 Billion edges on a single machine and has a High Availability and Scale-out architecture. It is in production use for Fortune 500 customers such as EMC, Autodesk, and many others.</description>
    <url>http://www.blazegraph.com/</url>
    <organization>
        <name>SYSTAP, LLC</name>
        <url>http://www.systap.com/</url>
    </organization>
    <inceptionYear>2006</inceptionYear>
    <licenses>
        <license>
            <name>GNU General Public License Version 2 (GPLv2)</name>
            <url>http://www.gnu.org/licenses/gpl-2.0.html</url>
        </license>
    </licenses>
    <properties>
      <!--                                                            -->
      <!-- Note: Dependency versions are declared in build.properties -->
      <!-- This is a copy of that information. However, there are a   -->
      <!-- few subtle differences.  See build.properties for details. -->
      <!--                                                            -->
<<<<<<< HEAD
      <bigdata.version>1.5.2-SNAPSHOT-BLZG-1370</bigdata.version>
      <bigdata.legacy.version>1.5.2-SNAPSHOT</bigdata.legacy.version>
=======
      <bigdata.version>1.5.2-SNAPSHOT-BLZG_1269_client</bigdata.version>
>>>>>>> 1812896a
      <icu.version>4.8</icu.version>
      <zookeeper.version>3.4.5</zookeeper.version>
      <sesame.version>2.7.12</sesame.version>
      <slf4j.version>1.6.1</slf4j.version>
      <jetty.version>9.2.3.v20140905</jetty.version>
      <servlet.version>3.1.0</servlet.version>
      <lucene.version>3.0.0</lucene.version>
      <apache.commons_codec.version>1.4</apache.commons_codec.version>
      <apache.commons_configuration.version>1.10</apache.commons_configuration.version>
      <apache.commons_fileupload.version>1.3.1</apache.commons_fileupload.version>
      <apache.commons_io.version>2.1</apache.commons_io.version>
      <apache.commons_logging.version>1.1.1</apache.commons_logging.version>
      <apache.httpclient.version>4.1.3</apache.httpclient.version>
      <apache.httpclient_cache.version>4.1.3</apache.httpclient_cache.version>
      <apache.httpcore.version>4.1.4</apache.httpcore.version>
      <apache.httpmime.version>4.1.3</apache.httpmime.version>
      <highscalelib.version>1.1.2</highscalelib.version>
      <log4j.version>1.2.17</log4j.version>
      <colt.version>1.2.0</colt.version>
      <fastutil.version>6.5.16</fastutil.version>
      <dsiutils.version>1.0.10</dsiutils.version>
      <lgplutils.version>1.0.7-270114</lgplutils.version>
      <bigdata.ganglia.version>1.0.4</bigdata.ganglia.version>
      <jackson.version>2.2.3</jackson.version>
      <blueprints.version>2.5.0</blueprints.version>
      <jettison.version>1.3.3</jettison.version>
      <rexster.version>2.5.0</rexster.version>
      <striterator.version>1.0</striterator.version>
      <jini.version>2.2.1</jini.version>
      <junit-ext.version>1.1-b3-dev</junit-ext.version>
      <junit4.version>4.11</junit4.version>
      <junit3.version>3.8.1</junit3.version>
      <servlet.version>3.1.0</servlet.version>
      <java.net.preferIPv4Stack>true</java.net.preferIPv4Stack>
      <project.build.sourceEncoding>UTF-8</project.build.sourceEncoding>
    </properties>
    <build>
    <plugins>
      <plugin>
        <groupId>org.apache.maven.plugins</groupId>
        <artifactId>maven-compiler-plugin</artifactId>
        <version>3.3</version>
        <configuration>
          <source>1.7</source>
          <target>1.7</target>
	  <encoding>${project.build.sourceEncoding}</encoding>
        </configuration>
      </plugin>
      <plugin>
        <groupId>org.apache.maven.plugins</groupId>
        <artifactId>maven-surefire-plugin</artifactId>
        <version>2.18.1</version>
        <configuration>
          <includes>
            <include>**/TestAll.java</include>
          </includes>
          <excludes>
            <exclude>com/bigdata/TestAll.java</exclude>
          </excludes>
          <forkCount>1</forkCount>
          <reuseForks>true</reuseForks>
	  <printSummary>false</printSummary>
          <disableXmlReport>false</disableXmlReport>
          <argLine>-server -ea -Xms512m -Xmx8g -XX:+UseMembar -XX:MaxPermSize=500m -Djavadoc=true -Djava.net.preferIPv4Stack=${java.net.preferIPv4Stack}</argLine>
        </configuration>
      </plugin>
    </plugins>
    <extensions>
      <extension>
        <groupId>org.apache.maven.wagon</groupId>
         <artifactId>wagon-ssh-external</artifactId>
         <version>1.0-beta-6</version>
      </extension>
    </extensions>
    </build>
    
    <distributionManagement>
        <repository>
            <id>bigdata.releases</id>
            <name>bigdata(R) releases</name>
            <url>scpexe://www.systap.com/srv/www/htdocs/systap.com/maven/releases</url>
        </repository>
        <snapshotRepository>
            <id>bigdata.snapshots</id>
            <name>bigdata(R) snapshots</name>
            <url>scpexe://www.systap.com/srv/www/htdocs/systap.com/maven/snapshots</url>
            <uniqueVersion>true</uniqueVersion>
        </snapshotRepository>
    </distributionManagement>
    
   <repositories>
    <repository>
      <id>bigdata.releases</id>
      <url>http://www.systap.com/maven/releases/</url>
    </repository>
    <repository>
      <id>bigdata.snapshots</id>
      <url>http://www.systap.com/maven/snapshots/</url>
    </repository>
    <!-- 
    <repository>
      <id>jetty.releases</id>
      <url>https://oss.sonatype.org/content/groups/jetty/</url>
    </repository>
    -->
  </repositories>

  <modules>
<<<<<<< HEAD
    <module>../junit-ext</module>
    <module>../ctc-striterators</module>
    <module>../lgpl-utils</module>
    <module>../dsi-utils</module>
    <module>../rdf-properties</module>
<<<<<<< HEAD
=======
    <module>../rdf-properties</module>
    <module>../bigdata-blueprints</module>
>>>>>>> 455eec7688bf8d9c1ad6199155a71ff56f830970
=======
    <module>../bigdata-util</module>
>>>>>>> 1812896a
    <module>../bigdata-client</module>
    <module>../bigdata-ganglia</module>
    <module>../bigdata-gas</module>
    <module>../bigdata-blueprints</module>
    <module>../bigdata-jini</module>
    <module>../bigdata-war</module>
    <module>../bigdata-jar</module>
  </modules>


</project><|MERGE_RESOLUTION|>--- conflicted
+++ resolved
@@ -52,11 +52,7 @@
    <modelVersion>4.0.0</modelVersion>
    <groupId>com.blazegraph</groupId>
    <artifactId>blazegraph-parent</artifactId>
-<<<<<<< HEAD
    <version>1.5.2-SNAPSHOT-BLZG-1370</version>
-=======
-   <version>1.5.2-SNAPSHOT-BLZG_1269_client</version>
->>>>>>> 1812896a
    <packaging>pom</packaging>
    <name>Blazegraph Database Platform</name>
     <description>Blazegraph™ is our ultra high-performance graph database supporting Blueprints and RDF/SPARQL APIs. It supports up to 50 Billion edges on a single machine and has a High Availability and Scale-out architecture. It is in production use for Fortune 500 customers such as EMC, Autodesk, and many others.</description>
@@ -78,12 +74,8 @@
       <!-- This is a copy of that information. However, there are a   -->
       <!-- few subtle differences.  See build.properties for details. -->
       <!--                                                            -->
-<<<<<<< HEAD
       <bigdata.version>1.5.2-SNAPSHOT-BLZG-1370</bigdata.version>
-      <bigdata.legacy.version>1.5.2-SNAPSHOT</bigdata.legacy.version>
-=======
-      <bigdata.version>1.5.2-SNAPSHOT-BLZG_1269_client</bigdata.version>
->>>>>>> 1812896a
+      <bigdata.legacy.version>1.5.2-SNAPSHOT-BLZG-1370</bigdata.legacy.version>
       <icu.version>4.8</icu.version>
       <zookeeper.version>3.4.5</zookeeper.version>
       <sesame.version>2.7.12</sesame.version>
@@ -192,20 +184,12 @@
   </repositories>
 
   <modules>
-<<<<<<< HEAD
     <module>../junit-ext</module>
     <module>../ctc-striterators</module>
     <module>../lgpl-utils</module>
     <module>../dsi-utils</module>
     <module>../rdf-properties</module>
-<<<<<<< HEAD
-=======
-    <module>../rdf-properties</module>
-    <module>../bigdata-blueprints</module>
->>>>>>> 455eec7688bf8d9c1ad6199155a71ff56f830970
-=======
     <module>../bigdata-util</module>
->>>>>>> 1812896a
     <module>../bigdata-client</module>
     <module>../bigdata-ganglia</module>
     <module>../bigdata-gas</module>
