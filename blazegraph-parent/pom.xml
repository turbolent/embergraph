--- conflicted
+++ resolved
@@ -109,10 +109,7 @@
       <junit3.version>3.8.1</junit3.version>
       <servlet.version>3.1.0</servlet.version>
       <java.net.preferIPv4Stack>true</java.net.preferIPv4Stack>
-<<<<<<< HEAD
-=======
       <project.build.sourceEncoding>UTF-8</project.build.sourceEncoding>
->>>>>>> 6a7b27dc
     </properties>
     <build>
     <plugins>
@@ -139,11 +136,8 @@
           </excludes>
           <forkCount>1</forkCount>
           <reuseForks>true</reuseForks>
-<<<<<<< HEAD
-=======
 	  <printSummary>false</printSummary>
           <disableXmlReport>false</disableXmlReport>
->>>>>>> 6a7b27dc
           <argLine>-server -ea -Xms512m -Xmx8g -XX:+UseMembar -XX:MaxPermSize=500m -Djavadoc=true -Djava.net.preferIPv4Stack=${java.net.preferIPv4Stack}</argLine>
         </configuration>
       </plugin>
