--- conflicted
+++ resolved
@@ -49,11 +49,7 @@
    <modelVersion>4.0.0</modelVersion>
    <groupId>com.blazegraph</groupId>
    <artifactId>blazegraph-parent</artifactId>
-<<<<<<< HEAD
-   <version>1.6.0-master-SNAPSHOT</version>
-=======
-   <version>1.5.3-GeoSpatial-SNAPSHOT</version>
->>>>>>> 11a8714e
+   <version>1.6.0-load-performance-geo-SNAPSHOT</version>
    <packaging>pom</packaging>
    <name>Blazegraph Database Platform</name>
     <description>Blazegraph™ is our ultra high-performance graph database supporting Blueprints and RDF/SPARQL APIs. It supports up to 50 Billion edges on a single machine and has a High Availability and Scale-out architecture. It is in production use for Fortune 500 customers such as EMC, Autodesk, and many others.</description>
@@ -75,11 +71,6 @@
       <!-- This is a copy of that information. However, there are a   -->
       <!-- few subtle differences.  See build.properties for details. -->
       <!--                                                            -->
-<<<<<<< HEAD
-=======
-      <bigdata.version>1.5.3-GeoSpatial-SNAPSHOT</bigdata.version>
-      <bigdata.legacy.version>1.5.3-GeoSpatial-SNAPSHOT</bigdata.legacy.version>
->>>>>>> 11a8714e
       <icu.version>4.8</icu.version>
       <zookeeper.version>3.4.5</zookeeper.version>
       <sesame.version>2.7.12</sesame.version>
