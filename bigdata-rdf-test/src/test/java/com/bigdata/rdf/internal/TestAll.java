--- conflicted
+++ resolved
@@ -1,164 +1,160 @@
-/**
-
+/**
+
 Copyright (C) SYSTAP, LLC 2006-2015.  All rights reserved.
-
-Contact:
-     SYSTAP, LLC
-     2501 Calvert ST NW #106
-     Washington, DC 20008
-     licenses@systap.com
-
-This program is free software; you can redistribute it and/or modify
-it under the terms of the GNU General Public License as published by
-the Free Software Foundation; version 2 of the License.
-
-This program is distributed in the hope that it will be useful,
-but WITHOUT ANY WARRANTY; without even the implied warranty of
-MERCHANTABILITY or FITNESS FOR A PARTICULAR PURPOSE.  See the
-GNU General Public License for more details.
-
-You should have received a copy of the GNU General Public License
-along with this program; if not, write to the Free Software
-Foundation, Inc., 59 Temple Place, Suite 330, Boston, MA  02111-1307  USA
-*/
-package com.bigdata.rdf.internal;
-
-import junit.framework.Test;
-import junit.framework.TestCase;
-import junit.framework.TestSuite;
-
-import com.bigdata.rdf.lexicon.TestTermIVComparator;
-
-/**
- * Aggregates test suites into increasing dependency order.
- * 
- * @author <a href="mailto:thompsonbry@users.sourceforge.net">Bryan Thompson</a>
- */
-public class TestAll extends TestCase {
-
-    /**
-     * 
-     */
-    public TestAll() {
-    }
-
-    /**
-     * @param arg0
-     */
-    public TestAll(String arg0) {
-        super(arg0);
-    }
-
-    /**
-     * Returns a test that will run each of the implementation specific test
-     * suites in turn.
-     */
-    public static Test suite()
-    {
-
-        final TestSuite suite = new TestSuite("RDF Internal Values");
-
-        // test suite for the DTEFlags (bit patterns).
-        suite.addTestSuite(TestDTEFlags.class);
-        
-        // test suite for VTE.
-        suite.addTestSuite(TestVTE.class);
-        
-        // test suite for DTE.
-        suite.addTestSuite(TestDTE.class);
-
-        // basic test suite for TermIV.
-        suite.addTestSuite(TestTermIV.class);
-
-        // test suite for putting BigdataValues in TermIV order.
-        suite.addTestSuite(TestTermIVComparator.class);
-
-        // basic test suite for BlobIV.
-        suite.addTestSuite(TestBlobIV.class);
-
-        // unit tests for fully inline literals.
-        suite.addTestSuite(TestFullyInlineTypedLiteralIV.class);
-
-        // unit tests for fully inline URIs.
-        suite.addTestSuite(TestFullyInlineURIIV.class);
-
-        // unit tests for fully inline URIs based on a namespace + localName.
-        suite.addTestSuite(TestURIExtensionIV.class);
-
-        // unit tests for inline literals with a datatype IV.
-        suite.addTestSuite(TestLiteralDatatypeIV.class);
-
-        // test suite for encode/decode of IVs.
-        suite.addTestSuite(TestEncodeDecodeKeys.class);
-
-        // test suite for encode/decode of xsd:integer IVs
-        suite.addTestSuite(TestEncodeDecodeXSDIntegerIVs.class);
-
-        // test suite for encode/decode of GeoSpatial literals
-        suite.addTestSuite(TestEncodeDecodeGeoSpatialLiteralIVs.class);
-        
-        // test suite for GeoSpatial utility
-        suite.addTestSuite(TestZOrderRangeScanUtility.class);
-
-        // test suite for encode/decode of xsd:decimal IVs
-        suite.addTestSuite(TestEncodeDecodeXSDDecimalIVs.class);
-
-        /*
-         * Test suite for encode/decode of IVs which inline Unicode data.
-         * 
-         * Note: All of these tests currently fail. The failures appear to be
-         * related to pretty much the same cause in each case. While I have not
-         * tracked down the cause, it appears to be related to the choice of the
-         * various short strings and their ordering by Java#toString() versus
-         * the encoded Unicode data.  I have filed an issue to support inlining
-         * unicode data.
-         * 
-         * @see https://sourceforge.net/apps/trac/bigdata/ticket/334 
-         */
-        suite.addTestSuite(TestIVUnicode.class);
-        suite.addTestSuite(TestEncodeDecodeUnicodeIVs.class);
-
-        /*
-         * Test suite for inlining of xsd unsigned data types.
-         * 
-         * Note: This feature is not currently supported.
-         * 
-         * @see https://sourceforge.net/apps/trac/bigdata/ticket/246
-         */
-        suite.addTestSuite(TestUnsignedIVs.class);
-        suite.addTestSuite(TestUnsignedIntegerIVs.class);
-        
-        // Encode/decode and *comparator* for mixed VIs.
-        suite.addTestSuite(TestEncodeDecodeMixedIVs.class);
-
-        // Encoding/decoding of individual IV binding sets
-        suite.addTest(com.bigdata.rdf.internal.encoder.TestAll.suite());
-
-        // inline URI tests.
-        suite.addTest(com.bigdata.rdf.internal.impl.uri.TestAll.suite());
-
-        /*
-         * Note: This is an old and never finished test suite. All it does is
-         * explore some of the available hash functions having more than 32 bits
-         * in the generated hash code. However, it seems like 32-bits is plenty.
-         */
-        // suite.addTestSuite(TestLongLiterals.class);
-
-        // xpath abs(), ceil(), floor(), and round()
-        suite.addTestSuite(TestXPathFunctions.class);
-<<<<<<< HEAD
-
-        // geospatial format handling.
-        suite.addTest(com.bigdata.rdf.internal.gis.TestAll.suite());
-
-=======
-        
-        // DTEExtension encoding of packed long integer representing a timestamp.
-        suite.addTestSuite(TestEncodeDecodeCompressedTimestamp.class);
-        
->>>>>>> 19632f1e
-        return suite;
-        
-    }
-    
-}
+
+Contact:
+     SYSTAP, LLC
+     2501 Calvert ST NW #106
+     Washington, DC 20008
+     licenses@systap.com
+
+This program is free software; you can redistribute it and/or modify
+it under the terms of the GNU General Public License as published by
+the Free Software Foundation; version 2 of the License.
+
+This program is distributed in the hope that it will be useful,
+but WITHOUT ANY WARRANTY; without even the implied warranty of
+MERCHANTABILITY or FITNESS FOR A PARTICULAR PURPOSE.  See the
+GNU General Public License for more details.
+
+You should have received a copy of the GNU General Public License
+along with this program; if not, write to the Free Software
+Foundation, Inc., 59 Temple Place, Suite 330, Boston, MA  02111-1307  USA
+*/
+package com.bigdata.rdf.internal;
+
+import junit.framework.Test;
+import junit.framework.TestCase;
+import junit.framework.TestSuite;
+
+import com.bigdata.rdf.lexicon.TestTermIVComparator;
+
+/**
+ * Aggregates test suites into increasing dependency order.
+ * 
+ * @author <a href="mailto:thompsonbry@users.sourceforge.net">Bryan Thompson</a>
+ */
+public class TestAll extends TestCase {
+
+    /**
+     * 
+     */
+    public TestAll() {
+    }
+
+    /**
+     * @param arg0
+     */
+    public TestAll(String arg0) {
+        super(arg0);
+    }
+
+    /**
+     * Returns a test that will run each of the implementation specific test
+     * suites in turn.
+     */
+    public static Test suite()
+    {
+
+        final TestSuite suite = new TestSuite("RDF Internal Values");
+
+        // test suite for the DTEFlags (bit patterns).
+        suite.addTestSuite(TestDTEFlags.class);
+        
+        // test suite for VTE.
+        suite.addTestSuite(TestVTE.class);
+        
+        // test suite for DTE.
+        suite.addTestSuite(TestDTE.class);
+
+        // basic test suite for TermIV.
+        suite.addTestSuite(TestTermIV.class);
+
+        // test suite for putting BigdataValues in TermIV order.
+        suite.addTestSuite(TestTermIVComparator.class);
+
+        // basic test suite for BlobIV.
+        suite.addTestSuite(TestBlobIV.class);
+
+        // unit tests for fully inline literals.
+        suite.addTestSuite(TestFullyInlineTypedLiteralIV.class);
+
+        // unit tests for fully inline URIs.
+        suite.addTestSuite(TestFullyInlineURIIV.class);
+
+        // unit tests for fully inline URIs based on a namespace + localName.
+        suite.addTestSuite(TestURIExtensionIV.class);
+
+        // unit tests for inline literals with a datatype IV.
+        suite.addTestSuite(TestLiteralDatatypeIV.class);
+
+        // test suite for encode/decode of IVs.
+        suite.addTestSuite(TestEncodeDecodeKeys.class);
+
+        // test suite for encode/decode of xsd:integer IVs
+        suite.addTestSuite(TestEncodeDecodeXSDIntegerIVs.class);
+
+        // test suite for encode/decode of GeoSpatial literals
+        suite.addTestSuite(TestEncodeDecodeGeoSpatialLiteralIVs.class);
+        
+        // test suite for GeoSpatial utility
+        suite.addTestSuite(TestZOrderRangeScanUtility.class);
+
+        // test suite for encode/decode of xsd:decimal IVs
+        suite.addTestSuite(TestEncodeDecodeXSDDecimalIVs.class);
+
+        /*
+         * Test suite for encode/decode of IVs which inline Unicode data.
+         * 
+         * Note: All of these tests currently fail. The failures appear to be
+         * related to pretty much the same cause in each case. While I have not
+         * tracked down the cause, it appears to be related to the choice of the
+         * various short strings and their ordering by Java#toString() versus
+         * the encoded Unicode data.  I have filed an issue to support inlining
+         * unicode data.
+         * 
+         * @see https://sourceforge.net/apps/trac/bigdata/ticket/334 
+         */
+        suite.addTestSuite(TestIVUnicode.class);
+        suite.addTestSuite(TestEncodeDecodeUnicodeIVs.class);
+
+        /*
+         * Test suite for inlining of xsd unsigned data types.
+         * 
+         * Note: This feature is not currently supported.
+         * 
+         * @see https://sourceforge.net/apps/trac/bigdata/ticket/246
+         */
+        suite.addTestSuite(TestUnsignedIVs.class);
+        suite.addTestSuite(TestUnsignedIntegerIVs.class);
+        
+        // Encode/decode and *comparator* for mixed VIs.
+        suite.addTestSuite(TestEncodeDecodeMixedIVs.class);
+
+        // Encoding/decoding of individual IV binding sets
+        suite.addTest(com.bigdata.rdf.internal.encoder.TestAll.suite());
+
+        // inline URI tests.
+        suite.addTest(com.bigdata.rdf.internal.impl.uri.TestAll.suite());
+
+        /*
+         * Note: This is an old and never finished test suite. All it does is
+         * explore some of the available hash functions having more than 32 bits
+         * in the generated hash code. However, it seems like 32-bits is plenty.
+         */
+        // suite.addTestSuite(TestLongLiterals.class);
+
+        // xpath abs(), ceil(), floor(), and round()
+        suite.addTestSuite(TestXPathFunctions.class);
+
+        // geospatial format handling.
+        suite.addTest(com.bigdata.rdf.internal.gis.TestAll.suite());
+
+        // DTEExtension encoding of packed long integer representing a timestamp.
+        suite.addTestSuite(TestEncodeDecodeCompressedTimestamp.class);
+        
+        return suite;
+        
+    }
+    
+}