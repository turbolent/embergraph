--- conflicted
+++ resolved
@@ -161,12 +161,8 @@
 				((QueryBase) rslt).getProjection().setReduced(false);
 			}
 		},
-<<<<<<< HEAD
-      SUBGROUP_OF_ALP {
-=======
         
         SUBGROUP_OF_ALP {
->>>>>>> 541c2236
          @Override
          public void apply(ASTBase sp) {
             ((JoinGroupNode) sp).setSubgroupOfALPNode(true);
