--- conflicted
+++ resolved
@@ -34,11 +34,7 @@
   </parent>
   <groupId>com.blazegraph</groupId>
   <artifactId>bigdata-runtime</artifactId>
-<<<<<<< HEAD
   <version>1.5.3-master-SNAPSHOT</version>
-=======
-  <version>1.5.3-20150819</version>
->>>>>>> c0186231
   <name>Blazegraph Runtime</name>
   <url>https//www.blazegraph.com/</url>
   <description>This file contains all of the blazegraph artifacts without any external artifacts.</description>
