--- conflicted
+++ resolved
@@ -179,80 +179,5 @@
                 + BytesUtil.toString(b));
 
     }
-<<<<<<< HEAD
-
-/*
- * @todo Finish the exact match test.
- */
-//    /**
-//     * @todo this test needs to populate an index with terms that would match if
-//     *       we were allowing a prefix match and then verify that the terms are
-//     *       NOT matched. it should also verify that terms that are exact
-//     *       matches are matched.
-//     * 
-//     * @todo also test ability to extract the docId and fieldId from the key.
-//     * 
-//     * @todo refactor into an {@link ITupleSerializer}.
-//     * 
-//     * @todo make the fieldId optional in the key. this needs to be part of the
-//     *       state of the {@link ITupleSerializer}.
-//     */
-//    public void test_exactMatch_unicode() {
-//        
-//        final IKeyBuilder keyBuilder = getKeyBuilder();
-//        
-//        final long docId = 0L;
-//        
-//        final int fieldId = 0;
-//
-//        
-//        // the full term.
-//        final byte[] termSortKey = FullTextIndex.getTokenKey(keyBuilder, "brown",
-//                false/* successor */, docId, fieldId);
-//        
-//        // the successor of the full term allowing prefix matches.
-//        final byte[] termPrefixMatchSuccessor = FullTextIndex.getTokenKey(keyBuilder, "brown",
-//                true/* successor */, docId, fieldId);
-//
-////        // the successor of the full term for an exact match.
-////        final byte[] termExactMatchSuccessor = FullTextIndex.getTokenKey(
-////                keyBuilder, "brown \0", true/* successor */, docId, fieldId);
-////
-////        /*
-////         * verify sort key order for the full term and its prefix match
-////         * successor.
-////         */
-////        LT(termSortKey, termPrefixMatchSuccessor);
-//
-////        /*
-////         * verify sort key for the full term orders before its exact match
-////         * successor.
-////         */
-////        LT(termSortKey, termExactMatchSuccessor);
-//
-//        // term that is longer than the full term.
-//        final byte[] longerTermSortKey = FullTextIndex.getTokenKey(keyBuilder,
-//                "browns", false/* successor */, docId, fieldId);
-//
-//        // verify sort order for the full term and the longer term.
-//        LT(termSortKey, longerTermSortKey);
-//
-//        /*
-//         * verify longer term is less than the prefix match successor of the
-//         * full term.
-//         */
-//        LT(longerTermSortKey, termPrefixMatchSuccessor);
-//
-////        /*
-////         * verify longer term is greater than the exact match successor of the
-////         * full term.
-////         */
-////        GT(longerTermSortKey, termExactMatchSuccessor);
-//
-//        fail("finish test");
-//
-//    }
-=======
->>>>>>> 4d9bb41a
 
 }