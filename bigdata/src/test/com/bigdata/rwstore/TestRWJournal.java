/**

Copyright (C) SYSTAP, LLC 2006-2007.  All rights reserved.

Contact:
     SYSTAP, LLC
     4501 Tower Road
     Greensboro, NC 27410
     licenses@bigdata.com

This program is free software; you can redistribute it and/or modify
it under the terms of the GNU General Public License as published by
the Free Software Foundation; version 2 of the License.

This program is distributed in the hope that it will be useful,
but WITHOUT ANY WARRANTY; without even the implied warranty of
MERCHANTABILITY or FITNESS FOR A PARTICULAR PURPOSE.  See the
GNU General Public License for more details.

You should have received a copy of the GNU General Public License
along with this program; if not, write to the Free Software
Foundation, Inc., 59 Temple Place, Suite 330, Boston, MA  02111-1307  USA
 */
/*
 * Created on Oct 14, 2006
 */

package com.bigdata.rwstore;

import java.io.File;
import java.io.IOException;
import java.nio.ByteBuffer;
import java.util.ArrayList;
import java.util.Properties;
import java.util.Random;
import java.util.TreeMap;
import java.util.UUID;
import java.util.concurrent.ExecutorService;
import java.util.concurrent.Future;

import junit.extensions.proxy.ProxyTestSuite;
import junit.framework.Test;

import com.bigdata.btree.BTree;
import com.bigdata.btree.BloomFilter;
import com.bigdata.btree.IIndex;
import com.bigdata.btree.ITuple;
import com.bigdata.btree.ITupleIterator;
import com.bigdata.btree.IndexMetadata;
import com.bigdata.btree.SimpleEntry;
import com.bigdata.btree.keys.KeyBuilder;
import com.bigdata.journal.AbstractInterruptsTestCase;
import com.bigdata.journal.AbstractJournalTestCase;
import com.bigdata.journal.AbstractMRMWTestCase;
import com.bigdata.journal.AbstractMROWTestCase;
import com.bigdata.journal.AbstractRestartSafeTestCase;
import com.bigdata.journal.BufferMode;
import com.bigdata.journal.CommitRecordIndex;
import com.bigdata.journal.CommitRecordSerializer;
import com.bigdata.journal.DiskOnlyStrategy;
import com.bigdata.journal.ICommitRecord;
import com.bigdata.journal.Journal;
import com.bigdata.journal.Journal.Options;
import com.bigdata.journal.RWStrategy;
import com.bigdata.journal.TestJournalAbort;
import com.bigdata.journal.TestJournalBasics;
import com.bigdata.journal.VerifyCommitRecordIndex;
import com.bigdata.rawstore.AbstractRawStoreTestCase;
import com.bigdata.rawstore.Bytes;
import com.bigdata.rawstore.IAllocationContext;
import com.bigdata.rawstore.IRawStore;
import com.bigdata.service.AbstractTransactionService;
import com.bigdata.util.InnerCause;

/**
 * Test suite for {@link BufferMode#DiskRW} journals.
 * 
 * @author <a href="mailto:thompsonbry@users.sourceforge.net">Bryan Thompson</a>
 */
public class TestRWJournal extends AbstractJournalTestCase {

	public TestRWJournal() {
		super();
	}

	public TestRWJournal(String name) {
		super(name);
	}

	public static Test suite() {

		final TestRWJournal delegate = new TestRWJournal(); // !!!! THIS CLASS
															// !!!!

		/*
		 * Use a proxy test suite and specify the delegate.
		 */

		final ProxyTestSuite suite = new ProxyTestSuite(delegate, "Disk RW Journal Test Suite");

		/*
		 * List any non-proxied tests (typically bootstrapping tests).
		 */

		// tests defined by this class.
		suite.addTestSuite(TestRWJournal.class);

		// test suite for the IRawStore api.
		suite.addTestSuite(TestRawStore.class);

		// test suite for handling asynchronous close of the file channel.
		suite.addTestSuite(TestInterrupts.class);

		// test suite for MROW correctness.
		suite.addTestSuite(TestMROW.class);

		// test suite for MRMW correctness.
		suite.addTestSuite(TestMRMW.class);

		// ..and add TestAllocBits
		suite.addTestSuite(TestAllocBits.class);

		/*
		 * Pickup the basic journal test suite. This is a proxied test suite, so
		 * all the tests will run with the configuration specified in this test
		 * class and its optional .properties file.
		 */
		suite.addTest(TestJournalBasics.suite());

		/*
		 * TODO This should be a proxied test suite. It is RWStore specific
		 * right now.
		 * 
		 * @see #1021 (Add critical section protection to
		 * AbstractJournal.abort() and BigdataSailConnection.rollback())
		 */
		suite.addTestSuite(TestJournalAbort.class);
		
		return suite;

	}

	@Override
	public Properties getProperties() {

        final Properties properties = super.getProperties();

        properties.setProperty(Journal.Options.COLLECT_PLATFORM_STATISTICS,
                "false");

        properties.setProperty(Journal.Options.COLLECT_QUEUE_STATISTICS,
                "false");

        properties.setProperty(Journal.Options.HTTPD_PORT, "-1"/* none */);

        properties.setProperty(Options.BUFFER_MODE, BufferMode.DiskRW
                .toString());
		// properties.setProperty(Options.BUFFER_MODE,
		// BufferMode.TemporaryRW.toString());

		// properties.setProperty(Options.CREATE_TEMP_FILE, "true");

		// properties.setProperty(Options.FILE,
		// "/Volumes/SSDData/TestRW/tmp.rw");

		properties.setProperty(Options.DELETE_ON_EXIT, "true");

		properties.setProperty(Options.WRITE_CACHE_ENABLED, "" + writeCacheEnabled);

	    properties.setProperty(Options.WRITE_CACHE_BUFFER_COUNT, "10");
	       
		// number of bits in FixedAllocators
		properties.setProperty(com.bigdata.rwstore.RWStore.Options.DEFAULT_FREE_BITS_THRESHOLD, "1000");

		// Size of META_BITS_BLOCKS
		properties.setProperty(com.bigdata.rwstore.RWStore.Options.DEFAULT_META_BITS_SIZE, "9");
		
		// properties.setProperty(RWStore.Options.ALLOCATION_SIZES,
		// "1,2,3,5,8,12,16,32"); // 2K max
		properties.setProperty(RWStore.Options.ALLOCATION_SIZES, "1,2,3,5,8,12,16"); // 1K

		// ensure history retention to force deferredFrees
		// properties.setProperty(AbstractTransactionService.Options.MIN_RELEASE_AGE,
		// "1"); // Non-zero
		
		// Set OVERWRITE_DELETE
		// properties.setProperty(RWStore.Options.OVERWRITE_DELETE, "true");

		return properties;

	}
	
	/**
	 * The RWStore relies on several bit manipulation methods to manage both FixedAllocators
	 * and meta allocations.
	 * <p>
	 * This test stresses these methods.
	 */
	public void testRWBits() {
		final int bSize = 32 << 1; // a smaller array stresses more than a larger - say 8192
		final int[] bits = new int[bSize];
		final int nbits = bSize * 32;
		
		// Set all the bits one at a time
		for (int i = 0; i < nbits; i++) {
			final int b = RWStore.fndBit(bits, bSize);
			assertTrue(b != -1);
			assertFalse(RWStore.tstBit(bits,  b));
			RWStore.setBit(bits,  b);
			assertTrue(RWStore.tstBit(bits,  b));
		}
		
		// check that all are set
		assertTrue(-1 == RWStore.fndBit(bits, bSize));
		
		// now loop around clearing a random bit, then searching and setting it
		for (int i = 0; i < 30 * 1024 * 1024; i++) {
			final int b = r.nextInt(nbits);
			assertTrue(RWStore.tstBit(bits,  b));
			RWStore.clrBit(bits, b);
			assertFalse(RWStore.tstBit(bits,  b));
			
			assertTrue(b == RWStore.fndBit(bits,  bSize));
			RWStore.setBit(bits, b);
			assertTrue(RWStore.tstBit(bits,  b));
		}
		
		assertTrue(-1 == RWStore.fndBit(bits, bSize));
	}

	/**
	 * Verify normal operation and basic assumptions when creating a new journal
	 * using {@link BufferMode#DiskRW}.
	 * 
	 * @throws IOException
	 */
	public void test_create_disk01() throws IOException {

		File file = null;

		final Properties properties = getProperties();

		final Journal journal = new Journal(properties);

		try {

			final RWStrategy bufferStrategy = (RWStrategy) journal.getBufferStrategy();

			assertTrue("isStable", bufferStrategy.isStable());
			assertFalse("isFullyBuffered", bufferStrategy.isFullyBuffered());
			// assertEquals(Options.FILE, properties.getProperty(Options.FILE),
			// bufferStrategy.file.toString());
			assertEquals(Options.INITIAL_EXTENT, Long.parseLong(Options.DEFAULT_INITIAL_EXTENT), bufferStrategy
					.getInitialExtent());
			assertEquals(Options.MAXIMUM_EXTENT, 0L/* soft limit for disk mode */, bufferStrategy.getMaximumExtent());
			// assertNotNull("raf", bufferStrategy.getRandomAccessFile());
			assertEquals(Options.BUFFER_MODE, BufferMode.DiskRW, bufferStrategy.getBufferMode());

			file = journal.getFile();

		} finally {

			journal.destroy();

		}

		if (file != null && file.exists())
			fail("Did not delete the backing file: " + file);

	}

	/**
	 * Unit test verifies that {@link Options#CREATE} may be used to initialize
	 * a journal on a newly created empty file.
	 * 
	 * @throws IOException
	 */
	public void test_create_emptyFile() throws IOException {

		final File file = File.createTempFile(getName(), Options.JNL);

		final Properties properties = new Properties();

		properties.setProperty(Options.BUFFER_MODE, BufferMode.DiskRW.toString());

		properties.setProperty(Options.FILE, file.toString());

		properties.setProperty(Options.WRITE_CACHE_ENABLED, "" + writeCacheEnabled);

		final Journal journal = new Journal(properties);

		try {

			assertEquals(file, journal.getFile());

		} finally {

			journal.destroy();

		}

	}

    /**
     * Unit tests for optimization when using the {@link RWStore} but not using
     * delete markers. In this case, a post-order traversal is used to
     * efficiently delete the nodes and leaves and the root leaf is then
     * replaced.
     */
    public void test_removeAllRWStore() {

        final Properties properties = getProperties();
        
//        properties.setProperty(Journal.Options.WRITE_CACHE_BUFFER_COUNT,"20");
        
        final Journal store = new Journal(properties);

        try {
        
            final BTree btree;
            {

                final IndexMetadata metadata = new IndexMetadata(UUID
                        .randomUUID());

                metadata.setBranchingFactor(3);

                metadata.setDeleteMarkers(false);

                btree = BTree.create(store, metadata);

            }

            final KeyBuilder keyBuilder = new KeyBuilder(Bytes.SIZEOF_INT);

            final int NTRIALS = 100;

            final int NINSERTS = 1000;

            final double removeAllRate = 0.001;

            final double checkpointRate = 0.001;

            for (int i = 0; i < NTRIALS; i++) {

                for (int j = 0; j < NINSERTS; j++) {

                    if (r.nextDouble() < checkpointRate) {

                        // flush to the backing store.
                        if (log.isInfoEnabled())
                            log.info("checkpoint: " + btree.getStatistics());

                        btree.writeCheckpoint();

                    }

                    if (r.nextDouble() < removeAllRate) {

                        if (log.isInfoEnabled())
                            log.info("removeAll: " + btree.getStatistics());

                        btree.removeAll();

                    }

                    final int tmp = r.nextInt(10000);

                    final byte[] key = keyBuilder.reset().append(tmp).getKey();

                    btree.insert(key, new SimpleEntry(tmp));

                }

            }

            if (log.isInfoEnabled())
                log.info("will removeAll: "+btree.getStatistics());

            btree.removeAll();

            if (log.isInfoEnabled())
                log.info("will checkpoint: " + btree.getStatistics());

            btree.writeCheckpoint();

            if (log.isInfoEnabled())
                log.info(" did checkpoint: " + btree.getStatistics());

        } finally {

            store.destroy();

        }

    }

    /**
     * Unit test for an issue where the {@link RWStore} did not discard the
     * logged delete blocks in {@link RWStore#reset()}.
     * <p>
     * This test writes some records and commits. It then deletes those records
     * and invokes {@link RWStore#reset()}. It then re-deletes those records and
     * commits. If we have failed to discard the logged deletes, then we will
     * now have double-deletes in the delete blocks for that commit point. The
     * commit time is noted.
     * <p>
     * Next, the test creates several more commit points in order to trigger
     * recycling. We verify that the commit record for the commit time noted
     * above is no longer accessible. If the test reaches this point, then we
     * know that double-deletes were not logged.
     * <p>
     * Note: This test was verified as correctly detecting the bug described in
     * the ticket.
     * <p>
     * Note: The recycler MUST be used for this test.
     * 
     * @see <a href="https://sourceforge.net/apps/trac/bigdata/ticket/602">
     *      RWStore does not discard logged deletes on reset()</a>
     */
    public void test_deleteBlocksDiscardedOnReset() {

        final Properties p = getProperties();
        
        // The recycler MUST be used so we log delete blocks.
        p.setProperty(AbstractTransactionService.Options.MIN_RELEASE_AGE, "1");

        final Journal store = new Journal(p);

        try {
        
            /*
             * Create a named index and write a bunch of data.
             */
            final String name = "name";
            final long commitTime0;
            {

                final BTree btree;
                final IndexMetadata metadata = new IndexMetadata(
                        UUID.randomUUID());

                metadata.setBranchingFactor(3);

                metadata.setDeleteMarkers(false);

                btree = (BTree) store.register(name, metadata);

                final KeyBuilder keyBuilder = new KeyBuilder(Bytes.SIZEOF_INT);

                final int NTRIALS = 1;

                final int NINSERTS = 100;

                final double removeAllRate = 0.001;

                final double checkpointRate = 0.001;

                for (int i = 0; i < NTRIALS; i++) {

                    for (int j = 0; j < NINSERTS; j++) {

                        if (r.nextDouble() < checkpointRate) {

                            // flush to the backing store.
                            if (log.isInfoEnabled())
                                log.info("checkpoint: " + btree.getStatistics());

                            btree.writeCheckpoint();

                        }

                        if (r.nextDouble() < removeAllRate) {

                            if (log.isInfoEnabled())
                                log.info("removeAll: " + btree.getStatistics());

                            btree.removeAll();

                        }

                        final int tmp = r.nextInt(10000);

                        final byte[] key = keyBuilder.reset().append(tmp)
                                .getKey();

                        btree.insert(key, new SimpleEntry(tmp));

                    }

                }

                // We've written a bunch of data, now commit.
                commitTime0 = store.commit();

            }
            
            /*
             * Now, removeAll(). This will cause a bunch of deletes, but we will
             * abort rather than committing.
             */
            {

                final BTree btree = store.getIndex(name);
                
                assertNotNull(btree);

                if (log.isInfoEnabled())
                    log.info("will removeAll: " + btree.getStatistics());

                btree.removeAll();

                if (log.isInfoEnabled())
                    log.info("will checkpoint: " + btree.getStatistics());

                btree.writeCheckpoint();

                if (log.isInfoEnabled())
                    log.info(" did checkpoint: " + btree.getStatistics());
                
                // discard the write set (and hopefully the delete blocks)
                store.abort();

            }
            
            /*
             * Now do it again, but this time we will do the commit.
             */
            final long commitTime1;
            {
                
                final BTree btree = store.getIndex(name);
                
                assertNotNull(btree);

                if (log.isInfoEnabled())
                    log.info("will removeAll: " + btree.getStatistics());

                btree.removeAll();

                if (log.isInfoEnabled())
                    log.info("will checkpoint: " + btree.getStatistics());

                btree.writeCheckpoint();

                if (log.isInfoEnabled())
                    log.info(" did checkpoint: " + btree.getStatistics());
                
                commitTime1 = store.commit();
                
            }

            /*
             * Write ahead, forcing recycling of commit points.
             */
            for(int i=0; i<10; i++) {
                
                store.write(getRandomData());
                
                store.commit();
                
            }
            
        } finally {

            store.destroy();

        }
        
    }

    /**
	 * Test suite integration for {@link AbstractRestartSafeTestCase}.
	 * 
	 * @todo there are several unit tests in this class that deal with
	 *       {@link DiskOnlyStrategy#allocate(int)} and
	 *       {@link DiskOnlyStrategy#update(long, int, ByteBuffer)}. If those
	 *       methods are added to the {@link IRawStore} API then move these unit
	 *       tests into {@link AbstractRawStoreTestCase}.
	 * 
	 * @author <a href="mailto:thompsonbry@users.sourceforge.net">Bryan
	 *         Thompson</a>
	 */
	public static class TestRawStore extends AbstractRestartSafeTestCase {

		public TestRawStore() {
			super();
		}

		public TestRawStore(String name) {
			super(name);
		}

		protected BufferMode getBufferMode() {

			return BufferMode.DiskRW;
			// return BufferMode.TemporaryRW;

		}

		public Properties getProperties() {

            if (log.isInfoEnabled())
                log.info("TestRWJournal:getProperties");

//			final Properties properties = PropertyUtil.flatCopy(super.getProperties());
            final Properties properties = new Properties(super.getProperties());

	        properties.setProperty(Options.BUFFER_MODE, BufferMode.DiskRW.toString());
			// properties.setProperty(Options.BUFFER_MODE,
			// BufferMode.TemporaryRW.toString());

			properties.setProperty(Options.CREATE_TEMP_FILE, "true");

			// properties.setProperty(Options.FILE,
			// "/Volumes/SSDData/TestRW/tmp.rw");
			// properties.setProperty(RWStore.Options.ALLOCATION_SIZES,
			// "1,2,3,5,8,12,16,32,48,64,128,192,320,512,832,1344,2176,3520");
			// properties.setProperty(Options.RW_ALLOCATIONS,
			// "1,2,3,5,8,12,16,32,48,64");

			properties.setProperty(Options.DELETE_ON_EXIT, "true");

			properties.setProperty(Options.WRITE_CACHE_ENABLED, "" + writeCacheEnabled);

			// number of bits in FixedAllocators
			properties.setProperty(RWStore.Options.FREE_BITS_THRESHOLD, "50");

			properties.setProperty(Options.READ_CACHE_BUFFER_COUNT, "20");

			// Size of META_BITS_BLOCKS
			properties.setProperty(RWStore.Options.META_BITS_SIZE, "9");

			// properties.setProperty(RWStore.Options.ALLOCATION_SIZES,
			// "1,2,3,5,8,12,16,32,48,64,128"); // 8K - max blob = 2K * 8K = 16M
			// properties.setProperty(RWStore.Options.ALLOCATION_SIZES,
//			properties.setProperty(RWStore.Options.ALLOCATION_SIZES, "1,2,3,5,8,12,16"); // 2K
			
			// ensure history retention to force deferredFrees
			// properties.setProperty(AbstractTransactionService.Options.MIN_RELEASE_AGE,
			// "1"); // Non-zero

			return properties;

		}

		protected IRawStore getStore() {

			return getStore(0);

		}

		protected IRawStore getSmallSlotStore() {

			return getSmallSlotStore(0);

		}

		protected IRawStore getSmallSlotStore(final int slotSize) {

            final Properties properties = new Properties(getProperties());

            properties.setProperty(
                    AbstractTransactionService.Options.MIN_RELEASE_AGE, "0");

            properties.setProperty(
                    RWStore.Options.SMALL_SLOT_TYPE, "" + slotSize);

            return getStore(properties);

		}

        protected Journal getStore(final long retentionMillis) {

            final Properties properties = new Properties(getProperties());

            properties.setProperty(
                    AbstractTransactionService.Options.MIN_RELEASE_AGE, ""
                            + retentionMillis);

            return getStore(properties);

        }

		// /**
		// * Test that allocate() pre-extends the store when a record is
		// allocated
		// * which would overflow the current user extent.
		// */
		// public void test_allocPreExtendsStore() {
		//       
		// final Journal store = (Journal) getStore();
		//
		// try {
		//
		// final DiskOnlyStrategy bufferStrategy = (DiskOnlyStrategy) store
		// .getBufferStrategy();
		//
		// final long nextOffset = store.getRootBlockView()
		// .getNextOffset();
		//
		// final long length = store.size();
		//
		// final long headerSize = FileMetadata.headerSize0;
		//
		// // #of bytes remaining in the user extent before overflow.
		// final long nfree = length - (headerSize + nextOffset);
		//
		// if (nfree >= Integer.MAX_VALUE) {
		//
		// /*
		// * The test is trying to allocate a single record that will
		// * force the store to be extended. This will not work if the
		// * store file already has a huge user extent with nothing
		// * allocated on it.
		// */
		//                    
		// fail("Can't allocate a record with: " + nfree + " bytes");
		//
		// }
		//
		// final int nbytes = (int) nfree;
		//                
		// final long addr = bufferStrategy.allocate(nbytes);
		//
		// assertNotSame(0L, addr);
		//
		// assertEquals(nbytes, store.getByteCount(addr));
		//                
		// // store file was extended.
		// assertTrue(store.size() > length);
		//                
		// } finally {
		//
		// store.destroy();
		//            
		// }
		//            
		// }

		/**
		 * Test allocate()+read() where the record was never written (the data
		 * are undefined unless written so there is nothing really to test here
		 * except for exceptions which might be through for this condition).
		 */
		public void test_allocate_then_read() {
		}

		/**
		 * Reallocates the same object several times, then commits and tests
		 * read back.
		 * 
		 * Has been amended to exercise different cache read paths.
		 */
		public void test_reallocate() {
			final Journal store = (Journal) getStore();

			try {

				final byte[] buf = new byte[1024]; // 2Mb buffer of random data
				r.nextBytes(buf);

				final ByteBuffer bb = ByteBuffer.wrap(buf);

				final RWStrategy bs = (RWStrategy) store.getBufferStrategy();

				final RWStore rw = bs.getStore();

				long faddr1 = bs.write(bb);
				bb.position(0);
				// bs.delete(faddr);

				long faddr2 = bs.write(bb);
				bb.position(0);

				// test read from writeCache
				ByteBuffer inbb1 = bs.read(faddr1);
				ByteBuffer inbb2 = bs.read(faddr2);

				assertEquals(bb, inbb1);
				assertEquals(bb, inbb2);
				
				store.commit();

				// test direct read from readCache / postCommit
				inbb1 = bs.read(faddr1);
				inbb2 = bs.read(faddr2);

				assertEquals(bb, inbb1);
				assertEquals(bb, inbb2);
				
				rw.reset();

				// test read from store (via readcache)
				inbb1 = bs.read(faddr1);
				inbb2 = bs.read(faddr2);

				assertEquals(bb, inbb1);
				assertEquals(bb, inbb2);

				// test read direct from readCache
				inbb1 = bs.read(faddr1);
				inbb2 = bs.read(faddr2);

				assertEquals(bb, inbb1);
				assertEquals(bb, inbb2);

			} finally {
				store.destroy();
			}

		}

//		/**
//		 * Test write of a record and then update of a slice of that record.
//		 * <p>
//		 * Note: Since the record was written but not flushed it will be found
//		 * in the write cache by update().
//		 */
//		public void test_write_plus_update() {
//		}

		/**
		 * Ensures the allocation of unique addresses by mapping allocated
		 * address with uniqueness assertion against physical address.
		 */
		public void test_addressing() {

			final Journal store = (Journal) getStore();

			try {

			    final RWStrategy bufferStrategy = (RWStrategy) store.getBufferStrategy();

				final RWStore rw = bufferStrategy.getStore();
				final ArrayList<Integer> sizes = new ArrayList<Integer>();
				final TreeMap<Long, Integer> paddrs = new TreeMap<Long, Integer>();
				for (int i = 0; i < 100000; i++) {
					final int s = r.nextInt(250) + 1;
					sizes.add(s);
					final int a = rw.alloc(s, null);
					final long pa = rw.physicalAddress(a);
					assertTrue(paddrs.get(pa) == null);
					paddrs.put(pa, a);
				}

				for (int i = 0; i < 50; i++) {
					final int s = r.nextInt(500) + 1;
					sizes.add(s);
					final int a = rw.alloc(s, null);
					final long pa = rw.physicalAddress(a);
					paddrs.put(pa, a);
				}

			} finally {

				store.destroy();

			}

		}

		/**
		 * Ensures the allocation of unique addresses by mapping allocated
		 * address with uniqueness assertion against physical address.
		 */
		public void test_addressingContiguous() {

			final Journal store = (Journal) getStore();

			try {

			    final RWStrategy bufferStrategy = (RWStrategy) store.getBufferStrategy();

				final RWStore rw = bufferStrategy.getStore();
				final int cSlotSize = 128;
				final int cAllocSize = 99;
				
				long pap = rw.physicalAddress(rw.alloc(cAllocSize, null));
				for (int i = 0; i < 500000; i++) {
					final int a = rw.alloc(cAllocSize, null);
					final long pa = rw.physicalAddress(a);
					
					if (pa != (pap+cSlotSize)) {
						// for debug
						rw.physicalAddress(a);
						fail("Non-Contiguous slots: " + i + ", " + pa + "!=" + (pap+cSlotSize));
					}
					
					pap = pa;
					
				}
				
				store.commit();
				
				final StringBuilder sb = new StringBuilder();
				rw.showAllocators(sb);
				
				log.warn(sb.toString());

			} finally {

				store.destroy();

			}

		}

		/**
		 * Tests the recycling of small slot alloctors and outputs statistics related
		 * to contiguous allocations indicative of reduced IOPS.
		 */
		public void test_smallSlotRecycling() {

			final Journal store = (Journal) getSmallSlotStore(1024);

			try {

			    final RWStrategy bufferStrategy = (RWStrategy) store.getBufferStrategy();

				final RWStore rw = bufferStrategy.getStore();
				final int cSlotSize = 128;
				final int cAllocSize = 99;
				
				int breaks = 0;
				int contiguous = 0;
				
				ArrayList<Integer> recycle = new ArrayList<Integer>();
				
				long pap = rw.physicalAddress(rw.alloc(cAllocSize, null));
				for (int i = 0; i < 500000; i++) {
					final int a = rw.alloc(cSlotSize, null);
					final long pa = rw.physicalAddress(a);
					
					if (r.nextInt(7) < 5) { // more than 50% recycle
						recycle.add(a);
					}
					
					if (pa == (pap+cSlotSize)) {
						contiguous++;
					} else {
						breaks++;
					}
					
					pap = pa;
					
					if (recycle.size() > 5000) {
						log.warn("Transient Frees for immediate recyling");
						for (int e : recycle) {
							rw.free(e, cAllocSize);
						}
						recycle.clear();
					}
				}
				
				store.commit();
				
				final StringBuilder sb = new StringBuilder();
				rw.showAllocators(sb);
				
				log.warn("Contiguous: " + contiguous + ", breaks: " + breaks + "\n" + sb.toString());

			} finally {

				store.destroy();

			}

		}

		/**
		 * Basic allocation test to ensure the FixedAllocators are operating
		 * efficiently.
		 * 
		 * A 90 byte allocation is expected to fit in a 128byte block. If we
		 * only allocate this fixed block size, then we would expect the
		 * physical address to increase by 128 bytes for each allocation.
		 */
		public void test_allocations() {

			Journal store = (Journal) getStore();

			try {

				final RWStrategy bufferStrategy = (RWStrategy) store.getBufferStrategy();

				final RWStore rw = bufferStrategy.getStore();
				final long numAllocs = rw.getTotalAllocations();
				final long startAllocations = rw.getTotalAllocationsSize();
				long faddr = allocBatch(rw, 1000, 275, 320);
				faddr = allocBatch(rw, 10000, 90, 128);
				faddr = allocBatch(rw, 20000, 45, 64);

				if(log.isInfoEnabled())
				    log.info("Final allocation: " + faddr + ", allocations: "
						+ (rw.getTotalAllocations() - numAllocs) + ", allocated bytes: "
						+ (rw.getTotalAllocationsSize() - startAllocations));

				store.commit();

				// Confirm that we can re-open the journal after commit
				store = (Journal) reopenStore(store);

			} finally {

				store.destroy();

			}

		}

		/**
		 * Not so much a test as a code coverage exercise.
		 * 
		 * The output from showAllocReserve confirms the relative merits of
		 * optimizing for space vs density. The DirectFixedAllocators will
		 * allocate from DirectBuffers, where locality of reference is less
		 * important than efficient management of the memory, which is optimized
		 * by allocations in smaller amounts that match the demands at a finer
		 * granularity.
		 */
		public void testAllocationReserves() {
			final int cReserve16K = 16 * 1024;
			final int cReserve128K = 32 * 1024;

			showAllocReserve(false, 64, cReserve16K, cReserve16K);
			showAllocReserve(false, 128, cReserve16K, cReserve16K);
			showAllocReserve(false, 1024, cReserve16K, cReserve16K);
			showAllocReserve(false, 2048, cReserve16K, cReserve16K);
			showAllocReserve(false, 3072, cReserve16K, cReserve16K);
			showAllocReserve(false, 4096, cReserve16K, cReserve16K);
			showAllocReserve(false, 8192, cReserve16K, cReserve16K);

			showAllocReserve(true, 64, cReserve128K, cReserve16K);
			showAllocReserve(true, 128, cReserve128K, cReserve16K);
			showAllocReserve(true, 1024, cReserve128K, cReserve16K);
			showAllocReserve(true, 2048, cReserve128K, cReserve16K);
			showAllocReserve(true, 3072, cReserve128K, cReserve16K);
			showAllocReserve(true, 4096, cReserve128K, cReserve16K);
			showAllocReserve(true, 8192, cReserve128K, cReserve16K);
		}

		private void showAllocReserve(final boolean optDensity, final int slotSize, final int reserve, final int mod) {
			final int ints = FixedAllocator.calcBitSize(optDensity, slotSize, reserve, mod);
			// there are max 254 ints available to a FixedAllocator
			final int maxuse = (254 / (ints + 1)) * ints;
			if(log.isInfoEnabled())
			    log.info("Allocate " + ints + ":" + (32 * ints * slotSize) + " for " + slotSize + " in "
					+ reserve + " using " + maxuse + " of 254 possible");
		}

		long allocBatch(RWStore rw, int bsize, int asze, int ainc) {
			long curAddress = rw.physicalAddress(rw.alloc(asze, null));
			for (int i = 1; i < bsize; i++) {
				int a = rw.alloc(asze, null);
				long nxt = rw.physicalAddress(a);
				assertTrue("Problem with index: " + i, diff(curAddress, nxt) == ainc || (nxt % 8192 == 0));
				curAddress = nxt;
			}

			return curAddress;
		}

		int diff(final long cur, final long nxt) {
			int ret = (int) (nxt - cur);
			return ret < 0 ? -ret : ret;
		}

		int[] allocBatchBuffer(RWStore rw, int bsize, int base, int scope) {
			int[] retaddrs = new int[bsize];

			byte[] batchBuffer = new byte[base + scope];
			r.nextBytes(batchBuffer);
			for (int i = 0; i < bsize; i++) {
				int as = base + r.nextInt(scope);
				retaddrs[i] = (int) rw.alloc(batchBuffer, as, null);
			}

			return retaddrs;
		}

		/**
		 * Reallocation tests the freeing of allocated address and the re-use
		 * within a transaction.
		 * 
		 * The repeated runs with full reopening of the store check the
		 * initialization of the allocators on reload.
		 * 
		 * @throws IOException
		 */
		public void test_reallocation() throws IOException {
			final Properties properties = new Properties(getProperties());
			final File tmpfile = File.createTempFile("TestRW", ".rw");
			properties.setProperty(Options.FILE, tmpfile.getAbsolutePath());
			properties.setProperty(Options.CREATE_TEMP_FILE,"false");
//			Journal store = new Journal(properties);
			Journal store = getStore(properties);

			try {

				RWStrategy bufferStrategy = (RWStrategy) store.getBufferStrategy();

				RWStore rw = bufferStrategy.getStore();
				long numAllocs = rw.getTotalAllocations();
				long startAllocations = rw.getTotalAllocationsSize();

				reallocBatch(rw, 1000, 275, 1000);

				store.commit();
				store.close();
				store = new Journal(properties);
				bufferStrategy = (RWStrategy) store.getBufferStrategy();
				rw = bufferStrategy.getStore();

				reallocBatch(rw, 1000, 100, 1000);

				store.commit();
				store.close();
				store = new Journal(properties);
				bufferStrategy = (RWStrategy) store.getBufferStrategy();
				rw = bufferStrategy.getStore();

				reallocBatch(rw, 1000, 100, 1000);

				store.commit();
				store.close();
				store = new Journal(properties);
				bufferStrategy = (RWStrategy) store.getBufferStrategy();
				rw = bufferStrategy.getStore();

				if(log.isInfoEnabled())
				    log.info("Final allocations: " + (rw.getTotalAllocations() - numAllocs)
						+ ", allocated bytes: " + (rw.getTotalAllocationsSize() - startAllocations) + ", file length: "
						+ rw.getStoreFile().length());
			} finally {

				store.destroy();

			}

		}

		private long reallocBatch(RWStore rw, int tsts, int sze, int grp) {
			long[] addr = new long[grp];
			for (int i = 0; i < grp; i++) {
				addr[i] = rw.alloc(2 + r.nextInt(sze), null);
			}
			for (int t = 0; t < tsts; t++) {
				for (int i = 0; i < grp; i++) {
					long old = addr[i];
					int asze = 2 + r.nextInt(sze);
					addr[i] = rw.alloc(asze, null);

					if (i % 2 == 0)
						rw.free(old, 1); // dunno what the real size is
				}
			}

			return 0L;
		}

		public void test_reallocationWithReadAndReopen() {

			Journal store = (Journal) getStore();

			try {

				RWStrategy bufferStrategy = (RWStrategy) store.getBufferStrategy();

				RWStore rw = bufferStrategy.getStore();

				final int tcount = 5000; // increase to ramp up stress levels

				long numAllocs = rw.getTotalAllocations();
				long startAllocations = rw.getTotalAllocationsSize();
				// reallocBatchWithRead(bufferStrategy, 100000, 275, 5);
				reallocBatchWithRead(store, 1, 100, 250, tcount, true, true);
				store.close();

				// added to try and foce bug
				if (log.isInfoEnabled())log.info("Re-open Journal");
				store = (Journal) getStore();
				reallocBatchWithRead(store, 1, 800, 1500, tcount, true, true);
				reallocBatchWithRead(store, 1, 50, 250, tcount, true, true);
				reallocBatchWithRead(store, 1, 50, 250, tcount, true, true);
				store.close();
				// .. end add to force bug

				if (log.isInfoEnabled()) log.info("Re-open Journal");
				store = (Journal) getStore();
				reallocBatchWithRead(store, 1, 2000, 10000, tcount, true, true);
				reallocBatchWithRead(store, 1, 200, 500, tcount, true, true);
				store.close();
				if (log.isInfoEnabled()) log.info("Re-open Journal");
				store = (Journal) getStore();
				reallocBatchWithRead(store, 1, 800, 1256, tcount, true, true);
				reallocBatchWithRead(store, 1, 50, 250, tcount, true, true);
				reallocBatchWithRead(store, 1, 50, 250, tcount, true, true);
				showStore(store);
				store.close();
				if (log.isInfoEnabled()) log.info("Re-open Journal");
				store = (Journal) getStore();
				showStore(store);
				reallocBatchWithRead(store, 1, 400, 1000, tcount, true, true);
				reallocBatchWithRead(store, 1, 1000, 2000, tcount, true, true);
				reallocBatchWithRead(store, 1, 400, 1000, tcount, true, true);
				store.close();
				if (log.isInfoEnabled()) log.info("Re-open Journal");
				store = (Journal) getStore();

				bufferStrategy = (RWStrategy) store.getBufferStrategy();

				rw = bufferStrategy.getStore();

				if (log.isInfoEnabled()) log.info("Final allocations: " + (rw.getTotalAllocations() - numAllocs)
						+ ", allocated bytes: " + (rw.getTotalAllocationsSize() - startAllocations) + ", file length: "
						+ rw.getStoreFile().length());
			} finally {

				store.destroy();

			}

		}

		public void notest_stressReallocationWithReadAndReopen() {
			for (int i = 0; i < 20; i++) {
				test_reallocationWithReadAndReopen();
			}
		}
		
		public void testAllocationContexts() {
			
			final Journal store = (Journal) getStore();

			try {

				final RWStrategy bufferStrategy = (RWStrategy) store.getBufferStrategy();

				final RWStore rw = bufferStrategy.getStore();
				
				IAllocationContext cntxt1 = new IAllocationContext() {};
				
				IAllocationContext cntxt2 = new IAllocationContext() {};
				
				// allocate a global address
				int gaddr = rw.alloc(412, null);
				
				store.commit();
				
				// allocate a context address grabbing previous global allocation
				int c1addr = rw.alloc(412, cntxt1);
				// imagine we are re-allocating the original address
				rw.free(gaddr, 412, cntxt1);				
				// now abort context
				rw.abortContext(cntxt1);
				
				store.commit();

				long paddr = rw.physicalAddress(gaddr);
				
				assertTrue("Global allocation must be protected", paddr != 0);

			} finally {
				store.destroy();
			}
		}
		
		void showStore(final Journal store) {
			
		    final RWStrategy bufferStrategy = (RWStrategy) store.getBufferStrategy();

			final RWStore rw = bufferStrategy.getStore();

			if(log.isInfoEnabled())log.info("Fixed Allocators: " + rw.getFixedAllocatorCount() + ", heap allocated: "
					+ rw.getFileStorage() + ", utilised bytes: " + rw.getAllocatedSlots() + ", file length: "
					+ rw.getStoreFile().length());

		}

		// Only realloc 1/5
		byte allocChar = 0;

		private long reallocBatchWithRead(Journal store, int tsts, int min, int sze, int grp, boolean commit,
				boolean reopen) {
			allocChar = (byte) (allocChar + 1);

			final RWStrategy bs = (RWStrategy) store.getBufferStrategy();

			final byte[] buf = new byte[sze + 4]; // extra for checksum
			// r.nextBytes(buf);
			for (int i = 0; i < buf.length; i++) {
				buf[i] = allocChar;
			}

			final RWStore rw = bs.getStore();

			final long[] addr = new long[grp / 5];
			final int[] szes = new int[grp];
			for (int i = 0; i < grp; i++) {
				szes[i] = min + r.nextInt(sze - min);
				final ByteBuffer bb = ByteBuffer.wrap(buf, 0, szes[i]);
				if (i % 5 == 0)
					addr[i / 5] = bs.write(bb);
			}

			if (commit) {
				store.commit();
			}

			for (int t = 0; t < tsts; t++) {
				for (int i = 0; i < (grp / 5); i++) {
					long old = addr[i];
					try {
						bs.read(old);
					} catch (Exception e) {
						throw new RuntimeException("problem handling read: " + i + " in test: " + t + " from address: "
								+ old, e);
					}
					final ByteBuffer bb = ByteBuffer.wrap(buf, 0, szes[i]);
					addr[i] = bs.write(bb);
					bb.flip();
					bs.delete(old);
				}
			}

			if (commit) {
				store.commit();

				if (reopen)
					rw.reset();

			}
			return 0L;
		}

		/**
		 * Adjust tcount to increase stress levels
		 */
		public void test_stressReallocationWithRead() {

			Journal store = (Journal) getStore();

			try {

				final int tcount = 1000; // increase to ramp up stress levels

				final RWStrategy bufferStrategy = (RWStrategy) store.getBufferStrategy();

				final RWStore rw = bufferStrategy.getStore();

				long numAllocs = rw.getTotalAllocations();
				long startAllocations = rw.getTotalAllocationsSize();
				// reallocBatchWithRead(bufferStrategy, 100000, 275, 5);
				reallocBatchWithRead(store, 1, 50, 250, tcount, false, false);

				reallocBatchWithRead(store, 1, 50, 250, tcount, false, false);
				reallocBatchWithRead(store, 1, 50, 250, tcount, false, false);

				reallocBatchWithRead(store, 1, 5000, 10000, tcount, false, false);

				reallocBatchWithRead(store, 1, 800, 1500, tcount, false, false);
				reallocBatchWithRead(store, 1, 50, 250, tcount, false, false);
				reallocBatchWithRead(store, 1, 50, 250, tcount, false, false);

				// Extend file with sizeable allocations
				reallocBatchWithRead(store, 1, 5000, 10000, tcount, false, false);
				reallocBatchWithRead(store, 1, 5000, 10000, tcount, false, false);
				reallocBatchWithRead(store, 1, 5000, 10000, tcount, false, false);
				reallocBatchWithRead(store, 1, 5000, 10000, tcount, false, false);
				reallocBatchWithRead(store, 1, 5000, 10000, tcount, false, false);

				reallocBatchWithRead(store, 1, 250, 500, tcount, false, false);

				reallocBatchWithRead(store, 1, 5000, 10000, tcount, false, false);

				reallocBatchWithRead(store, 1, 800, 1256, tcount, false, false);
				reallocBatchWithRead(store, 1, 50, 250, tcount, false, false);
				reallocBatchWithRead(store, 1, 50, 250, tcount, false, false);

				reallocBatchWithRead(store, 1, 5000, 10000, tcount, false, false);

				// Extend file with more sizeable allocations
				reallocBatchWithRead(store, 1, 5000, 10000, tcount, false, false);
				reallocBatchWithRead(store, 1, 5000, 10000, tcount, false, false);
				reallocBatchWithRead(store, 1, 5000, 10000, tcount, false, false);
				reallocBatchWithRead(store, 1, 5000, 10000, tcount, false, false);
				reallocBatchWithRead(store, 1, 5000, 10000, tcount, false, false);
				reallocBatchWithRead(store, 1, 5000, 10000, tcount, false, false);
				reallocBatchWithRead(store, 1, 5000, 10000, tcount, false, false);
				reallocBatchWithRead(store, 1, 5000, 10000, tcount, false, false);
				reallocBatchWithRead(store, 1, 5000, 10000, tcount, false, false);
				reallocBatchWithRead(store, 1, 5000, 10000, tcount, false, false);

				reallocBatchWithRead(store, 1, 500, 1000, tcount, false, false);
				reallocBatchWithRead(store, 1, 1000, 2000, tcount, false, false);
				reallocBatchWithRead(store, 1, 500, 1000, tcount, false, false);

				store.commit();

				showStore(store);

				store.close();

				store = (Journal) getStore();
				showStore(store);
			} finally {

				store.destroy();

			}

		}

		/**
		 * Test of blob allocation, does not check on read back, just the
		 * allocation
		 */
		public void test_blob_allocs() {
//			if (false) {
//				return;
//			}

			final Journal store = (Journal) getStore();

			try {

			    final RWStrategy bufferStrategy = (RWStrategy) store.getBufferStrategy();

				final RWStore rw = bufferStrategy.getStore();
				final long numAllocs = rw.getTotalAllocations();
				final long startAllocations = rw.getTotalAllocationsSize();
				final int startBlob = 1024 * 256;
				final int endBlob = 1024 * 1256;
				final int[] faddrs = allocBatchBuffer(rw, 100, startBlob, endBlob);

                if (log.isInfoEnabled()) {
                    final StringBuilder str = new StringBuilder();
                    rw.showAllocators(str);
                    log.info(str);
				}
			} finally {

				store.destroy();

			}

		}

		/**
		 * Test of blob allocation and read-back, firstly from cache and then
		 * from disk.
		 */
		public void test_blob_readBack() {

			final Journal store = (Journal) getStore();

			try {
				final RWStrategy bs = (RWStrategy) store.getBufferStrategy();

				final RWStore rw = bs.getStore();

				final byte[] buf = new byte[2 * 1024 * 1024]; // 5Mb buffer of random
														// data
				r.nextBytes(buf);

				final ByteBuffer bb = ByteBuffer.wrap(buf);

				final long faddr = bs.write(bb); // rw.alloc(buf, buf.length);

				if(log.isInfoEnabled())log.info("Blob Allocation at " + rw.convertFromAddr(faddr));

				bb.position(0);

				ByteBuffer rdBuf = bs.read(faddr);

				assertEquals(bb, rdBuf);

				if(log.isInfoEnabled())log.info("Now commit to disk");

				store.commit();

				// Now reset - clears writeCache and reinits from disk
				rw.reset();

				rdBuf = bs.read(faddr);
				assertEquals(bb, rdBuf);

			} finally {

				store.destroy();

			}

		}
		
		public void notest_stressBlobReadBack() {
			for (int i = 0; i < 100; i++) {
				test_blob_readBack();
			}
		}

		/**
		 * Test of blob allocation and read-back, firstly from cache and then
		 * from disk.
		 * 
		 * @throws InterruptedException
		 */
		public void test_blob_realloc() throws InterruptedException {

			final Journal store = (Journal) getStore();

			try {

				final byte[] buf = new byte[1024 * 2048]; // 2Mb buffer of
															// random data
				r.nextBytes(buf);

				final ByteBuffer bb = ByteBuffer.wrap(buf);

				final RWStrategy bs = (RWStrategy) store.getBufferStrategy();

				final RWStore rw = bs.getStore();

				long faddr = bs.write(bb); // rw.alloc(buf, buf.length);

				bb.position(0);

				ByteBuffer rdBuf = bs.read(faddr);

				assertEquals(bb, rdBuf);

				// now delete the memory
				bs.delete(faddr);

				// verify immediateFree!
				assertEquals(0L, bs.getPhysicalAddress(faddr));

				// allocate another address, might (or might not) be the same.
				faddr = bs.write(bb); // rw.alloc(buf, buf.length);
				final long pa = bs.getPhysicalAddress(faddr);
				bb.position(0);

				if(log.isInfoEnabled())log.info("Now commit to disk (1)");

				store.commit();

				// Now reset - clears writeCache and reinits from disk
				rw.reset();

				rdBuf = bs.read(faddr);
				assertEquals(bb, rdBuf);

				// now delete the memory
				bs.delete(faddr);

				// Must not have been immediately freed if history is retained.
				if (rw.getHistoryRetention() != 0) {
					assertEquals(pa, bs.getPhysicalAddress(faddr));

					/*
					 * Commit before testing for deferred frees. Since there is a
					 * prior commit point, we are not allowed to immediately free
					 * any record from that commit point in order to preserve the
					 * consistency of the last commit point, so we have to commit
					 * first then test for deferred frees.
					 */
					if(log.isInfoEnabled())log.info("Now commit to disk (2)");

					store.commit();

					Thread.currentThread().sleep(10); // to force deferredFrees

					// Request release of deferred frees.
					rw.checkDeferredFrees(/*true freeNow */ store);
					
					// Now commit() to ensure the deferrals can be recycled
					store.commit();
				} else {
					// The address is deleted, but will still return a valid
					//	address since it is committed
					assertEquals(pa, bs.getPhysicalAddress(faddr));
					
					// Now commit() to ensure the deferrals can be recycled
					store.commit();
				}

				assertEquals(0L, bs.getPhysicalAddress(faddr));

                try {
                    // should fail with PhysicalAddressResolutionException
                    rdBuf = bs.read(faddr);
                    fail("Expecting: "
                            + PhysicalAddressResolutionException.class);
                } catch (Throwable t) {
                    if (InnerCause.isInnerCause(t,
                            PhysicalAddressResolutionException.class)) {
                        if (log.isInfoEnabled()) {
                            log.info("Ignoring expected exception: " + t);
                        }
                    } else {
                        fail("Expected: "
                                + PhysicalAddressResolutionException.class
                                        .getName() + " reading from "
                                + (faddr >> 32) + ", instead got: " + t, t);
                    }
                }

			} finally {

				store.destroy();

			}

		}

		/**
		 * Ttest write() + flush() + update() - for this case the data have been
		 * flushed from the write cache so the update will be a random write on
		 * the file rather than being buffered by the write cache.
		 */
		public void test_write_flush_update() {

			final Journal store = (Journal) getStore();

			try {

				RWStrategy bufferStrategy = (RWStrategy) store.getBufferStrategy();

				final int nbytes = 60;

				// random data.
				byte[] a = new byte[nbytes];
				r.nextBytes(a);

				// write a new record.
				final long addr = bufferStrategy.write(ByteBuffer.wrap(a));

				assertEquals(nbytes, store.getByteCount(addr));

				// Note: This will result flush the write cache.
				store.commit();

				/*
				 * Read back the record and verify the update is visible.
				 */
				{

					final ByteBuffer b = bufferStrategy.read(addr);

					assertNotNull(b);

					for (int i = 20; i < 40; i++) {

						assertEquals("data differs at offset=" + i, a[i], b.get(i));

					}

				}

			} finally {

				store.destroy();

			}

		}

		public void test_metaAlloc() {

			Journal store = (Journal) getStore();
            try {

			final RWStrategy bs = (RWStrategy) store.getBufferStrategy();

			final RWStore rw = bs.getStore();
			long realAddr = 0;
				for (int i = 0; i < 100000; i++) {
					int allocAddr = rw.metaAlloc();

					realAddr = rw.metaBit2Addr(allocAddr);
				}
				if(log.isInfoEnabled())log.info("metaAlloc lastAddr: " + realAddr);
			} finally {
				store.destroy();
			}
		}

		static class DummyAllocationContext implements IAllocationContext {
		}

		/**
		 * From a RWStore, creates multiple AllocationContexts to isolate
		 * updates, re-allocate storage and protect against by concurrent
		 * Contexts. This is the core functionality required to support
		 * Transactions.
		 * 
		 * If an allocation is made for an AllocationContext then this will
		 * result in a ContextAllocation object being created in the RWStore
		 * within which "shadow" allocations can be made. If such a shadow
		 * allocation is deleted, within the AllocationContext, then this can be
		 * removed immediately.
		 * 
		 * @throws IOException
		 */
		public void test_allocationContexts() throws IOException {
			Journal store = (Journal) getStore();
			try {
			    final RWStrategy bs = (RWStrategy) store.getBufferStrategy();

				final RWStore rw = bs.getStore();

				// JournalShadow shadow = new JournalShadow(store);

				// Create a couple of contexts
				final IAllocationContext allocContext1 = new DummyAllocationContext();
				final IAllocationContext allocContext2 = new DummyAllocationContext();

				final int sze = 650;
				final byte[] buf = new byte[sze + 4]; // extra for checksum
				r.nextBytes(buf);

				long addr1a = bs.write(ByteBuffer.wrap(buf), allocContext1);
				long addr1b = bs.write(ByteBuffer.wrap(buf), allocContext1);
				rw.detachContext(allocContext1);

				long addr2a = bs.write(ByteBuffer.wrap(buf), allocContext2);
				long addr2b = bs.write(ByteBuffer.wrap(buf), allocContext2);
				rw.detachContext(allocContext2);

				// Re-establish context
				long addr1c = bs.write(ByteBuffer.wrap(buf), allocContext1);

				// By detaching contexts we end up using the same allocator
				assertTrue("allocator re-use", bs.getPhysicalAddress(addr1c) > bs.getPhysicalAddress(addr2b));

				// Now, prior to commit, try deleting an uncommitted allocation
				bs.delete(addr1c, allocContext1);
				// and re-allocating it from the same context
				long addr1d = bs.write(ByteBuffer.wrap(buf), allocContext1);

				assertTrue("re-allocation", addr1c == addr1d);

				rw.detachContext(allocContext1);

				// Now commit
				store.commit();

				// now try deleting and re-allocating again, but in a global
				// context
				bs.delete(addr1d); // this should call deferFree
				long addr1e = bs.write(ByteBuffer.wrap(buf), allocContext1);

				assertTrue("deferred-delete", addr1e != addr1d);

				// Now commit
				store.commit();
			} finally {
				store.destroy();
			}

		}

		public void test_stressCommitIndexWithRetention() {

            assertEquals(1000,doStressCommitIndex(40000L /* 40 secs history */, 1000));


		}
		
		public void test_stressCommitIndexNoRetention() {
			
			assertEquals(2,doStressCommitIndex(0L /* no history */, 1000));

		}
		
		public void test_stressCommit() {
			Journal journal = (Journal) getStore(0); // remember no history!
			
			for (int i = 0; i < 1000; i++)
				commitSomeData(journal);

		}
		
		public int doStressCommitIndex(final long retention, final int runs) {
			Journal journal = (Journal) getStore(retention); // remember no history!
			try {
				final int cRuns = runs;
				for (int i = 0; i < cRuns; i++)
					commitSomeData(journal);
								
		        final ITupleIterator<CommitRecordIndex.Entry> commitRecords;
			    {
		            /*
		             * Commit can be called prior to Journal initialisation, in which
		             * case the commitRecordIndex will not be set.
		             */
		            final IIndex commitRecordIndex = journal.getReadOnlyCommitRecordIndex();
		    
		            final IndexMetadata metadata = commitRecordIndex
		                    .getIndexMetadata();
	
		            commitRecords = commitRecordIndex.rangeIterator();
		            
		            int iters = 0;
		            int records = 0;
		            while (commitRecords.hasNext()) {
		                final ITuple<CommitRecordIndex.Entry> tuple = commitRecords.next();
		                	
		                iters++;
		                final CommitRecordIndex.Entry entry = tuple.getObject();

		                final ICommitRecord record = CommitRecordSerializer.INSTANCE
		                        .deserialize(journal.read(entry.addr));
		                
		                if (record != null) {
		                	records++;
		                }
		            }
		            
		            return records;
		        }
			} finally {
				journal.destroy();
			}

		}
		
		private void commitSomeData(final Journal store) {
			
		    final IRWStrategy bs = (IRWStrategy) store.getBufferStrategy();

//			final IStore rw = bs.getStore();

			// byte[] buf = new byte[r.nextInt(1024)]; // extra for checksum
			final byte[] buf = new byte[863]; // extra for checksum
			
			r.nextBytes(buf);

			bs.write(ByteBuffer.wrap(buf));

			store.commit();
		}

		public void test_stressAlloc() {

			Journal store = (Journal) getStore();
            try {

			final RWStrategy bs = (RWStrategy) store.getBufferStrategy();

			final RWStore rw = bs.getStore();
			// long realAddr = 0;
				// allocBatch(store, 1, 32, 650, 100000000);
				allocBatch(store, 1, 32, 650, 50000);
				store.commit();
				final StringBuilder str = new StringBuilder();
				rw.showAllocators(str);
				if(log.isInfoEnabled())log.info(str);
				store.close();
				if(log.isInfoEnabled())log.info("Re-open Journal");
				store = (Journal) getStore();

				showStore(store);
			} finally {
				store.destroy();
			}
		}

		/**
		 * Tests whether tasks are able to access and modify data safely by
		 * emulating transactions by calling activateTx and deactivateTx
		 * directly.
		 */
		public void test_sessionProtection() {
			// Sequential logic

			final Journal store = (Journal) getStore();
			try {
			final RWStrategy bs = (RWStrategy) store.getBufferStrategy();
			final RWStore rw = bs.getStore();

			final byte[] buf = new byte[300]; // Just some data
			r.nextBytes(buf);

			final ByteBuffer bb = ByteBuffer.wrap(buf);

			long faddr = bs.write(bb); // rw.alloc(buf, buf.length);

			IRawTx tx = rw.newTx();

			bs.delete(faddr); // delettion protected by session

			bb.position(0);

			final ByteBuffer rdBuf = bs.read(faddr);

			// should be able to successfully read from freed address
			assertEquals(bb, rdBuf);

			tx.close();

			store.commit();
			} finally {
			    store.destroy();
			}
			
		}

		/**
		 * To stress teh sesion protection, we will allocate a batch of
		 * addresses, then free half with protection.  Then reallocate half
		 * again after releasing the session.
		 * This should result in all the original batch being allocated,
		 * exercising both session protection and write cache clearing
		 */
		public void test_stressSessionProtection() {
			// Sequential logic

			final Journal store = (Journal) getStore();
			try {
			final RWStrategy bs = (RWStrategy) store.getBufferStrategy();
			final RWStore rw = bs.getStore();

			final byte[] buf = new byte[300]; // Just some data
			r.nextBytes(buf);

			final ByteBuffer bb = ByteBuffer.wrap(buf);
			
			final IRawTx tx = rw.newTx();
			final ArrayList<Long> addrs = new ArrayList<Long>();
			
			// We just want to stress a single allocator, so make 5000
			// allocations to force multiple allocBlocks.
			
			for (int i = 0; i < 5000; i++) {
				addrs.add(bs.write(bb));
				bb.flip();
			}

			for (int i = 0; i < 5000; i+=2) {
				bs.delete(addrs.get(i));
			}

			// now release session to make addrs reavailable
			tx.close();


			for (int i = 0; i < 5000; i+=2) {
				bs.write(bb);
				bb.flip();
			}

			store.commit();

			bb.position(0);

			for (int i = 0; i < 3000; i++) {
				bb.position(0);
				
				ByteBuffer rdBuf = bs.read(addrs.get(i));

				// should be able to
				assertEquals(bb, rdBuf);
			}

			store.commit();
			} finally {
			    store.destroy();
			}
		}
		
		/**
		 * Test low level RWStore add/removeAddress methods as used in HA
		 * WriteCache replication to ensure Allocation consistency
		 * 
		 * @throws IOException
		 */
		public void testSimpleReplication() throws IOException {

			// Create a couple of stores with temp files
			Journal store1 = (Journal) getStore();
			Journal store2 = (Journal) getStore();
			
			final RWStore rw1 = ((RWStrategy) store1.getBufferStrategy()).getStore();
			final RWStore rw2 = ((RWStrategy) store2.getBufferStrategy()).getStore();

			assertTrue(rw1 != rw2);
			
			final int addr1 = rw1.alloc(123, null);
			rw2.addAddress(addr1, 123);
			assertTrue(rw1.physicalAddress(addr1) == rw2.physicalAddress(addr1));
			
			rw1.free(addr1, 123);
			rw2.removeAddress(addr1);
			
			// address will still be valid
			assertTrue(rw1.physicalAddress(addr1) == rw2.physicalAddress(addr1));
			
			// confirm address re-cycled
			assert(addr1 == rw1.alloc(123, null));
			
			// and can be "re-added"
			rw2.addAddress(addr1, 123);
		}

		/**
		 * Test low level RWStore add/removeAddress methods as used in HA
		 * WriteCache replication to ensure Allocation consistency
		 * 
		 * @throws IOException
		 */
		public void testStressReplication() throws IOException {

			// Create a couple of stores with temp files
			final Journal store1 = (Journal) getStore();
			final Journal store2 = (Journal) getStore();
			try {		
				final RWStore rw1 = ((RWStrategy) store1.getBufferStrategy()).getStore();
				final RWStore rw2 = ((RWStrategy) store2.getBufferStrategy()).getStore();
	
				assertTrue(rw1 != rw2);
				
				final Random r = new Random();
				
				for (int i = 0; i < 100000; i++) {
					final int sze = 1 + r.nextInt(2000);
					final int addr = rw1.alloc(sze, null);
					rw2.addAddress(addr, sze);
				}
			} finally {
				store1.destroy();
				store2.destroy();
			}
		}

		/**
		 * The pureAlloc test is to test the allocation aspect of the memory
		 * management rather than worrying about writing the data
		 */
		public void test_pureAlloc() {

			Journal store = (Journal) getStore();
            try {

			final RWStrategy bs = (RWStrategy) store.getBufferStrategy();

			final RWStore rw = bs.getStore();
			long realAddr = 0;
				// allocBatch(store, 1, 32, 650, 100000000);
				pureAllocBatch(store, 1, 32, rw.m_maxFixedAlloc - 4, 30000); // cover
																				// wider
																				// range
																				// of
																				// blocks
				store.commit();
				if(log.isInfoEnabled())log.info("Final allocations: " + rw.getTotalAllocations() + ", allocated bytes: "
						+ rw.getTotalAllocationsSize() + ", file length: " + rw.getStoreFile().length());
				store.close();
				if(log.isInfoEnabled())log.info("Re-open Journal");
				store = (Journal) getStore();

				showStore(store);
			} finally {
				store.destroy();
			}
		}

		private long allocBatch(Journal store, int tsts, int min, int sze, int grp) {

			final RWStrategy bs = (RWStrategy) store.getBufferStrategy();

			final byte[] buf = new byte[sze + 4]; // extra for checksum
			r.nextBytes(buf);

			for (int i = 0; i < grp; i++) {
				int alloc = min + r.nextInt(sze - min);
				ByteBuffer bb = ByteBuffer.wrap(buf, 0, alloc);
				bs.write(bb);
			}

			return 0L;
		}

		/*
		 * Allocate tests but save 50% to re-alloc
		 */
		private long pureAllocBatch(final Journal store, final int tsts, int min, int sze, int grp) {

		    final RWStrategy bs = (RWStrategy) store.getBufferStrategy();

			final RWStore rw = bs.getStore();
			final int freeAddr[] = new int[512];
			int freeCurs = 0;
			for (int i = 0; i < grp; i++) {
				final int alloc = min + r.nextInt(sze - min);
				final int addr = rw.alloc(alloc, null);

				if (i % 3 != 0) { // make avail 2 out of 3 for realloc
					freeAddr[freeCurs++] = addr;
					if (freeCurs == freeAddr.length) {
						for (int f = 0; f < freeAddr.length; f++) {
							rw.free(freeAddr[f], 0);
						}
						freeCurs = 0;
					}
				}
			}

			return 0L;
		}
		
		/**
		 * Simple state tests.
		 * 
		 * These are written to confirm the allocation bit states for a number of scenarios.
		 */
		
		/**
		 * State1
		 * 
		 * Allocate - Commit - Free
		 * 
		 * assert that allocation remains committed
		 */
		public void test_allocCommitFree() {
			Journal store = (Journal) getStore();
            try {

            	RWStrategy bs = (RWStrategy) store.getBufferStrategy();
            	
            	final long addr = bs.write(randomData(78));
            	
            	store.commit();
            	
            	bs.delete(addr);
            	
            	assertTrue(bs.isCommitted(addr));
            } finally {
            	store.destroy();
            }
		}

        /**
         * Verify that we correctly restore the RWStore commit state if
         * {@link RWStore#commit()} is followed by {@link RWStore#reset()}
         * rather than {@link RWStore#postCommit()}.
         * 
         * @see <a href="http://trac.bigdata.com/ticket/973" >RWStore commit is
         *      not robust to internal failure.</a>
         */
		public void test_commitState() {
			Journal store = (Journal) getStore();
            try {

            	final RWStrategy bs = (RWStrategy) store.getBufferStrategy();
            	
            	final RWStore rws = bs.getStore();
            	
            	final long addr = bs.write(randomData(78));

            	// do 1st half of the RWStore commit protocol.
            	rws.commit();
            	            	
            	// then discard write set.
            	store.abort();
            	
            	assertFalse(bs.isCommitted(addr)); // rolled back
            	
            	// now cycle standard commit to confirm correct reset
            	for (int c = 0; c < 50; c++) {
            		bs.write(randomData(78));
            		store.commit();
            	}
           	
            	
            } finally {
            	store.destroy();
            }
		}
		
        /**
         * Test verifies that a failure to retain the commit state in
         * {@link RWStore#commit()} will cause problems if the write set is
         * discarded by {@link RWStore#reset()} such that subsequent write sets
         * run into persistent addressing errors.
         * 
         * @see <a href="http://trac.bigdata.com/ticket/973" >RWStore commit is
         *      not robust to internal failure.</a>
         */
		public void test_commitStateError() {
<<<<<<< HEAD
			Journal store = (Journal) getStore();
            try {

            	RWStrategy bs = (RWStrategy) store.getBufferStrategy();
            	
            	RWStore rws = bs.getStore();
=======
			final Journal store = (Journal) getStore();
            try {

            	final RWStrategy bs = (RWStrategy) store.getBufferStrategy();
            	
            	final RWStore rws = bs.getStore();
>>>>>>> c5fbee5b
            	
            	final long addr = bs.write(randomData(78));
            	
            	// do first half of the RWStore protocol.
            	rws.commit();

            /*
             * remove the commit state such that subsequent abort()/reset()
             * will fail to correctly restore the pre-commit state.
             */
            rws.clearCommitStateRef();

            // abort() succeeds because it is allowed even if commit() was
            // not called.
            	store.abort();
            	
            	assertFalse(bs.isCommitted(addr)); // rolled back
            	
            	try {
	            	// now cycle standard commit to force an error from bad reset
	            	for (int c = 0; c < 50; c++) {
	            		bs.write(randomData(78));
	            		store.commit();
	            	}
	            	fail("Expected failure");
            	} catch (Exception e) {
            		// expected
            		log.info("Expected!");
            	}
           	
            } finally {
            	store.destroy();
            }
		}
		
        /**
         * Verify that a double-commit causes an illegal state exception.
         * Further verify that an {@link RWStore#reset()} allwos us to then
         * apply and commit new write sets.
         * 
         * @see <a href="http://trac.bigdata.com/ticket/973" >RWStore commit is
         *      not robust to internal failure.</a>
         */
		public void test_commitStateIllegal() {
			final Journal store = (Journal) getStore();
            try {

            final RWStrategy bs = (RWStrategy) store.getBufferStrategy();
            	
            	final RWStore rws = bs.getStore();
            	
            	bs.write(randomData(78));
            	
            	rws.commit();
            	
            	try {
            		store.commit();
            		
            		fail("Expected failure");
            	} catch (Exception ise) {
            		if (InnerCause.isInnerCause(ise, IllegalStateException.class)) {
	            		store.abort();
	            		
	            		store.commit();
            		} else {
            			fail("Unexpected Exception");
            		}
            	}
           	
            	
            } finally {
            	store.destroy();
            }
		}
		
		public void test_allocCommitFreeWithHistory() {
			final Journal store = (Journal) getStore(4);
            try {

            	final RWStrategy bs = (RWStrategy) store.getBufferStrategy();
            	
            	final long addr = bs.write(randomData(78));
            	
            	store.commit();
            	
            	bs.delete(addr);
            	
            	assertTrue(bs.isCommitted(addr));
            } finally {
            	store.destroy();
            }
		}
		
		/**
		 * This test releases over a blobs worth of deferred frees
		 */
		public void test_blobDeferredFrees() {

            final Properties properties = new Properties(getProperties());

            properties.setProperty(
                    AbstractTransactionService.Options.MIN_RELEASE_AGE, "4000");

            properties.setProperty(RWStore.Options.ALLOCATION_SIZES,
                    "1,2,3,5,8,12,16,24,32"); // 2K

			Journal store = (Journal) getStore(properties);
            try {

            	RWStrategy bs = (RWStrategy) store.getBufferStrategy();
            	
            	ArrayList<Long> addrs = new ArrayList<Long>();
            	for (int i = 0; i < 4000; i++) {
            		addrs.add(bs.write(randomData(45)));
            	}
            	store.commit();

            	for (long addr : addrs) {
            		bs.delete(addr);
            	}
                for (int i = 0; i < 4000; i++) {
                    if(!bs.isCommitted(addrs.get(i))) {
                        fail("i="+i+", addr="+addrs.get(i));
                    }
                }

               	store.commit();
               	
            	// Age the history (of the deletes!)
            	Thread.currentThread().sleep(6000);
            	
            	// modify store but do not allocate similar size block
            	// as that we want to see has been removed
               	final long addr2 = bs.write(randomData(220)); // modify store
            	
            	store.commit();
            	bs.delete(addr2); // modify store
               	store.commit();
            	
               	// delete is actioned
            	for (int i = 0; i < 4000; i++) {
                   	assertFalse(bs.isCommitted(addrs.get(i)));
            	}
              } catch (InterruptedException e) {
			} finally {
            	store.destroy();
            }
		}
		
		/**
		 * This test releases over a blobs worth of deferred frees where the
		 * blob requires a blob header.
		 * 
		 * To test this we use a max fixed alloc of 192 bytes, so 24 8 bytes addresses can be stored
		 * in each "leaf" and 48 leaves can be addressed in a standard blob header.
		 * 
		 * This should set the allocation threshold at 48 * 24 = 1152 deferred addresses
		 * 
		 * Anything greater than that requires that the blob header itself is a blob and this is
		 * what we need to test.
		 */
		public void test_stressBlobBlobHeaderDeferredFrees() {

            final Properties properties = new Properties(getProperties());

            properties.setProperty(
                    AbstractTransactionService.Options.MIN_RELEASE_AGE, "4000");

            final int maxFixed = 3; // 192 bytes (3 * 64)
            properties.setProperty(RWStore.Options.ALLOCATION_SIZES,
            		"1,2," + maxFixed);
            
            final int maxAlloc = maxFixed * 64;
            final int leafEntries = maxAlloc / 8;
            final int headerEntries = maxAlloc / 4;
            final int threshold = headerEntries * leafEntries;
            
            final int nallocs = threshold << 3; // 8 times greater than allocation threshold

			Journal store = (Journal) getStore(properties);
            try {

            	RWStrategy bs = (RWStrategy) store.getBufferStrategy();
            	
            	ArrayList<Long> addrs = new ArrayList<Long>();
            	for (int i = 0; i < nallocs; i++) {
            		addrs.add(bs.write(randomData(45)));
            	}
            	store.commit();

            	for (long addr : addrs) {
            		bs.delete(addr);
            	}
                for (int i = 0; i < nallocs; i++) {
                    if(!bs.isCommitted(addrs.get(i))) {
                        fail("i="+i+", addr="+addrs.get(i));
                    }
                }

               	store.commit();
               	
            	// Age the history (of the deletes!)
            	Thread.currentThread().sleep(6000);
            	
            	// modify store but do not allocate similar size block
            	// as that we want to see has been removed
               	final long addr2 = bs.write(randomData(220)); // modify store
            	
            	store.commit();
            	bs.delete(addr2); // modify store
               	store.commit();
            	
               	// delete is actioned
            	for (int i = 0; i < nallocs; i++) {
                   	assertFalse(bs.isCommitted(addrs.get(i)));
            	}
              } catch (InterruptedException e) {
			} finally {
            	store.destroy();
            }
		}
		
		/**
		 * Can be tested by removing RWStore call to journal.removeCommitRecordEntries
		 * in freeDeferrals.
		 * 
		 * final int commitPointsRemoved = journal.removeCommitRecordEntries(fromKey, toKey);
		 * 
		 * replaced with
		 * 
		 * final int commitPointsRemoved = commitPointsRecycled;
		 * 
		 */
		public void testVerifyCommitRecordIndex() {
            final Properties properties = new Properties(getProperties());

            properties.setProperty(
                    AbstractTransactionService.Options.MIN_RELEASE_AGE, "100");

			final Journal store = (Journal) getStore(properties);
            try {

            	RWStrategy bs = (RWStrategy) store.getBufferStrategy();
            	      	
	        	for (int r = 0; r < 10; r++) {
		        	ArrayList<Long> addrs = new ArrayList<Long>();
		        	for (int i = 0; i < 100; i++) {
		        		addrs.add(bs.write(randomData(45)));
		        	}
		        	store.commit();
		
		        	for (long addr : addrs) {
		        		bs.delete(addr);
		        	}
		
		           	store.commit();
		           	
		        	// Age the history (of the deletes!)
		        	Thread.currentThread().sleep(200);
	        	}
	        	
				final String fname = bs.getStore().getStoreFile().getAbsolutePath();
				
	        	store.close();
	        	
	        	VerifyCommitRecordIndex.main(new String[]{fname});
        	
            } catch (InterruptedException e) {
			} finally {
            	store.destroy();
            }
		}
		
		public void testResetHARootBlock() {
            final Properties properties = new Properties(getProperties());

 			final Journal store = (Journal) getStore(properties);
            try {

            	final RWStrategy bs = (RWStrategy) store.getBufferStrategy();
            	final RWStore rw = bs.getStore();
            	
 	        	for (int r = 0; r < 10; r++) {
		        	ArrayList<Long> addrs = new ArrayList<Long>();
		        	for (int i = 0; i < 1000; i++) {
		        		addrs.add(bs.write(randomData(2048)));
		        	}
		        	store.commit();
		        	
		        	final StorageStats stats1 = rw.getStorageStats();
		        	
		        	rw.resetFromHARootBlock(store.getRootBlockView());
		        	
		        	final StorageStats stats2 = rw.getStorageStats();

		        	// Now check that we can read all allocations after reset
		        	for (long addr : addrs) {
		        		store.read(addr);
		        	}
		
	        	}
	        	
				final String fname = bs.getStore().getStoreFile().getAbsolutePath();
				
	        	store.close();
	        	
 			} finally {
            	store.destroy();
            }
		}
		
		public void testSimpleReset() {
            final Properties properties = new Properties(getProperties());

 			final Journal store = (Journal) getStore(properties);
            try {

            	final RWStrategy bs = (RWStrategy) store.getBufferStrategy();
            	final RWStore rw = bs.getStore();
            	
 	        	for (int r = 0; r < 10; r++) {
		        	ArrayList<Long> addrs = new ArrayList<Long>();
		        	for (int i = 0; i < 1000; i++) {
		        		addrs.add(bs.write(randomData(2048)));
		        	}
		        	
		        	rw.reset();
		        	
	        	}
	        	
				final String fname = bs.getStore().getStoreFile().getAbsolutePath();
				
	        	store.close();
	        	
 			} finally {
            	store.destroy();
            }
		}
		
		

		private Journal getStore(Properties props) {
			return new Journal(props);
		}

		/**
		 * State2
		 * 
		 * Allocate - Commit - Free - Commit
		 * 
		 * assert that allocation is no longer committed
		 */
		public void test_allocCommitFreeCommit() {
			Journal store = (Journal) getStore();
            try {

            	RWStrategy bs = (RWStrategy) store.getBufferStrategy();
            	
            	final long addr = bs.write(randomData(78));
            	
            	store.commit();
            	
            	bs.delete(addr);
            	
            	assertTrue(bs.isCommitted(addr));

            	store.commit();

            	assertFalse(bs.isCommitted(addr));
            } finally {
            	store.destroy();
            }
		}
		
		/**
		 * In order to see deferred recycling we need to make two
		 * commits (with modifications) after the retention period
		 * has expired.
		 * 
		 * To be able to check for the address release, we must ensure that
		 * the same address cannot be re-allocated, so a different size
		 * allocation is requested.
		 */
		public void test_allocCommitFreeCommitWithHistory() {
			Journal store = (Journal) getStore(4);
            try {

            	RWStrategy bs = (RWStrategy) store.getBufferStrategy();
            	
            	final long addr = bs.write(randomData(78));
            	
            	store.commit();
            	
            	bs.delete(addr);
            	
            	assertTrue(bs.isCommitted(addr));

               	store.commit();

            	// delete is deferred
            	assertTrue(bs.isCommitted(addr));
            	
            	Thread.currentThread().sleep(5000);
            	
            	// modify store but do not allocate similar size block
            	// as that we want to see has been removed
               	final long addr2 = bs.write(randomData(220)); // modify store
            	
            	store.commit();
            	bs.delete(addr2); // modify store
               	store.commit();
            	
               	// delete is actioned
            	assertFalse(bs.isCommitted(addr));
            	
            } catch (InterruptedException e) {

			} finally {
            	store.destroy();
            }
		}
		
		public void test_allocBlobCommitFreeCommitWithHistory() {
			Journal store = (Journal) getStore(4000);
            try {

            	RWStrategy bs = (RWStrategy) store.getBufferStrategy();
            	
            	final long addr = bs.write(randomData(253728)); // BLOB
            	
            	store.commit();
            	
            	bs.delete(addr);
            	
            	assertTrue(bs.isCommitted(addr));

               	store.commit();

            	// delete is deferred
            	assertTrue(bs.isCommitted(addr));
            	
            	Thread.currentThread().sleep(5000);
            	
            	// modify store but do not allocate similar size block
            	// as that we want to see has been removed
               	final long addr2 = bs.write(randomData(220)); // modify store
            	
            	store.commit();
            	bs.delete(addr2); // modify store
               	store.commit();
            	
               	// delete is actioned
            	assertFalse(bs.isCommitted(addr));
            	
            } catch (InterruptedException e) {

			} finally {
            	store.destroy();
            }
		}
		
		public void test_allocBlobBoundariesCommitFreeCommitWithHistory() {
			Journal store = (Journal) getStore(5);
            try {

            	RWStrategy bs = (RWStrategy) store.getBufferStrategy();
            	
            	if (false) {
	                final int n = 1000000;
	                final BloomFilter filter = new BloomFilter(n, 0.02d, n);
	                filter.add(randomBytes(12));
	                final long addrb = filter.write(store);
	                
	                System.out.println("Bloomfilter: " + ((int) addrb));
            	}
            	
               	final long addr = bs.write(randomData(4088)); // BLOB 2 * 2044
               	final long addr1 = bs.write(randomData(4089)); // BLOB 2 * 2044
               	final long addr3 = bs.write(randomData(4087)); // BLOB 2 * 2044
            	
            	store.commit();
            	
               	bs.delete(addr);
               	bs.delete(addr1);
               	bs.delete(addr3);
            	
            	assertTrue(bs.isCommitted(addr));

               	store.commit();

            	// delete is deferred
            	assertTrue(bs.isCommitted(addr));
            	
            	Thread.currentThread().sleep(5000);
            	
            	// modify store but do not allocate similar size block
            	// as that we want to see has been removed
               	final long addr2 = bs.write(randomData(220)); // modify store
            	
            	store.commit();
            	bs.delete(addr2); // modify store
               	store.commit();
            	
               	// delete is actioned
            	assertFalse(bs.isCommitted(addr));
            	
            } catch (InterruptedException e) {

			} finally {
            	store.destroy();
            }
		}
		
		/**
		 * State3
		 * 
		 * Allocate - Commit - Free - Commit
		 * 
		 * Tracks writeCache state through allocation
		 */
		public void test_allocCommitFreeCommitWriteCache() {
			Journal store = (Journal) getStore();
            try {
            	RWStrategy bs = (RWStrategy) store.getBufferStrategy();
            	
            	final long addr = bs.write(randomData(78));
            	
            	// Has just been written so must be in cache
            	assertTrue(bs.inWriteCache(addr));
            	
            	store.commit();
            	
            	bs.delete(addr);
            	
            	// since data is committed, should be accessible from any new
            	// readCommitted transaction
            	assertTrue(bs.inWriteCache(addr));

            	store.commit();
            	
            	// If no transactions are around (which they are not) then must
            	//	be released as may be re-allocated
            	assertFalse(bs.inWriteCache(addr));
            	
            } finally {
            	store.destroy();
            }
		}
		
		public void test_allocCommitFreeCommitWriteCacheWithHistory() {
			Journal store = (Journal) getStore(5);
            try {
            	RWStrategy bs = (RWStrategy) store.getBufferStrategy();
            	
            	final long addr = bs.write(randomData(78));
            	
            	// Has just been written so must be in cache
            	assertTrue(bs.inWriteCache(addr));
            	
            	store.commit();
            	
            	bs.delete(addr);
            	
            	// since data is committed, should be accessible from any new
            	// readCommitted transaction
            	assertTrue(bs.inWriteCache(addr));

            	store.commit();
            	
            	// Since state is retained, the delete is deferred
            	assertTrue(bs.inWriteCache(addr));
            	
            } finally {
            	store.destroy();
            }
		}
		
		/**
		 * State4
		 * 
		 * Allocate - Commit - Free - Commit
		 * 
		 * ..but with session protection using a RawTx
		 */
		public void test_allocCommitFreeCommitSessionWriteCache() {
			Journal store = (Journal) getStore();
            try {
            	RWStrategy bs = (RWStrategy) store.getBufferStrategy();
            	
            	final long addr = bs.write(randomData(78));
            	
            	// Has just been written so must be in cache
            	assertTrue(bs.inWriteCache(addr));
            	
            	store.commit();
            	
            	IRawTx tx = bs.newTx();
            	
            	bs.delete(addr);
            	
            	// since data is committed, should be accessible from any new
            	// readCommitted transaction
            	assertTrue(bs.inWriteCache(addr));

            	store.commit();
            	
            	// Since transactions are around the cache will not have been
            	//	cleared (and cannot be re-allocated)
            	assertTrue(bs.inWriteCache(addr));
            	
            	tx.close(); // Release Session
            	
            	// Cache must have been cleared
            	assertFalse(bs.inWriteCache(addr));
            	
            } finally {
            	store.destroy();
            }
		}
		
		/**
		 * State5
		 * 
		 * Allocate - Commit - Free - Commit
		 * 
		 * Tracks writeCache state through allocation
		 */
		public void test_allocCommitFreeCommitAllocSessionWriteCache() {
			Journal store = (Journal) getStore();
            try {
            	RWStrategy bs = (RWStrategy) store.getBufferStrategy();
            	
            	final long addr = bs.write(randomData(78));
            	
            	// Has just been written so must be in cache
            	assertTrue(bs.inWriteCache(addr));
            	
            	store.commit();
            	
            	IRawTx tx = bs.newTx();
            	
            	bs.delete(addr);
            	
            	// since data is committed, should be accessible from any new
            	// readCommitted transaction
            	assertTrue(bs.inWriteCache(addr));

            	store.commit();
            	
            	// Since transactions are around the cache will not have been
            	//	cleared (and cannot be re-allocated)
            	assertTrue(bs.inWriteCache(addr));
            	
            	tx.close(); // Release Session
            	
            	// Cache must have been cleared
            	assertFalse(bs.inWriteCache(addr));
            	
            	final long addr2 = bs.write(randomData(78));
            	
            	assertTrue(addr2 == addr);
            	
            	assertTrue(bs.inWriteCache(addr));
            	
            	store.abort(); // removes uncommitted data
            	
            	assertFalse(bs.inWriteCache(addr));

            } finally {
            	store.destroy();
            }
		}
		
		/**
		 * Tests semantics of a simple reset
		 * 
		 * Commit some data
		 * Delete committed and allocate new data
		 * Reset
		 * Test that deletion and new allocation are void
		 */
		public void test_simpleReset() {
			Journal store = (Journal) getStore();
	        try {
	        	RWStrategy bs = (RWStrategy) store.getBufferStrategy();
	        	
	        	final long addr = bs.write(randomData(78));
	        	
	        	// Has just been written so must be in cache
	        	assertTrue(bs.inWriteCache(addr));
	        	
	        	store.commit();
	        	
	        	bs.delete(addr);
	        	
	        	final long addr2 = bs.write(randomData(78));
	           	assertTrue(bs.inWriteCache(addr2));
	        	
	        	bs.abort();
	        	
	        	assertTrue(bs.inWriteCache(addr)); // not removed in reset
	           	assertFalse(bs.inWriteCache(addr2));
	        	try {
	        		bs.read(addr2);
	        		fail("Exception expected");
	        	} catch (IllegalArgumentException e) {
	        		// expected
	        	}
	        	store.commit();

	        	assertTrue(bs.isCommitted(addr));
	        } finally {
	        	store.destroy();
	        }
			
		}
		
		/**
		 * Tests semantics of a simple reset after reopen to emulate
		 * an HAJournal reopen
		 * 
		 * As for simple reset but also re-open, then write and abort.
		 * 
		 * @throws IOException 
		 */
		public void test_reopenReset() throws IOException {
			final Properties properties = new Properties(getProperties());
			final File tmpfile = File.createTempFile("TestRW", ".rw");
			properties.setProperty(Options.FILE, tmpfile.getAbsolutePath());
			properties.setProperty(Options.CREATE_TEMP_FILE,"false");
//			Journal store = new Journal(properties);
			Journal store = getStore(properties);
	        try {
	        	RWStrategy bs = (RWStrategy) store.getBufferStrategy();
	        	
	        	final long addr = bs.write(randomData(78));
	        	
	        	// Has just been written so must be in cache
	        	assertTrue(bs.inWriteCache(addr));
	        	
	        	store.commit();
	        	
	        	bs.delete(addr);
	        	
	        	final long addr2 = bs.write(randomData(78));
	           	assertTrue(bs.inWriteCache(addr2));
	        	
	        	bs.abort();
	        	
	        	assertTrue(bs.inWriteCache(addr)); // not removed in reset
	           	assertFalse(bs.inWriteCache(addr2));
	        	try {
	        		bs.read(addr2);
	        		fail("Exception expected");
	        	} catch (IllegalArgumentException e) {
	        		// expected
	        	}
	        	store.commit();

	        	assertTrue(bs.isCommitted(addr));
	        	
	        	store.close();
				store = new Journal(properties);
				bs = (RWStrategy) store.getBufferStrategy();
				
	        	final long addr3 = bs.write(randomData(78));
	           	assertTrue(bs.inWriteCache(addr3));
	        	
	        	bs.abort();
	        	
	        	assertFalse(bs.inWriteCache(addr3)); // not removed in reset

	        	
	        } finally {
	        	store.destroy();
	        }
			
		}
		
		/**
		 * Tests semantics of a simple isolated reset
		 * 
		 * Commit some data
		 * UnIsolated: Delete committed and allocate new data
		 * Isolated: Delete committed and allocate new data
		 * Reset
		 * Test that deletion and new allocation are void for
		 * unisolated actions but not isolated
		 */
		public void test_isolatedReset() {
			Journal store = (Journal) getStore();
	        try {
	        	RWStrategy bs = (RWStrategy) store.getBufferStrategy();
	        	final IAllocationContext isolated = new IAllocationContext() {};
	        	
	        	final long addr = bs.write(randomData(78));
	        	final long addr2 = bs.write(randomData(78));
	        	
	        	// Has just been written so must be in cache
	        	assertTrue(bs.inWriteCache(addr));
	        	
	        	store.commit();
	        	
	        	bs.delete(addr);
	        	
	        	final long addr3 = bs.write(randomData(78));
	           	assertTrue(bs.inWriteCache(addr3));
	           	
	        	bs.delete(addr2, isolated);
	        	final long addr4 = bs.write(randomData(78), isolated);
	           	assertTrue(bs.inWriteCache(addr4));
	           		        	
	        	bs.abort();
	        	
	        	assertTrue(bs.inWriteCache(addr)); // not removed in reset
	           	assertFalse(bs.inWriteCache(addr3)); // unisolated removed
	           	assertTrue(bs.inWriteCache(addr4)); // isolated remains
	        	try {
	        		bs.read(addr3);
	        		fail("Exception expected");
	        	} catch (IllegalArgumentException e) {
	        		// expected
	        	}
	        	
	        	bs.detachContext(isolated);
	        	
	        	store.commit();

	        	assertTrue(bs.isCommitted(addr));
	        	assertTrue(bs.isCommitted(addr4));
	        } finally {
	        	store.destroy();
	        }
			
		}
		
		/**
		 * Tests semantics of a more complex isolated reset
		 * 
		 * Primarily the same as the simple isolated but ensuring
		 * more unisolated interactions after isolation is
		 * established.
		 * 
		 * Commit some data
		 * UnIsolated: Delete committed and allocate new data
		 * Isolated: Delete committed and allocate new data
		 * UnIsolated: Delete committed and allocate new data
		 * Reset
		 * Test that deletion and new allocation are void for
		 * unisolated actions but not isolated
		 */
		public void test_notSoSimpleIsolatedReset() {
			Journal store = (Journal) getStore();
	        try {
	        	RWStrategy bs = (RWStrategy) store.getBufferStrategy();
	        	final IAllocationContext isolated = new IAllocationContext() {};
	        	
	        	final long addr = bs.write(randomData(78));
	        	final long addr2 = bs.write(randomData(78));
	        	final long addr5 = bs.write(randomData(78));
	        	
	        	// Has just been written so must be in cache
	        	assertTrue(bs.inWriteCache(addr));
	        	
	        	store.commit();
	        	
	        	// Unisolated actions
	        	bs.delete(addr);
	        	
	        	final long addr3 = bs.write(randomData(78));
	           	assertTrue(bs.inWriteCache(addr3));
	           	
	           	// Isolated actions
	        	bs.delete(addr2, isolated);
	        	final long addr4 = bs.write(randomData(78), isolated);
	           	assertTrue(bs.inWriteCache(addr4));
	           		        	
	        	// Further Unisolated actions
	        	bs.delete(addr5);
	        	final long addr6 = bs.write(randomData(78));
	           	assertTrue(bs.inWriteCache(addr6));
	           	
	        	bs.abort();
	        	
	        	assertTrue(bs.inWriteCache(addr)); // not removed in reset
	           	assertFalse(bs.inWriteCache(addr3)); // unisolated removed
	           	assertFalse(bs.inWriteCache(addr6)); // unisolated removed
	           	assertTrue(bs.inWriteCache(addr4)); // isolated remains
	        	try {
	        		bs.read(addr3);
	        		fail("Exception expected");
	        	} catch (IllegalArgumentException e) {
	        		// expected
	        	}
	        	try {
	        		bs.read(addr6);
	        		fail("Exception expected");
	        	} catch (IllegalArgumentException e) {
	        		// expected
	        	}
	        	
	        	// Detach isolated context prior to commit
	        	bs.detachContext(isolated);
	        	
	        	store.commit();

	        	assertTrue(bs.isCommitted(addr));
	        	assertTrue(bs.isCommitted(addr4));
	        	assertTrue(bs.isCommitted(addr5));
	        	assertFalse(bs.isCommitted(addr2));
	        } finally {
	        	store.destroy();
	        }
			
		}
		
		/**
		 * Concurrent readers should no longer be an issue now that
		 * reset() is not re-initializing from the root block.
		 * 
		 * This test should confirm that.
		 * 
		 * Establishes some committed data and runs two readers
		 * concurrent with a single writer intermittently aborting
		 * 
		 * @throws InterruptedException 
		 */
		public void test_simpleConcurrentReadersWithResets() throws InterruptedException {
			final Journal store = (Journal) getStore();
			// use executor service to enable exception trapping
			final ExecutorService es = store.getExecutorService();
	        try {
	        	final RWStrategy bs = (RWStrategy) store.getBufferStrategy();
	        	
	        	final long[] addrs = new long[50];
	        	for (int w = 0; w < addrs.length; w++) {
	        		addrs[w] = bs.write(randomData(r.nextInt(150)+10));
	        	}
	        	
	        	store.commit();
	        	
	        	assertTrue(bs.isCommitted(addrs[0]));
	        	
				Runnable writer = new Runnable() {
	        		public void run() {
	        			for (int i = 0; i < 2000; i++) {
	        				bs.delete(addrs[r.nextInt(addrs.length)]);
	        				for (int w = 0; w < 1000; w++)
	        					bs.write(randomData(r.nextInt(500)+1));
	        				bs.abort();
	        			}
	        		}
	        	};
				final Future wfuture = es.submit(writer);
				Runnable reader1 = new Runnable() {
	        		public void run() {
	        			for (int i = 0; i < 5000; i++) {
	        				for (int rdr = 0; rdr < addrs.length; rdr++) {
	        					bs.read(addrs[r.nextInt(addrs.length)]);
	        				}
	        				try {
								Thread.sleep(1);
							} catch (InterruptedException e) {
								throw new RuntimeException(e);
							}
	        			}
	        		}
	        	};
	        	final Future r1future = es.submit(reader1);
	        	Runnable reader2 = new Runnable() {
	        		public void run() {
	        			for (int i = 0; i < 5000; i++) {
	        				for (int rdr = 0; rdr < addrs.length; rdr++) {
	        					bs.read(addrs[r.nextInt(addrs.length)]);
	        				}
	        				try {
								Thread.sleep(1);
							} catch (InterruptedException e) {
								throw new RuntimeException(e);
							}
	        			}
	        		}
	        	};
	        	final Future r2future = es.submit(reader2);
	        	
	        	try {
		        	wfuture.get();
		        	r1future.get();
		        	r2future.get();
	        	} catch (Exception e) {
	        		fail(e.getMessage(), e);
	        	}
	        	for (int i = 0; i < addrs.length; i++) {
	        		assertTrue(bs.isCommitted(addrs[i]));
	        	}
	        } finally {
	        	es.shutdownNow();
	        	store.destroy();
	        }			
		}
		
		ByteBuffer randomData(final int sze) {
			byte[] buf = new byte[sze + 4]; // extra for checksum
			r.nextBytes(buf);
			
			return ByteBuffer.wrap(buf, 0, sze);
		}
		
		byte[] randomBytes(final int sze) {
			byte[] buf = new byte[sze + 4]; // extra for checksum
			r.nextBytes(buf);
			
			return buf;
		}

	}
	
	/**
	 * Test suite integration for {@link AbstractMROWTestCase}.
	 * 
	 * @author <a href="mailto:thompsonbry@users.sourceforge.net">Bryan
	 *         Thompson</a>
	 */
	public static class TestMROW extends AbstractMROWTestCase {

		public TestMROW() {
			super();
		}

		public TestMROW(String name) {
			super(name);
		}

		protected IRawStore getStore() {

			final Properties properties = getProperties();

			properties.setProperty(Options.CREATE_TEMP_FILE, "true");

			properties.setProperty(Options.DELETE_ON_EXIT, "true");

			properties.setProperty(Options.BUFFER_MODE, BufferMode.DiskRW.toString());

			properties.setProperty(Options.WRITE_CACHE_ENABLED, "" + writeCacheEnabled);

			return new Journal(properties);//.getBufferStrategy();

		}

	}

	/**
	 * Test suite integration for {@link AbstractMRMWTestCase}.
	 * 
	 * @author <a href="mailto:thompsonbry@users.sourceforge.net">Bryan
	 *         Thompson</a>
	 */
	public static class TestMRMW extends AbstractMRMWTestCase {

		public TestMRMW() {
			super();
		}

		public TestMRMW(String name) {
			super(name);
		}

		protected IRawStore getStore() {

			final Properties properties = getProperties();

			properties.setProperty(Options.CREATE_TEMP_FILE, "true");

			properties.setProperty(Options.DELETE_ON_EXIT, "true");

			properties.setProperty(Options.BUFFER_MODE, BufferMode.DiskRW.toString());

			properties.setProperty(Options.WRITE_CACHE_ENABLED, "" + writeCacheEnabled);

			return new Journal(properties);//.getBufferStrategy();

		}

	}

	/**
	 * Test suite integration for {@link AbstractInterruptsTestCase}.
	 * 
	 * @author <a href="mailto:thompsonbry@users.sourceforge.net">Bryan
	 *         Thompson</a>
	 */
	public static class TestInterrupts extends AbstractInterruptsTestCase {
	
		public TestInterrupts() {
			super();
		}
	
		public TestInterrupts(String name) {
			super(name);
		}
	
		protected IRawStore getStore() {
	
			final Properties properties = getProperties();
	
			properties.setProperty(Options.DELETE_ON_EXIT, "true");
	
			properties.setProperty(Options.CREATE_TEMP_FILE, "true");
	
			properties.setProperty(Options.BUFFER_MODE, BufferMode.DiskRW.toString());
	
			properties.setProperty(Options.WRITE_CACHE_ENABLED, "" + writeCacheEnabled);
	
			return new Journal(properties);//.getBufferStrategy();
			// return new Journal(properties);
	
		}
	
	}

	/**
	 * Note: Since the write cache is a direct ByteBuffer we have to make it
	 * very small (or disable it entirely) when running the test suite or the
	 * JVM will run out of memory - this is exactly the same (Sun) bug which
	 * motivates us to reuse the same ByteBuffer when we overflow a journal
	 * using a write cache. Since small write caches are disallowed, we wind up
	 * testing with the write cache disabled!
	 */
	private static final boolean writeCacheEnabled = true; // 512;

}<|MERGE_RESOLUTION|>--- conflicted
+++ resolved
@@ -2189,21 +2189,12 @@
          *      not robust to internal failure.</a>
          */
 		public void test_commitStateError() {
-<<<<<<< HEAD
-			Journal store = (Journal) getStore();
-            try {
-
-            	RWStrategy bs = (RWStrategy) store.getBufferStrategy();
-            	
-            	RWStore rws = bs.getStore();
-=======
 			final Journal store = (Journal) getStore();
             try {
 
             	final RWStrategy bs = (RWStrategy) store.getBufferStrategy();
             	
             	final RWStore rws = bs.getStore();
->>>>>>> c5fbee5b
             	
             	final long addr = bs.write(randomData(78));
             	
