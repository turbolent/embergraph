/**

Copyright (C) SYSTAP, LLC 2006-2007.  All rights reserved.

Contact:
     SYSTAP, LLC
     4501 Tower Road
     Greensboro, NC 27410
     licenses@bigdata.com

This program is free software; you can redistribute it and/or modify
it under the terms of the GNU General Public License as published by
the Free Software Foundation; version 2 of the License.

This program is distributed in the hope that it will be useful,
but WITHOUT ANY WARRANTY; without even the implied warranty of
MERCHANTABILITY or FITNESS FOR A PARTICULAR PURPOSE.  See the
GNU General Public License for more details.

You should have received a copy of the GNU General Public License
along with this program; if not, write to the Free Software
Foundation, Inc., 59 Temple Place, Suite 330, Boston, MA  02111-1307  USA
 */
/*
 * Created on Oct 14, 2006
 */

package com.bigdata.rwstore;

import java.io.File;
import java.io.IOException;
import java.nio.ByteBuffer;
import java.util.ArrayList;
<<<<<<< HEAD
=======
import java.util.Iterator;
>>>>>>> a78d73a9
import java.util.Map.Entry;
import java.util.Properties;
import java.util.Random;
import java.util.Set;
import java.util.TreeMap;
import java.util.UUID;
import java.util.concurrent.ExecutorService;
import java.util.concurrent.Future;
import java.util.concurrent.atomic.AtomicReference;

import junit.extensions.proxy.ProxyTestSuite;
import junit.framework.Test;

import com.bigdata.btree.BTree;
import com.bigdata.btree.BloomFilter;
import com.bigdata.btree.IIndex;
import com.bigdata.btree.ITuple;
import com.bigdata.btree.ITupleIterator;
import com.bigdata.btree.IndexMetadata;
import com.bigdata.btree.SimpleEntry;
import com.bigdata.btree.keys.KeyBuilder;
import com.bigdata.journal.AbstractInterruptsTestCase;
import com.bigdata.journal.AbstractJournal.ISnapshotData;
import com.bigdata.journal.AbstractJournal.ISnapshotEntry;
import com.bigdata.journal.AbstractJournalTestCase;
import com.bigdata.journal.AbstractMRMWTestCase;
import com.bigdata.journal.AbstractMROWTestCase;
import com.bigdata.journal.AbstractRestartSafeTestCase;
import com.bigdata.journal.BufferMode;
import com.bigdata.journal.CommitRecordIndex;
import com.bigdata.journal.CommitRecordSerializer;
import com.bigdata.journal.DiskOnlyStrategy;
import com.bigdata.journal.ICommitRecord;
import com.bigdata.journal.IRootBlockView;
import com.bigdata.journal.Journal;
import com.bigdata.journal.Journal.Options;
import com.bigdata.journal.RWStrategy;
import com.bigdata.journal.TestJournalAbort;
import com.bigdata.journal.TestJournalBasics;
import com.bigdata.journal.VerifyCommitRecordIndex;
import com.bigdata.rawstore.AbstractRawStoreTestCase;
import com.bigdata.rawstore.Bytes;
import com.bigdata.rawstore.IAllocationContext;
import com.bigdata.rawstore.IRawStore;
import com.bigdata.service.AbstractTransactionService;
import com.bigdata.util.InnerCause;

/**
 * Test suite for {@link BufferMode#DiskRW} journals.
 * 
 * @author <a href="mailto:thompsonbry@users.sourceforge.net">Bryan Thompson</a>
 */
public class TestRWJournal extends AbstractJournalTestCase {

	public TestRWJournal() {
		super();
	}

	public TestRWJournal(String name) {
		super(name);
	}

	public static Test suite() {

		final TestRWJournal delegate = new TestRWJournal(); // !!!! THIS CLASS
															// !!!!

		/*
		 * Use a proxy test suite and specify the delegate.
		 */

		final ProxyTestSuite suite = new ProxyTestSuite(delegate, "Disk RW Journal Test Suite");

		/*
		 * List any non-proxied tests (typically bootstrapping tests).
		 */

		// tests defined by this class.
		suite.addTestSuite(TestRWJournal.class);

		// test suite for the IRawStore api.
		suite.addTestSuite(TestRawStore.class);

		// test suite for handling asynchronous close of the file channel.
		suite.addTestSuite(TestInterrupts.class);

		// test suite for MROW correctness.
		suite.addTestSuite(TestMROW.class);

		// test suite for MRMW correctness.
		suite.addTestSuite(TestMRMW.class);

		// ..and add TestAllocBits
		suite.addTestSuite(TestAllocBits.class);

		/*
		 * Pickup the basic journal test suite. This is a proxied test suite, so
		 * all the tests will run with the configuration specified in this test
		 * class and its optional .properties file.
		 */
		suite.addTest(TestJournalBasics.suite());

		/*
		 * TODO This should be a proxied test suite. It is RWStore specific
		 * right now.
		 * 
		 * @see #1021 (Add critical section protection to
		 * AbstractJournal.abort() and BigdataSailConnection.rollback())
		 */
		suite.addTestSuite(TestJournalAbort.class);
		
		return suite;

	}

	@Override
	public Properties getProperties() {

        final Properties properties = super.getProperties();

        properties.setProperty(Journal.Options.COLLECT_PLATFORM_STATISTICS,
                "false");

        properties.setProperty(Journal.Options.COLLECT_QUEUE_STATISTICS,
                "false");

        properties.setProperty(Journal.Options.HTTPD_PORT, "-1"/* none */);

        properties.setProperty(Options.BUFFER_MODE, BufferMode.DiskRW
                .toString());
		// properties.setProperty(Options.BUFFER_MODE,
		// BufferMode.TemporaryRW.toString());

		// properties.setProperty(Options.CREATE_TEMP_FILE, "true");

		// properties.setProperty(Options.FILE,
		// "/Volumes/SSDData/TestRW/tmp.rw");

		properties.setProperty(Options.DELETE_ON_EXIT, "true");

		properties.setProperty(Options.WRITE_CACHE_ENABLED, "" + writeCacheEnabled);

	    properties.setProperty(Options.WRITE_CACHE_BUFFER_COUNT, "10");
	       
		// number of bits in FixedAllocators
		properties.setProperty(com.bigdata.rwstore.RWStore.Options.DEFAULT_FREE_BITS_THRESHOLD, "1000");

		// Size of META_BITS_BLOCKS
		properties.setProperty(com.bigdata.rwstore.RWStore.Options.DEFAULT_META_BITS_SIZE, "9");
		
		// properties.setProperty(RWStore.Options.ALLOCATION_SIZES,
		// "1,2,3,5,8,12,16,32"); // 2K max
		properties.setProperty(RWStore.Options.ALLOCATION_SIZES, "1,2,3,5,8,12,16"); // 1K

		// ensure history retention to force deferredFrees
		// properties.setProperty(AbstractTransactionService.Options.MIN_RELEASE_AGE,
		// "1"); // Non-zero
		
		// Set OVERWRITE_DELETE
		// properties.setProperty(RWStore.Options.OVERWRITE_DELETE, "true");

		return properties;

	}
	
	/**
	 * The RWStore relies on several bit manipulation methods to manage both FixedAllocators
	 * and meta allocations.
	 * <p>
	 * This test stresses these methods.
	 */
	public void testRWBits() {
		final int bSize = 32 << 1; // a smaller array stresses more than a larger - say 8192
		final int[] bits = new int[bSize];
		final int nbits = bSize * 32;
		
		// Set all the bits one at a time
		for (int i = 0; i < nbits; i++) {
			final int b = RWStore.fndBit(bits, bSize);
			assertTrue(b != -1);
			assertFalse(RWStore.tstBit(bits,  b));
			RWStore.setBit(bits,  b);
			assertTrue(RWStore.tstBit(bits,  b));
		}
		
		// check that all are set
		assertTrue(-1 == RWStore.fndBit(bits, bSize));
		
		// now loop around clearing a random bit, then searching and setting it
		for (int i = 0; i < 30 * 1024 * 1024; i++) {
			final int b = r.nextInt(nbits);
			assertTrue(RWStore.tstBit(bits,  b));
			RWStore.clrBit(bits, b);
			assertFalse(RWStore.tstBit(bits,  b));
			
			assertTrue(b == RWStore.fndBit(bits,  bSize));
			RWStore.setBit(bits, b);
			assertTrue(RWStore.tstBit(bits,  b));
		}
		
		assertTrue(-1 == RWStore.fndBit(bits, bSize));
	}

	/**
	 * Verify normal operation and basic assumptions when creating a new journal
	 * using {@link BufferMode#DiskRW}.
	 * 
	 * @throws IOException
	 */
	public void test_create_disk01() throws IOException {

		File file = null;

		final Properties properties = getProperties();

		final Journal journal = new Journal(properties);

		try {

			final RWStrategy bufferStrategy = (RWStrategy) journal.getBufferStrategy();

			assertTrue("isStable", bufferStrategy.isStable());
			assertFalse("isFullyBuffered", bufferStrategy.isFullyBuffered());
			// assertEquals(Options.FILE, properties.getProperty(Options.FILE),
			// bufferStrategy.file.toString());
			assertEquals(Options.INITIAL_EXTENT, Long.parseLong(Options.DEFAULT_INITIAL_EXTENT), bufferStrategy
					.getInitialExtent());
			assertEquals(Options.MAXIMUM_EXTENT, 0L/* soft limit for disk mode */, bufferStrategy.getMaximumExtent());
			// assertNotNull("raf", bufferStrategy.getRandomAccessFile());
			assertEquals(Options.BUFFER_MODE, BufferMode.DiskRW, bufferStrategy.getBufferMode());

			file = journal.getFile();

		} finally {

			journal.destroy();

		}

		if (file != null && file.exists())
			fail("Did not delete the backing file: " + file);

	}

	/**
	 * Unit test verifies that {@link Options#CREATE} may be used to initialize
	 * a journal on a newly created empty file.
	 * 
	 * @throws IOException
	 */
	public void test_create_emptyFile() throws IOException {

		final File file = File.createTempFile(getName(), Options.JNL);

		final Properties properties = new Properties();

		properties.setProperty(Options.BUFFER_MODE, BufferMode.DiskRW.toString());

		properties.setProperty(Options.FILE, file.toString());

		properties.setProperty(Options.WRITE_CACHE_ENABLED, "" + writeCacheEnabled);

		final Journal journal = new Journal(properties);

		try {

			assertEquals(file, journal.getFile());

		} finally {

			journal.destroy();

		}

	}

    /**
     * Unit tests for optimization when using the {@link RWStore} but not using
     * delete markers. In this case, a post-order traversal is used to
     * efficiently delete the nodes and leaves and the root leaf is then
     * replaced.
     */
    public void test_removeAllRWStore() {

        final Properties properties = getProperties();
        
//        properties.setProperty(Journal.Options.WRITE_CACHE_BUFFER_COUNT,"20");
        
        final Journal store = new Journal(properties);

        try {
        
            final BTree btree;
            {

                final IndexMetadata metadata = new IndexMetadata(UUID
                        .randomUUID());

                metadata.setBranchingFactor(3);

                metadata.setDeleteMarkers(false);

                btree = BTree.create(store, metadata);

            }

            final KeyBuilder keyBuilder = new KeyBuilder(Bytes.SIZEOF_INT);

            final int NTRIALS = 100;

            final int NINSERTS = 1000;

            final double removeAllRate = 0.001;

            final double checkpointRate = 0.001;

            for (int i = 0; i < NTRIALS; i++) {

                for (int j = 0; j < NINSERTS; j++) {

                    if (r.nextDouble() < checkpointRate) {

                        // flush to the backing store.
                        if (log.isInfoEnabled())
                            log.info("checkpoint: " + btree.getStatistics());

                        btree.writeCheckpoint();

                    }

                    if (r.nextDouble() < removeAllRate) {

                        if (log.isInfoEnabled())
                            log.info("removeAll: " + btree.getStatistics());

                        btree.removeAll();

                    }

                    final int tmp = r.nextInt(10000);

                    final byte[] key = keyBuilder.reset().append(tmp).getKey();

                    btree.insert(key, new SimpleEntry(tmp));

                }

            }

            if (log.isInfoEnabled())
                log.info("will removeAll: "+btree.getStatistics());

            btree.removeAll();

            if (log.isInfoEnabled())
                log.info("will checkpoint: " + btree.getStatistics());

            btree.writeCheckpoint();

            if (log.isInfoEnabled())
                log.info(" did checkpoint: " + btree.getStatistics());

        } finally {

            store.destroy();

        }

    }

    /**
     * Unit test for an issue where the {@link RWStore} did not discard the
     * logged delete blocks in {@link RWStore#reset()}.
     * <p>
     * This test writes some records and commits. It then deletes those records
     * and invokes {@link RWStore#reset()}. It then re-deletes those records and
     * commits. If we have failed to discard the logged deletes, then we will
     * now have double-deletes in the delete blocks for that commit point. The
     * commit time is noted.
     * <p>
     * Next, the test creates several more commit points in order to trigger
     * recycling. We verify that the commit record for the commit time noted
     * above is no longer accessible. If the test reaches this point, then we
     * know that double-deletes were not logged.
     * <p>
     * Note: This test was verified as correctly detecting the bug described in
     * the ticket.
     * <p>
     * Note: The recycler MUST be used for this test.
     * 
     * @see <a href="https://sourceforge.net/apps/trac/bigdata/ticket/602">
     *      RWStore does not discard logged deletes on reset()</a>
     */
    public void test_deleteBlocksDiscardedOnReset() {

        final Properties p = getProperties();
        
        // The recycler MUST be used so we log delete blocks.
        p.setProperty(AbstractTransactionService.Options.MIN_RELEASE_AGE, "1");

        final Journal store = new Journal(p);

        try {
        
            /*
             * Create a named index and write a bunch of data.
             */
            final String name = "name";
            final long commitTime0;
            {

                final BTree btree;
                final IndexMetadata metadata = new IndexMetadata(
                        UUID.randomUUID());

                metadata.setBranchingFactor(3);

                metadata.setDeleteMarkers(false);

                btree = (BTree) store.register(name, metadata);

                final KeyBuilder keyBuilder = new KeyBuilder(Bytes.SIZEOF_INT);

                final int NTRIALS = 1;

                final int NINSERTS = 100;

                final double removeAllRate = 0.001;

                final double checkpointRate = 0.001;

                for (int i = 0; i < NTRIALS; i++) {

                    for (int j = 0; j < NINSERTS; j++) {

                        if (r.nextDouble() < checkpointRate) {

                            // flush to the backing store.
                            if (log.isInfoEnabled())
                                log.info("checkpoint: " + btree.getStatistics());

                            btree.writeCheckpoint();

                        }

                        if (r.nextDouble() < removeAllRate) {

                            if (log.isInfoEnabled())
                                log.info("removeAll: " + btree.getStatistics());

                            btree.removeAll();

                        }

                        final int tmp = r.nextInt(10000);

                        final byte[] key = keyBuilder.reset().append(tmp)
                                .getKey();

                        btree.insert(key, new SimpleEntry(tmp));

                    }

                }

                // We've written a bunch of data, now commit.
                commitTime0 = store.commit();

            }
            
            /*
             * Now, removeAll(). This will cause a bunch of deletes, but we will
             * abort rather than committing.
             */
            {

                final BTree btree = store.getIndex(name);
                
                assertNotNull(btree);

                if (log.isInfoEnabled())
                    log.info("will removeAll: " + btree.getStatistics());

                btree.removeAll();

                if (log.isInfoEnabled())
                    log.info("will checkpoint: " + btree.getStatistics());

                btree.writeCheckpoint();

                if (log.isInfoEnabled())
                    log.info(" did checkpoint: " + btree.getStatistics());
                
                // discard the write set (and hopefully the delete blocks)
                store.abort();

            }
            
            /*
             * Now do it again, but this time we will do the commit.
             */
            final long commitTime1;
            {
                
                final BTree btree = store.getIndex(name);
                
                assertNotNull(btree);

                if (log.isInfoEnabled())
                    log.info("will removeAll: " + btree.getStatistics());

                btree.removeAll();

                if (log.isInfoEnabled())
                    log.info("will checkpoint: " + btree.getStatistics());

                btree.writeCheckpoint();

                if (log.isInfoEnabled())
                    log.info(" did checkpoint: " + btree.getStatistics());
                
                commitTime1 = store.commit();
                
            }

            /*
             * Write ahead, forcing recycling of commit points.
             */
            for(int i=0; i<10; i++) {
                
                store.write(getRandomData());
                
                store.commit();
                
            }
            
        } finally {

            store.destroy();

        }
        
    }

    /**
	 * Test suite integration for {@link AbstractRestartSafeTestCase}.
	 * 
	 * @todo there are several unit tests in this class that deal with
	 *       {@link DiskOnlyStrategy#allocate(int)} and
	 *       {@link DiskOnlyStrategy#update(long, int, ByteBuffer)}. If those
	 *       methods are added to the {@link IRawStore} API then move these unit
	 *       tests into {@link AbstractRawStoreTestCase}.
	 * 
	 * @author <a href="mailto:thompsonbry@users.sourceforge.net">Bryan
	 *         Thompson</a>
	 */
	public static class TestRawStore extends AbstractRestartSafeTestCase {

		public TestRawStore() {
			super();
		}

		public TestRawStore(String name) {
			super(name);
		}

		protected BufferMode getBufferMode() {

			return BufferMode.DiskRW;
			// return BufferMode.TemporaryRW;

		}

		public Properties getProperties() {

            if (log.isInfoEnabled())
                log.info("TestRWJournal:getProperties");

//			final Properties properties = PropertyUtil.flatCopy(super.getProperties());
            final Properties properties = new Properties(super.getProperties());

	        properties.setProperty(Options.BUFFER_MODE, BufferMode.DiskRW.toString());
			// properties.setProperty(Options.BUFFER_MODE,
			// BufferMode.TemporaryRW.toString());

			properties.setProperty(Options.CREATE_TEMP_FILE, "true");

			// properties.setProperty(Options.FILE,
			// "/Volumes/SSDData/TestRW/tmp.rw");
			// properties.setProperty(RWStore.Options.ALLOCATION_SIZES,
			// "1,2,3,5,8,12,16,32,48,64,128,192,320,512,832,1344,2176,3520");
			// properties.setProperty(Options.RW_ALLOCATIONS,
			// "1,2,3,5,8,12,16,32,48,64");

			properties.setProperty(Options.DELETE_ON_EXIT, "true");

			properties.setProperty(Options.WRITE_CACHE_ENABLED, "" + writeCacheEnabled);

			// number of bits in FixedAllocators
			properties.setProperty(RWStore.Options.FREE_BITS_THRESHOLD, "50");

			properties.setProperty(Options.READ_CACHE_BUFFER_COUNT, "20");

			// Size of META_BITS_BLOCKS
			properties.setProperty(RWStore.Options.META_BITS_SIZE, "9");

			// properties.setProperty(RWStore.Options.ALLOCATION_SIZES,
			// "1,2,3,5,8,12,16,32,48,64,128"); // 8K - max blob = 2K * 8K = 16M
			// properties.setProperty(RWStore.Options.ALLOCATION_SIZES,
//			properties.setProperty(RWStore.Options.ALLOCATION_SIZES, "1,2,3,5,8,12,16"); // 2K
			
			// ensure history retention to force deferredFrees
			// properties.setProperty(AbstractTransactionService.Options.MIN_RELEASE_AGE,
			// "1"); // Non-zero

			return properties;

		}

		protected IRawStore getStore() {

			return getStore(0);

		}

		protected IRawStore getSmallSlotStore() {

			return getSmallSlotStore(0);

		}

		protected IRawStore getSmallSlotStore(final int slotSize) {

            final Properties properties = new Properties(getProperties());

            properties.setProperty(
                    AbstractTransactionService.Options.MIN_RELEASE_AGE, "0");

            properties.setProperty(
                    RWStore.Options.SMALL_SLOT_TYPE, "" + slotSize);

            return getStore(properties);

		}

        protected Journal getStore(final long retentionMillis) {

            final Properties properties = new Properties(getProperties());

            properties.setProperty(
                    AbstractTransactionService.Options.MIN_RELEASE_AGE, ""
                            + retentionMillis);

            return getStore(properties);

        }

		// /**
		// * Test that allocate() pre-extends the store when a record is
		// allocated
		// * which would overflow the current user extent.
		// */
		// public void test_allocPreExtendsStore() {
		//       
		// final Journal store = (Journal) getStore();
		//
		// try {
		//
		// final DiskOnlyStrategy bufferStrategy = (DiskOnlyStrategy) store
		// .getBufferStrategy();
		//
		// final long nextOffset = store.getRootBlockView()
		// .getNextOffset();
		//
		// final long length = store.size();
		//
		// final long headerSize = FileMetadata.headerSize0;
		//
		// // #of bytes remaining in the user extent before overflow.
		// final long nfree = length - (headerSize + nextOffset);
		//
		// if (nfree >= Integer.MAX_VALUE) {
		//
		// /*
		// * The test is trying to allocate a single record that will
		// * force the store to be extended. This will not work if the
		// * store file already has a huge user extent with nothing
		// * allocated on it.
		// */
		//                    
		// fail("Can't allocate a record with: " + nfree + " bytes");
		//
		// }
		//
		// final int nbytes = (int) nfree;
		//                
		// final long addr = bufferStrategy.allocate(nbytes);
		//
		// assertNotSame(0L, addr);
		//
		// assertEquals(nbytes, store.getByteCount(addr));
		//                
		// // store file was extended.
		// assertTrue(store.size() > length);
		//                
		// } finally {
		//
		// store.destroy();
		//            
		// }
		//            
		// }

		/**
		 * Test allocate()+read() where the record was never written (the data
		 * are undefined unless written so there is nothing really to test here
		 * except for exceptions which might be through for this condition).
		 */
		public void test_allocate_then_read() {
		}

		/**
		 * Reallocates the same object several times, then commits and tests
		 * read back.
		 * 
		 * Has been amended to exercise different cache read paths.
		 */
		public void test_reallocate() {
			final Journal store = (Journal) getStore();

			try {

				final byte[] buf = new byte[1024]; // 2Mb buffer of random data
				r.nextBytes(buf);

				final ByteBuffer bb = ByteBuffer.wrap(buf);

				final RWStrategy bs = (RWStrategy) store.getBufferStrategy();

				final RWStore rw = bs.getStore();

				long faddr1 = bs.write(bb);
				bb.position(0);
				// bs.delete(faddr);

				long faddr2 = bs.write(bb);
				bb.position(0);

				// test read from writeCache
				ByteBuffer inbb1 = bs.read(faddr1);
				ByteBuffer inbb2 = bs.read(faddr2);

				assertEquals(bb, inbb1);
				assertEquals(bb, inbb2);
				
				store.commit();

				// test direct read from readCache / postCommit
				inbb1 = bs.read(faddr1);
				inbb2 = bs.read(faddr2);

				assertEquals(bb, inbb1);
				assertEquals(bb, inbb2);
				
				rw.reset();

				// test read from store (via readcache)
				inbb1 = bs.read(faddr1);
				inbb2 = bs.read(faddr2);

				assertEquals(bb, inbb1);
				assertEquals(bb, inbb2);

				// test read direct from readCache
				inbb1 = bs.read(faddr1);
				inbb2 = bs.read(faddr2);

				assertEquals(bb, inbb1);
				assertEquals(bb, inbb2);

			} finally {
				store.destroy();
			}

		}

//		/**
//		 * Test write of a record and then update of a slice of that record.
//		 * <p>
//		 * Note: Since the record was written but not flushed it will be found
//		 * in the write cache by update().
//		 */
//		public void test_write_plus_update() {
//		}

		/**
		 * Ensures the allocation of unique addresses by mapping allocated
		 * address with uniqueness assertion against physical address.
		 */
		public void test_addressing() {

			final Journal store = (Journal) getStore();

			try {

			    final RWStrategy bufferStrategy = (RWStrategy) store.getBufferStrategy();

				final RWStore rw = bufferStrategy.getStore();
				final ArrayList<Integer> sizes = new ArrayList<Integer>();
				final TreeMap<Long, Integer> paddrs = new TreeMap<Long, Integer>();
				for (int i = 0; i < 100000; i++) {
					final int s = r.nextInt(250) + 1;
					sizes.add(s);
					final int a = rw.alloc(s, null);
					final long pa = rw.physicalAddress(a);
					assertTrue(paddrs.get(pa) == null);
					paddrs.put(pa, a);
				}

				for (int i = 0; i < 50; i++) {
					final int s = r.nextInt(500) + 1;
					sizes.add(s);
					final int a = rw.alloc(s, null);
					final long pa = rw.physicalAddress(a);
					paddrs.put(pa, a);
				}

			} finally {

				store.destroy();

			}

		}

		/**
		 * Ensures the allocation of unique addresses by mapping allocated
		 * address with uniqueness assertion against physical address.
		 */
		public void test_addressingContiguous() {

			final Journal store = (Journal) getStore();

			try {

			    final RWStrategy bufferStrategy = (RWStrategy) store.getBufferStrategy();

				final RWStore rw = bufferStrategy.getStore();
				final int cSlotSize = 128;
				final int cAllocSize = 99;
				
				long pap = rw.physicalAddress(rw.alloc(cAllocSize, null));
				for (int i = 0; i < 500000; i++) {
					final int a = rw.alloc(cAllocSize, null);
					final long pa = rw.physicalAddress(a);
					
					if (pa != (pap+cSlotSize)) {
						// for debug
						rw.physicalAddress(a);
						fail("Non-Contiguous slots: " + i + ", " + pa + "!=" + (pap+cSlotSize));
					}
					
					pap = pa;
					
				}
				
				store.commit();
				
				final StringBuilder sb = new StringBuilder();
				rw.showAllocators(sb);
				
				log.warn(sb.toString());

			} finally {

				store.destroy();

			}

		}

		/**
		 * Tests the recycling of small slot alloctors and outputs statistics related
		 * to contiguous allocations indicative of reduced IOPS.
		 */
		public void test_smallSlotRecycling() {

			final Journal store = (Journal) getSmallSlotStore(1024);

			try {

			    final RWStrategy bufferStrategy = (RWStrategy) store.getBufferStrategy();

				final RWStore rw = bufferStrategy.getStore();
				final int cSlotSize = 128;
				final int cAllocSize = 99;
				
				int breaks = 0;
				int contiguous = 0;
				
				ArrayList<Integer> recycle = new ArrayList<Integer>();
				
				long pap = rw.physicalAddress(rw.alloc(cAllocSize, null));
				for (int i = 0; i < 500000; i++) {
					final int a = rw.alloc(cSlotSize, null);
					final long pa = rw.physicalAddress(a);
					
					if (r.nextInt(7) < 5) { // more than 50% recycle
						recycle.add(a);
					}
					
					if (pa == (pap+cSlotSize)) {
						contiguous++;
					} else {
						breaks++;
					}
					
					pap = pa;
					
					if (recycle.size() > 5000) {
						log.warn("Transient Frees for immediate recyling");
						for (int e : recycle) {
							rw.free(e, cAllocSize);
						}
						recycle.clear();
					}
				}
				
				store.commit();
				
				final StringBuilder sb = new StringBuilder();
				rw.showAllocators(sb);
				
				log.warn("Contiguous: " + contiguous + ", breaks: " + breaks + "\n" + sb.toString());

			} finally {

				store.destroy();

			}

		}

		/**
		 * Basic allocation test to ensure the FixedAllocators are operating
		 * efficiently.
		 * 
		 * A 90 byte allocation is expected to fit in a 128byte block. If we
		 * only allocate this fixed block size, then we would expect the
		 * physical address to increase by 128 bytes for each allocation.
		 */
		public void test_allocations() {

			Journal store = (Journal) getStore();

			try {

				final RWStrategy bufferStrategy = (RWStrategy) store.getBufferStrategy();

				final RWStore rw = bufferStrategy.getStore();
				final long numAllocs = rw.getTotalAllocations();
				final long startAllocations = rw.getTotalAllocationsSize();
				long faddr = allocBatch(rw, 1000, 275, 320);
				faddr = allocBatch(rw, 10000, 90, 128);
				faddr = allocBatch(rw, 20000, 45, 64);

				if(log.isInfoEnabled())
				    log.info("Final allocation: " + faddr + ", allocations: "
						+ (rw.getTotalAllocations() - numAllocs) + ", allocated bytes: "
						+ (rw.getTotalAllocationsSize() - startAllocations));

				store.commit();

				// Confirm that we can re-open the journal after commit
				store = (Journal) reopenStore(store);

			} finally {

				store.destroy();

			}

		}

		/**
		 * Not so much a test as a code coverage exercise.
		 * 
		 * The output from showAllocReserve confirms the relative merits of
		 * optimizing for space vs density. The DirectFixedAllocators will
		 * allocate from DirectBuffers, where locality of reference is less
		 * important than efficient management of the memory, which is optimized
		 * by allocations in smaller amounts that match the demands at a finer
		 * granularity.
		 */
		public void testAllocationReserves() {
			final int cReserve16K = 16 * 1024;
			final int cReserve128K = 32 * 1024;

			showAllocReserve(false, 64, cReserve16K, cReserve16K);
			showAllocReserve(false, 128, cReserve16K, cReserve16K);
			showAllocReserve(false, 1024, cReserve16K, cReserve16K);
			showAllocReserve(false, 2048, cReserve16K, cReserve16K);
			showAllocReserve(false, 3072, cReserve16K, cReserve16K);
			showAllocReserve(false, 4096, cReserve16K, cReserve16K);
			showAllocReserve(false, 8192, cReserve16K, cReserve16K);

			showAllocReserve(true, 64, cReserve128K, cReserve16K);
			showAllocReserve(true, 128, cReserve128K, cReserve16K);
			showAllocReserve(true, 1024, cReserve128K, cReserve16K);
			showAllocReserve(true, 2048, cReserve128K, cReserve16K);
			showAllocReserve(true, 3072, cReserve128K, cReserve16K);
			showAllocReserve(true, 4096, cReserve128K, cReserve16K);
			showAllocReserve(true, 8192, cReserve128K, cReserve16K);
		}

		private void showAllocReserve(final boolean optDensity, final int slotSize, final int reserve, final int mod) {
			final int ints = FixedAllocator.calcBitSize(optDensity, slotSize, reserve, mod);
			// there are max 254 ints available to a FixedAllocator
			final int maxuse = (254 / (ints + 1)) * ints;
			if(log.isInfoEnabled())
			    log.info("Allocate " + ints + ":" + (32 * ints * slotSize) + " for " + slotSize + " in "
					+ reserve + " using " + maxuse + " of 254 possible");
		}

		long allocBatch(RWStore rw, int bsize, int asze, int ainc) {
			long curAddress = rw.physicalAddress(rw.alloc(asze, null));
			for (int i = 1; i < bsize; i++) {
				int a = rw.alloc(asze, null);
				long nxt = rw.physicalAddress(a);
				assertTrue("Problem with index: " + i, diff(curAddress, nxt) == ainc || (nxt % 8192 == 0));
				curAddress = nxt;
			}

			return curAddress;
		}

		int diff(final long cur, final long nxt) {
			int ret = (int) (nxt - cur);
			return ret < 0 ? -ret : ret;
		}

		int[] allocBatchBuffer(RWStore rw, int bsize, int base, int scope) {
			int[] retaddrs = new int[bsize];

			byte[] batchBuffer = new byte[base + scope];
			r.nextBytes(batchBuffer);
			for (int i = 0; i < bsize; i++) {
				int as = base + r.nextInt(scope);
				retaddrs[i] = (int) rw.alloc(batchBuffer, as, null);
			}

			return retaddrs;
		}

		/**
		 * Reallocation tests the freeing of allocated address and the re-use
		 * within a transaction.
		 * 
		 * The repeated runs with full reopening of the store check the
		 * initialization of the allocators on reload.
		 * 
		 * @throws IOException
		 */
		public void test_reallocation() throws IOException {
			final Properties properties = new Properties(getProperties());
			final File tmpfile = File.createTempFile("TestRW", ".rw");
			properties.setProperty(Options.FILE, tmpfile.getAbsolutePath());
			properties.setProperty(Options.CREATE_TEMP_FILE,"false");
//			Journal store = new Journal(properties);
			Journal store = getStore(properties);

			try {

				RWStrategy bufferStrategy = (RWStrategy) store.getBufferStrategy();

				RWStore rw = bufferStrategy.getStore();
				long numAllocs = rw.getTotalAllocations();
				long startAllocations = rw.getTotalAllocationsSize();

				reallocBatch(rw, 1000, 275, 1000);

				store.commit();
				store.close();
				store = new Journal(properties);
				bufferStrategy = (RWStrategy) store.getBufferStrategy();
				rw = bufferStrategy.getStore();

				reallocBatch(rw, 1000, 100, 1000);

				store.commit();
				store.close();
				store = new Journal(properties);
				bufferStrategy = (RWStrategy) store.getBufferStrategy();
				rw = bufferStrategy.getStore();

				reallocBatch(rw, 1000, 100, 1000);

				store.commit();
				store.close();
				store = new Journal(properties);
				bufferStrategy = (RWStrategy) store.getBufferStrategy();
				rw = bufferStrategy.getStore();

				if(log.isInfoEnabled())
				    log.info("Final allocations: " + (rw.getTotalAllocations() - numAllocs)
						+ ", allocated bytes: " + (rw.getTotalAllocationsSize() - startAllocations) + ", file length: "
						+ rw.getStoreFile().length());
			} finally {

				store.destroy();

			}

		}

		private long reallocBatch(RWStore rw, int tsts, int sze, int grp) {
			long[] addr = new long[grp];
			for (int i = 0; i < grp; i++) {
				addr[i] = rw.alloc(2 + r.nextInt(sze), null);
			}
			for (int t = 0; t < tsts; t++) {
				for (int i = 0; i < grp; i++) {
					long old = addr[i];
					int asze = 2 + r.nextInt(sze);
					addr[i] = rw.alloc(asze, null);

					if (i % 2 == 0)
						rw.free(old, 1); // dunno what the real size is
				}
			}

			return 0L;
		}

		public void test_reallocationWithReadAndReopen() {

			Journal store = (Journal) getStore();

			try {

				RWStrategy bufferStrategy = (RWStrategy) store.getBufferStrategy();

				RWStore rw = bufferStrategy.getStore();

				final int tcount = 5000; // increase to ramp up stress levels

				long numAllocs = rw.getTotalAllocations();
				long startAllocations = rw.getTotalAllocationsSize();
				// reallocBatchWithRead(bufferStrategy, 100000, 275, 5);
				reallocBatchWithRead(store, 1, 100, 250, tcount, true, true);
				store.close();

				// added to try and foce bug
				if (log.isInfoEnabled())log.info("Re-open Journal");
				store = (Journal) getStore();
				reallocBatchWithRead(store, 1, 800, 1500, tcount, true, true);
				reallocBatchWithRead(store, 1, 50, 250, tcount, true, true);
				reallocBatchWithRead(store, 1, 50, 250, tcount, true, true);
				store.close();
				// .. end add to force bug

				if (log.isInfoEnabled()) log.info("Re-open Journal");
				store = (Journal) getStore();
				reallocBatchWithRead(store, 1, 2000, 10000, tcount, true, true);
				reallocBatchWithRead(store, 1, 200, 500, tcount, true, true);
				store.close();
				if (log.isInfoEnabled()) log.info("Re-open Journal");
				store = (Journal) getStore();
				reallocBatchWithRead(store, 1, 800, 1256, tcount, true, true);
				reallocBatchWithRead(store, 1, 50, 250, tcount, true, true);
				reallocBatchWithRead(store, 1, 50, 250, tcount, true, true);
				showStore(store);
				store.close();
				if (log.isInfoEnabled()) log.info("Re-open Journal");
				store = (Journal) getStore();
				showStore(store);
				reallocBatchWithRead(store, 1, 400, 1000, tcount, true, true);
				reallocBatchWithRead(store, 1, 1000, 2000, tcount, true, true);
				reallocBatchWithRead(store, 1, 400, 1000, tcount, true, true);
				store.close();
				if (log.isInfoEnabled()) log.info("Re-open Journal");
				store = (Journal) getStore();

				bufferStrategy = (RWStrategy) store.getBufferStrategy();

				rw = bufferStrategy.getStore();

				if (log.isInfoEnabled()) log.info("Final allocations: " + (rw.getTotalAllocations() - numAllocs)
						+ ", allocated bytes: " + (rw.getTotalAllocationsSize() - startAllocations) + ", file length: "
						+ rw.getStoreFile().length());
			} finally {

				store.destroy();

			}

		}

		public void notest_stressReallocationWithReadAndReopen() {
			for (int i = 0; i < 20; i++) {
				test_reallocationWithReadAndReopen();
			}
		}
		
		public void testAllocationContexts() {
			
			final Journal store = (Journal) getStore();

			try {

				final RWStrategy bufferStrategy = (RWStrategy) store.getBufferStrategy();

				final RWStore rw = bufferStrategy.getStore();
				
				IAllocationContext cntxt1 = new IAllocationContext() {};
				
				IAllocationContext cntxt2 = new IAllocationContext() {};
				
				// allocate a global address
				int gaddr = rw.alloc(412, null);
				
				store.commit();
				
				// allocate a context address grabbing previous global allocation
				int c1addr = rw.alloc(412, cntxt1);
				// imagine we are re-allocating the original address
				rw.free(gaddr, 412, cntxt1);				
				// now abort context
				rw.abortContext(cntxt1);
				
				store.commit();

				long paddr = rw.physicalAddress(gaddr);
				
				assertTrue("Global allocation must be protected", paddr != 0);

			} finally {
				store.destroy();
			}
		}
		
		void showStore(final Journal store) {
			
		    final RWStrategy bufferStrategy = (RWStrategy) store.getBufferStrategy();

			final RWStore rw = bufferStrategy.getStore();

			if(log.isInfoEnabled())log.info("Fixed Allocators: " + rw.getFixedAllocatorCount() + ", heap allocated: "
					+ rw.getFileStorage() + ", utilised bytes: " + rw.getAllocatedSlots() + ", file length: "
					+ rw.getStoreFile().length());

		}

		// Only realloc 1/5
		byte allocChar = 0;

		private long reallocBatchWithRead(Journal store, int tsts, int min, int sze, int grp, boolean commit,
				boolean reopen) {
			allocChar = (byte) (allocChar + 1);

			final RWStrategy bs = (RWStrategy) store.getBufferStrategy();

			final byte[] buf = new byte[sze + 4]; // extra for checksum
			// r.nextBytes(buf);
			for (int i = 0; i < buf.length; i++) {
				buf[i] = allocChar;
			}

			final RWStore rw = bs.getStore();

			final long[] addr = new long[grp / 5];
			final int[] szes = new int[grp];
			for (int i = 0; i < grp; i++) {
				szes[i] = min + r.nextInt(sze - min);
				final ByteBuffer bb = ByteBuffer.wrap(buf, 0, szes[i]);
				if (i % 5 == 0)
					addr[i / 5] = bs.write(bb);
			}

			if (commit) {
				store.commit();
			}

			for (int t = 0; t < tsts; t++) {
				for (int i = 0; i < (grp / 5); i++) {
					long old = addr[i];
					try {
						bs.read(old);
					} catch (Exception e) {
						throw new RuntimeException("problem handling read: " + i + " in test: " + t + " from address: "
								+ old, e);
					}
					final ByteBuffer bb = ByteBuffer.wrap(buf, 0, szes[i]);
					addr[i] = bs.write(bb);
					bb.flip();
					bs.delete(old);
				}
			}

			if (commit) {
				store.commit();

				if (reopen)
					rw.reset();

			}
			return 0L;
		}

		/**
		 * Adjust tcount to increase stress levels
		 */
		public void test_stressReallocationWithRead() {

			Journal store = (Journal) getStore();

			try {

				final int tcount = 1000; // increase to ramp up stress levels

				final RWStrategy bufferStrategy = (RWStrategy) store.getBufferStrategy();

				final RWStore rw = bufferStrategy.getStore();

				long numAllocs = rw.getTotalAllocations();
				long startAllocations = rw.getTotalAllocationsSize();
				// reallocBatchWithRead(bufferStrategy, 100000, 275, 5);
				reallocBatchWithRead(store, 1, 50, 250, tcount, false, false);

				reallocBatchWithRead(store, 1, 50, 250, tcount, false, false);
				reallocBatchWithRead(store, 1, 50, 250, tcount, false, false);

				reallocBatchWithRead(store, 1, 5000, 10000, tcount, false, false);

				reallocBatchWithRead(store, 1, 800, 1500, tcount, false, false);
				reallocBatchWithRead(store, 1, 50, 250, tcount, false, false);
				reallocBatchWithRead(store, 1, 50, 250, tcount, false, false);

				// Extend file with sizeable allocations
				reallocBatchWithRead(store, 1, 5000, 10000, tcount, false, false);
				reallocBatchWithRead(store, 1, 5000, 10000, tcount, false, false);
				reallocBatchWithRead(store, 1, 5000, 10000, tcount, false, false);
				reallocBatchWithRead(store, 1, 5000, 10000, tcount, false, false);
				reallocBatchWithRead(store, 1, 5000, 10000, tcount, false, false);

				reallocBatchWithRead(store, 1, 250, 500, tcount, false, false);

				reallocBatchWithRead(store, 1, 5000, 10000, tcount, false, false);

				reallocBatchWithRead(store, 1, 800, 1256, tcount, false, false);
				reallocBatchWithRead(store, 1, 50, 250, tcount, false, false);
				reallocBatchWithRead(store, 1, 50, 250, tcount, false, false);

				reallocBatchWithRead(store, 1, 5000, 10000, tcount, false, false);

				// Extend file with more sizeable allocations
				reallocBatchWithRead(store, 1, 5000, 10000, tcount, false, false);
				reallocBatchWithRead(store, 1, 5000, 10000, tcount, false, false);
				reallocBatchWithRead(store, 1, 5000, 10000, tcount, false, false);
				reallocBatchWithRead(store, 1, 5000, 10000, tcount, false, false);
				reallocBatchWithRead(store, 1, 5000, 10000, tcount, false, false);
				reallocBatchWithRead(store, 1, 5000, 10000, tcount, false, false);
				reallocBatchWithRead(store, 1, 5000, 10000, tcount, false, false);
				reallocBatchWithRead(store, 1, 5000, 10000, tcount, false, false);
				reallocBatchWithRead(store, 1, 5000, 10000, tcount, false, false);
				reallocBatchWithRead(store, 1, 5000, 10000, tcount, false, false);

				reallocBatchWithRead(store, 1, 500, 1000, tcount, false, false);
				reallocBatchWithRead(store, 1, 1000, 2000, tcount, false, false);
				reallocBatchWithRead(store, 1, 500, 1000, tcount, false, false);

				store.commit();

				showStore(store);

				store.close();

				store = (Journal) getStore();
				showStore(store);
			} finally {

				store.destroy();

			}

		}

		/**
		 * Test of blob allocation, does not check on read back, just the
		 * allocation
		 */
		public void test_blob_allocs() {
//			if (false) {
//				return;
//			}

			final Journal store = (Journal) getStore();

			try {

			    final RWStrategy bufferStrategy = (RWStrategy) store.getBufferStrategy();

				final RWStore rw = bufferStrategy.getStore();
				final long numAllocs = rw.getTotalAllocations();
				final long startAllocations = rw.getTotalAllocationsSize();
				final int startBlob = 1024 * 256;
				final int endBlob = 1024 * 1256;
				final int[] faddrs = allocBatchBuffer(rw, 100, startBlob, endBlob);

                if (log.isInfoEnabled()) {
                    final StringBuilder str = new StringBuilder();
                    rw.showAllocators(str);
                    log.info(str);
				}
			} finally {

				store.destroy();

			}

		}

		/**
		 * Test of blob allocation and read-back, firstly from cache and then
		 * from disk.
		 */
		public void test_blob_readBack() {

			final Journal store = (Journal) getStore();

			try {
				final RWStrategy bs = (RWStrategy) store.getBufferStrategy();

				final RWStore rw = bs.getStore();

				final byte[] buf = new byte[2 * 1024 * 1024]; // 5Mb buffer of random
														// data
				r.nextBytes(buf);

				final ByteBuffer bb = ByteBuffer.wrap(buf);

				final long faddr = bs.write(bb); // rw.alloc(buf, buf.length);

				if(log.isInfoEnabled())log.info("Blob Allocation at " + rw.convertFromAddr(faddr));

				bb.position(0);

				ByteBuffer rdBuf = bs.read(faddr);

				assertEquals(bb, rdBuf);

				if(log.isInfoEnabled())log.info("Now commit to disk");

				store.commit();

				// Now reset - clears writeCache and reinits from disk
				rw.reset();

				rdBuf = bs.read(faddr);
				assertEquals(bb, rdBuf);

			} finally {

				store.destroy();

			}

		}
		
		public void notest_stressBlobReadBack() {
			for (int i = 0; i < 100; i++) {
				test_blob_readBack();
			}
		}

		/**
		 * Test of blob allocation and read-back, firstly from cache and then
		 * from disk.
		 * 
		 * @throws InterruptedException
		 */
		public void test_blob_realloc() throws InterruptedException {

			final Journal store = (Journal) getStore();

			try {

				final byte[] buf = new byte[1024 * 2048]; // 2Mb buffer of
															// random data
				r.nextBytes(buf);

				final ByteBuffer bb = ByteBuffer.wrap(buf);

				final RWStrategy bs = (RWStrategy) store.getBufferStrategy();

				final RWStore rw = bs.getStore();

				long faddr = bs.write(bb); // rw.alloc(buf, buf.length);

				bb.position(0);

				ByteBuffer rdBuf = bs.read(faddr);

				assertEquals(bb, rdBuf);

				// now delete the memory
				bs.delete(faddr);

				// verify immediateFree!
				assertEquals(0L, bs.getPhysicalAddress(faddr));

				// allocate another address, might (or might not) be the same.
				faddr = bs.write(bb); // rw.alloc(buf, buf.length);
				final long pa = bs.getPhysicalAddress(faddr);
				bb.position(0);

				if(log.isInfoEnabled())log.info("Now commit to disk (1)");

				store.commit();

				// Now reset - clears writeCache and reinits from disk
				rw.reset();

				rdBuf = bs.read(faddr);
				assertEquals(bb, rdBuf);

				// now delete the memory
				bs.delete(faddr);

				// Must not have been immediately freed if history is retained.
				if (rw.getHistoryRetention() != 0) {
					assertEquals(pa, bs.getPhysicalAddress(faddr));

					/*
					 * Commit before testing for deferred frees. Since there is a
					 * prior commit point, we are not allowed to immediately free
					 * any record from that commit point in order to preserve the
					 * consistency of the last commit point, so we have to commit
					 * first then test for deferred frees.
					 */
					if(log.isInfoEnabled())log.info("Now commit to disk (2)");

					store.commit();

					Thread.currentThread().sleep(10); // to force deferredFrees

					// Request release of deferred frees.
					rw.checkDeferredFrees(/*true freeNow */ store);
					
					// Now commit() to ensure the deferrals can be recycled
					store.commit();
				} else {
					// The address is deleted, but will still return a valid
					//	address since it is committed
					assertEquals(pa, bs.getPhysicalAddress(faddr));
					
					// Now commit() to ensure the deferrals can be recycled
					store.commit();
				}

				assertEquals(0L, bs.getPhysicalAddress(faddr));

                try {
                    // should fail with PhysicalAddressResolutionException
                    rdBuf = bs.read(faddr);
                    fail("Expecting: "
                            + PhysicalAddressResolutionException.class);
                } catch (Throwable t) {
                    if (InnerCause.isInnerCause(t,
                            PhysicalAddressResolutionException.class)) {
                        if (log.isInfoEnabled()) {
                            log.info("Ignoring expected exception: " + t);
                        }
                    } else {
                        fail("Expected: "
                                + PhysicalAddressResolutionException.class
                                        .getName() + " reading from "
                                + (faddr >> 32) + ", instead got: " + t, t);
                    }
                }

			} finally {

				store.destroy();

			}

		}

		/**
		 * Ttest write() + flush() + update() - for this case the data have been
		 * flushed from the write cache so the update will be a random write on
		 * the file rather than being buffered by the write cache.
		 */
		public void test_write_flush_update() {

			final Journal store = (Journal) getStore();

			try {

				RWStrategy bufferStrategy = (RWStrategy) store.getBufferStrategy();

				final int nbytes = 60;

				// random data.
				byte[] a = new byte[nbytes];
				r.nextBytes(a);

				// write a new record.
				final long addr = bufferStrategy.write(ByteBuffer.wrap(a));

				assertEquals(nbytes, store.getByteCount(addr));

				// Note: This will result flush the write cache.
				store.commit();

				/*
				 * Read back the record and verify the update is visible.
				 */
				{

					final ByteBuffer b = bufferStrategy.read(addr);

					assertNotNull(b);

					for (int i = 20; i < 40; i++) {

						assertEquals("data differs at offset=" + i, a[i], b.get(i));

					}

				}

			} finally {

				store.destroy();

			}

		}

		public void test_metaAlloc() {

			Journal store = (Journal) getStore();
            try {

			final RWStrategy bs = (RWStrategy) store.getBufferStrategy();

			final RWStore rw = bs.getStore();
			long realAddr = 0;
				for (int i = 0; i < 100000; i++) {
					int allocAddr = rw.metaAlloc();

					realAddr = rw.metaBit2Addr(allocAddr);
				}
				if(log.isInfoEnabled())log.info("metaAlloc lastAddr: " + realAddr);
			} finally {
				store.destroy();
			}
		}

		static class DummyAllocationContext implements IAllocationContext {
		}

		/**
		 * From a RWStore, creates multiple AllocationContexts to isolate
		 * updates, re-allocate storage and protect against by concurrent
		 * Contexts. This is the core functionality required to support
		 * Transactions.
		 * 
		 * If an allocation is made for an AllocationContext then this will
		 * result in a ContextAllocation object being created in the RWStore
		 * within which "shadow" allocations can be made. If such a shadow
		 * allocation is deleted, within the AllocationContext, then this can be
		 * removed immediately.
		 * 
		 * @throws IOException
		 */
		public void test_allocationContexts() throws IOException {
			Journal store = (Journal) getStore();
			try {
			    final RWStrategy bs = (RWStrategy) store.getBufferStrategy();

				final RWStore rw = bs.getStore();

				// JournalShadow shadow = new JournalShadow(store);

				// Create a couple of contexts
				final IAllocationContext allocContext1 = new DummyAllocationContext();
				final IAllocationContext allocContext2 = new DummyAllocationContext();

				final int sze = 650;
				final byte[] buf = new byte[sze + 4]; // extra for checksum
				r.nextBytes(buf);

				long addr1a = bs.write(ByteBuffer.wrap(buf), allocContext1);
				long addr1b = bs.write(ByteBuffer.wrap(buf), allocContext1);
				rw.detachContext(allocContext1);

				long addr2a = bs.write(ByteBuffer.wrap(buf), allocContext2);
				long addr2b = bs.write(ByteBuffer.wrap(buf), allocContext2);
				rw.detachContext(allocContext2);

				// Re-establish context
				long addr1c = bs.write(ByteBuffer.wrap(buf), allocContext1);

				// By detaching contexts we end up using the same allocator
				assertTrue("allocator re-use", bs.getPhysicalAddress(addr1c) > bs.getPhysicalAddress(addr2b));

				// Now, prior to commit, try deleting an uncommitted allocation
				bs.delete(addr1c, allocContext1);
				// and re-allocating it from the same context
				long addr1d = bs.write(ByteBuffer.wrap(buf), allocContext1);

				assertTrue("re-allocation", addr1c == addr1d);

				rw.detachContext(allocContext1);

				// Now commit
				store.commit();

				// now try deleting and re-allocating again, but in a global
				// context
				bs.delete(addr1d); // this should call deferFree
				long addr1e = bs.write(ByteBuffer.wrap(buf), allocContext1);

				assertTrue("deferred-delete", addr1e != addr1d);

				// Now commit
				store.commit();
			} finally {
				store.destroy();
			}

		}

		public void test_stressCommitIndexWithRetention() {

            assertEquals(1000,doStressCommitIndex(40000L /* 40 secs history */, 1000));


		}
		
		public void test_stressCommitIndexNoRetention() {
			
			assertEquals(2,doStressCommitIndex(0L /* no history */, 1000));

		}
		
		public void test_stressCommit() {
			Journal journal = (Journal) getStore(0); // remember no history!
			
			for (int i = 0; i < 1000; i++)
				commitSomeData(journal);

		}
		
		public int doStressCommitIndex(final long retention, final int runs) {
			Journal journal = (Journal) getStore(retention); // remember no history!
			try {
				final int cRuns = runs;
				for (int i = 0; i < cRuns; i++)
					commitSomeData(journal);
								
		        final ITupleIterator<CommitRecordIndex.Entry> commitRecords;
			    {
		            /*
		             * Commit can be called prior to Journal initialisation, in which
		             * case the commitRecordIndex will not be set.
		             */
		            final IIndex commitRecordIndex = journal.getReadOnlyCommitRecordIndex();
		    
		            final IndexMetadata metadata = commitRecordIndex
		                    .getIndexMetadata();
	
		            commitRecords = commitRecordIndex.rangeIterator();
		            
		            int iters = 0;
		            int records = 0;
		            while (commitRecords.hasNext()) {
		                final ITuple<CommitRecordIndex.Entry> tuple = commitRecords.next();
		                	
		                iters++;
		                final CommitRecordIndex.Entry entry = tuple.getObject();

		                final ICommitRecord record = CommitRecordSerializer.INSTANCE
		                        .deserialize(journal.read(entry.addr));
		                
		                if (record != null) {
		                	records++;
		                }
		            }
		            
		            return records;
		        }
			} finally {
				journal.destroy();
			}

		}
		
		private void commitSomeData(final Journal store) {
			
		    final IRWStrategy bs = (IRWStrategy) store.getBufferStrategy();

//			final IStore rw = bs.getStore();

			// byte[] buf = new byte[r.nextInt(1024)]; // extra for checksum
			final byte[] buf = new byte[863]; // extra for checksum
			
			r.nextBytes(buf);

			bs.write(ByteBuffer.wrap(buf));

			store.commit();
		}

		public void test_stressAlloc() {

			Journal store = (Journal) getStore();
            try {

			final RWStrategy bs = (RWStrategy) store.getBufferStrategy();

			final RWStore rw = bs.getStore();
			// long realAddr = 0;
				// allocBatch(store, 1, 32, 650, 100000000);
				allocBatch(store, 1, 32, 650, 50000);
				store.commit();
				final StringBuilder str = new StringBuilder();
				rw.showAllocators(str);
				if(log.isInfoEnabled())log.info(str);
				store.close();
				if(log.isInfoEnabled())log.info("Re-open Journal");
				store = (Journal) getStore();

				showStore(store);
			} finally {
				store.destroy();
			}
		}

		public void test_snapshotData() throws IOException {
<<<<<<< HEAD
			Journal journal = (Journal) getStore(0); // remember no history!
			
			for (int i = 0; i < 100; i++)
				commitSomeData(journal);

			final AtomicReference<IRootBlockView> rbv = new AtomicReference<IRootBlockView>();
			final Set<Entry<Long, byte[]>> data = journal.snapshotAllocationData(rbv);
			
			for (Entry<Long, byte[]> e : data) {
				log.info("Position: " + e.getKey() + ", data size: " + e.getValue().length);
=======
			final Journal journal = (Journal) getStore(0); // remember no history!

			try {
				for (int i = 0; i < 100; i++)
					commitSomeData(journal);

				final AtomicReference<IRootBlockView> rbv = new AtomicReference<IRootBlockView>();
				final Iterator<ISnapshotEntry> data = journal.snapshotAllocationData(rbv).entries();

				while (data.hasNext()) {
					final ISnapshotEntry e = data.next();
					
					log.info("Position: " + e.getAddress() + ", data size: "
							+ e.getData().length);
				}
			} finally {
				journal.destroy();
>>>>>>> a78d73a9
			}
		}
		
		/**
		 * Tests whether tasks are able to access and modify data safely by
		 * emulating transactions by calling activateTx and deactivateTx
		 * directly.
		 */
		public void test_sessionProtection() {
			// Sequential logic

			final Journal store = (Journal) getStore();
			try {
			final RWStrategy bs = (RWStrategy) store.getBufferStrategy();
			final RWStore rw = bs.getStore();

			final byte[] buf = new byte[300]; // Just some data
			r.nextBytes(buf);

			final ByteBuffer bb = ByteBuffer.wrap(buf);

			long faddr = bs.write(bb); // rw.alloc(buf, buf.length);

			IRawTx tx = rw.newTx();

			bs.delete(faddr); // delettion protected by session

			bb.position(0);

			final ByteBuffer rdBuf = bs.read(faddr);

			// should be able to successfully read from freed address
			assertEquals(bb, rdBuf);

			tx.close();

			store.commit();
			} finally {
			    store.destroy();
			}
			
		}

		/**
		 * To stress teh sesion protection, we will allocate a batch of
		 * addresses, then free half with protection.  Then reallocate half
		 * again after releasing the session.
		 * This should result in all the original batch being allocated,
		 * exercising both session protection and write cache clearing
		 */
		public void test_stressSessionProtection() {
			// Sequential logic

			final Journal store = (Journal) getStore();
			try {
			final RWStrategy bs = (RWStrategy) store.getBufferStrategy();
			final RWStore rw = bs.getStore();

			final byte[] buf = new byte[300]; // Just some data
			r.nextBytes(buf);

			final ByteBuffer bb = ByteBuffer.wrap(buf);
			
			final IRawTx tx = rw.newTx();
			final ArrayList<Long> addrs = new ArrayList<Long>();
			
			// We just want to stress a single allocator, so make 5000
			// allocations to force multiple allocBlocks.
			
			for (int i = 0; i < 5000; i++) {
				addrs.add(bs.write(bb));
				bb.flip();
			}

			for (int i = 0; i < 5000; i+=2) {
				bs.delete(addrs.get(i));
			}

			// now release session to make addrs reavailable
			tx.close();


			for (int i = 0; i < 5000; i+=2) {
				bs.write(bb);
				bb.flip();
			}

			store.commit();

			bb.position(0);

			for (int i = 0; i < 3000; i++) {
				bb.position(0);
				
				ByteBuffer rdBuf = bs.read(addrs.get(i));

				// should be able to
				assertEquals(bb, rdBuf);
			}

			store.commit();
			} finally {
			    store.destroy();
			}
		}
		
		/**
		 * Test low level RWStore add/removeAddress methods as used in HA
		 * WriteCache replication to ensure Allocation consistency
		 * 
		 * @throws IOException
		 */
		public void testSimpleReplication() throws IOException {

			// Create a couple of stores with temp files
			Journal store1 = (Journal) getStore();
			Journal store2 = (Journal) getStore();
			
			final RWStore rw1 = ((RWStrategy) store1.getBufferStrategy()).getStore();
			final RWStore rw2 = ((RWStrategy) store2.getBufferStrategy()).getStore();

			assertTrue(rw1 != rw2);
			
			final int addr1 = rw1.alloc(123, null);
			rw2.addAddress(addr1, 123);
			assertTrue(rw1.physicalAddress(addr1) == rw2.physicalAddress(addr1));
			
			rw1.free(addr1, 123);
			rw2.removeAddress(addr1);
			
			// address will still be valid
			assertTrue(rw1.physicalAddress(addr1) == rw2.physicalAddress(addr1));
			
			// confirm address re-cycled
			assert(addr1 == rw1.alloc(123, null));
			
			// and can be "re-added"
			rw2.addAddress(addr1, 123);
		}

		/**
		 * Test low level RWStore add/removeAddress methods as used in HA
		 * WriteCache replication to ensure Allocation consistency
		 * 
		 * @throws IOException
		 */
		public void testStressReplication() throws IOException {

			// Create a couple of stores with temp files
			final Journal store1 = (Journal) getStore();
			final Journal store2 = (Journal) getStore();
			try {		
				final RWStore rw1 = ((RWStrategy) store1.getBufferStrategy()).getStore();
				final RWStore rw2 = ((RWStrategy) store2.getBufferStrategy()).getStore();
	
				assertTrue(rw1 != rw2);
				
				final Random r = new Random();
				
				for (int i = 0; i < 100000; i++) {
					final int sze = 1 + r.nextInt(2000);
					final int addr = rw1.alloc(sze, null);
					rw2.addAddress(addr, sze);
				}
			} finally {
				store1.destroy();
				store2.destroy();
			}
		}

		/**
		 * The pureAlloc test is to test the allocation aspect of the memory
		 * management rather than worrying about writing the data
		 */
		public void test_pureAlloc() {

			Journal store = (Journal) getStore();
            try {

			final RWStrategy bs = (RWStrategy) store.getBufferStrategy();

			final RWStore rw = bs.getStore();
			long realAddr = 0;
				// allocBatch(store, 1, 32, 650, 100000000);
				pureAllocBatch(store, 1, 32, rw.m_maxFixedAlloc - 4, 30000); // cover
																				// wider
																				// range
																				// of
																				// blocks
				store.commit();
				if(log.isInfoEnabled())log.info("Final allocations: " + rw.getTotalAllocations() + ", allocated bytes: "
						+ rw.getTotalAllocationsSize() + ", file length: " + rw.getStoreFile().length());
				store.close();
				if(log.isInfoEnabled())log.info("Re-open Journal");
				store = (Journal) getStore();

				showStore(store);
			} finally {
				store.destroy();
			}
		}

		private long allocBatch(Journal store, int tsts, int min, int sze, int grp) {

			final RWStrategy bs = (RWStrategy) store.getBufferStrategy();

			final byte[] buf = new byte[sze + 4]; // extra for checksum
			r.nextBytes(buf);

			for (int i = 0; i < grp; i++) {
				int alloc = min + r.nextInt(sze - min);
				ByteBuffer bb = ByteBuffer.wrap(buf, 0, alloc);
				bs.write(bb);
			}

			return 0L;
		}

		/*
		 * Allocate tests but save 50% to re-alloc
		 */
		private long pureAllocBatch(final Journal store, final int tsts, int min, int sze, int grp) {

		    final RWStrategy bs = (RWStrategy) store.getBufferStrategy();

			final RWStore rw = bs.getStore();
			final int freeAddr[] = new int[512];
			int freeCurs = 0;
			for (int i = 0; i < grp; i++) {
				final int alloc = min + r.nextInt(sze - min);
				final int addr = rw.alloc(alloc, null);

				if (i % 3 != 0) { // make avail 2 out of 3 for realloc
					freeAddr[freeCurs++] = addr;
					if (freeCurs == freeAddr.length) {
						for (int f = 0; f < freeAddr.length; f++) {
							rw.free(freeAddr[f], 0);
						}
						freeCurs = 0;
					}
				}
			}

			return 0L;
		}
		
		/**
		 * Simple state tests.
		 * 
		 * These are written to confirm the allocation bit states for a number of scenarios.
		 */
		
		/**
		 * State1
		 * 
		 * Allocate - Commit - Free
		 * 
		 * assert that allocation remains committed
		 */
		public void test_allocCommitFree() {
			Journal store = (Journal) getStore();
            try {

            	RWStrategy bs = (RWStrategy) store.getBufferStrategy();
            	
            	final long addr = bs.write(randomData(78));
            	
            	store.commit();
            	
            	bs.delete(addr);
            	
            	assertTrue(bs.isCommitted(addr));
            } finally {
            	store.destroy();
            }
		}

        /**
         * Verify that we correctly restore the RWStore commit state if
         * {@link RWStore#commit()} is followed by {@link RWStore#reset()}
         * rather than {@link RWStore#postCommit()}.
         * 
         * @see <a href="http://trac.bigdata.com/ticket/973" >RWStore commit is
         *      not robust to internal failure.</a>
         */
		public void test_commitState() {
			Journal store = (Journal) getStore();
            try {

            	final RWStrategy bs = (RWStrategy) store.getBufferStrategy();
            	
            	final RWStore rws = bs.getStore();
            	
            	final long addr = bs.write(randomData(78));

            	// do 1st half of the RWStore commit protocol.
            	rws.commit();
            	            	
            	// then discard write set.
            	store.abort();
            	
            	assertFalse(bs.isCommitted(addr)); // rolled back
            	
            	// now cycle standard commit to confirm correct reset
            	for (int c = 0; c < 50; c++) {
            		bs.write(randomData(78));
            		store.commit();
            	}
           	
            	
            } finally {
            	store.destroy();
            }
		}
		
        /**
         * Test verifies that a failure to retain the commit state in
         * {@link RWStore#commit()} will cause problems if the write set is
         * discarded by {@link RWStore#reset()} such that subsequent write sets
         * run into persistent addressing errors.
         * 
         * @see <a href="http://trac.bigdata.com/ticket/973" >RWStore commit is
         *      not robust to internal failure.</a>
         */
		public void test_commitStateError() {
			final Journal store = (Journal) getStore();
            try {

            	final RWStrategy bs = (RWStrategy) store.getBufferStrategy();
            	
            	final RWStore rws = bs.getStore();
            	
            	final long addr = bs.write(randomData(78));
            	
            	// do first half of the RWStore protocol.
            	rws.commit();

            /*
             * remove the commit state such that subsequent abort()/reset()
             * will fail to correctly restore the pre-commit state.
             */
            rws.clearCommitStateRef();

            // abort() succeeds because it is allowed even if commit() was
            // not called.
            	store.abort();
            	
            	assertFalse(bs.isCommitted(addr)); // rolled back
            	
            	try {
	            	// now cycle standard commit to force an error from bad reset
	            	for (int c = 0; c < 50; c++) {
	            		bs.write(randomData(78));
	            		store.commit();
	            	}
	            	fail("Expected failure");
            	} catch (Exception e) {
            		// expected
            		log.info("Expected!");
            	}
           	
            } finally {
            	store.destroy();
            }
		}
		
        /**
         * Verify that a double-commit causes an illegal state exception.
         * Further verify that an {@link RWStore#reset()} allwos us to then
         * apply and commit new write sets.
         * 
         * @see <a href="http://trac.bigdata.com/ticket/973" >RWStore commit is
         *      not robust to internal failure.</a>
         */
		public void test_commitStateIllegal() {
			final Journal store = (Journal) getStore();
            try {

            final RWStrategy bs = (RWStrategy) store.getBufferStrategy();
            	
            	final RWStore rws = bs.getStore();
            	
            	bs.write(randomData(78));
            	
            	rws.commit();
            	
            	try {
            		store.commit();
            		
            		fail("Expected failure");
            	} catch (Exception ise) {
            		if (InnerCause.isInnerCause(ise, IllegalStateException.class)) {
	            		store.abort();
	            		
	            		store.commit();
            		} else {
            			fail("Unexpected Exception");
            		}
            	}
           	
            	
            } finally {
            	store.destroy();
            }
		}
		
		public void test_allocCommitFreeWithHistory() {
			final Journal store = (Journal) getStore(4);
            try {

            	final RWStrategy bs = (RWStrategy) store.getBufferStrategy();
            	
            	final long addr = bs.write(randomData(78));
            	
            	store.commit();
            	
            	bs.delete(addr);
            	
            	assertTrue(bs.isCommitted(addr));
            } finally {
            	store.destroy();
            }
		}
		
		/**
		 * This test releases over a blobs worth of deferred frees
		 */
		public void test_blobDeferredFrees() {

            final Properties properties = new Properties(getProperties());

            properties.setProperty(
                    AbstractTransactionService.Options.MIN_RELEASE_AGE, "4000");

            properties.setProperty(RWStore.Options.ALLOCATION_SIZES,
                    "1,2,3,5,8,12,16,24,32"); // 2K

			Journal store = (Journal) getStore(properties);
            try {

            	RWStrategy bs = (RWStrategy) store.getBufferStrategy();
            	
            	ArrayList<Long> addrs = new ArrayList<Long>();
            	for (int i = 0; i < 4000; i++) {
            		addrs.add(bs.write(randomData(45)));
            	}
            	store.commit();

            	for (long addr : addrs) {
            		bs.delete(addr);
            	}
                for (int i = 0; i < 4000; i++) {
                    if(!bs.isCommitted(addrs.get(i))) {
                        fail("i="+i+", addr="+addrs.get(i));
                    }
                }

               	store.commit();
               	
            	// Age the history (of the deletes!)
            	Thread.currentThread().sleep(6000);
            	
            	// modify store but do not allocate similar size block
            	// as that we want to see has been removed
               	final long addr2 = bs.write(randomData(220)); // modify store
            	
            	store.commit();
            	bs.delete(addr2); // modify store
               	store.commit();
            	
               	// delete is actioned
            	for (int i = 0; i < 4000; i++) {
                   	assertFalse(bs.isCommitted(addrs.get(i)));
            	}
              } catch (InterruptedException e) {
			} finally {
            	store.destroy();
            }
		}
		
		/**
		 * This test releases over a blobs worth of deferred frees where the
		 * blob requires a blob header.
		 * 
		 * To test this we use a max fixed alloc of 192 bytes, so 24 8 bytes addresses can be stored
		 * in each "leaf" and 48 leaves can be addressed in a standard blob header.
		 * 
		 * This should set the allocation threshold at 48 * 24 = 1152 deferred addresses
		 * 
		 * Anything greater than that requires that the blob header itself is a blob and this is
		 * what we need to test.
		 */
		public void test_stressBlobBlobHeaderDeferredFrees() {

            final Properties properties = new Properties(getProperties());

            properties.setProperty(
                    AbstractTransactionService.Options.MIN_RELEASE_AGE, "4000");

            final int maxFixed = 3; // 192 bytes (3 * 64)
            properties.setProperty(RWStore.Options.ALLOCATION_SIZES,
            		"1,2," + maxFixed);
            
            final int maxAlloc = maxFixed * 64;
            final int leafEntries = maxAlloc / 8;
            final int headerEntries = maxAlloc / 4;
            final int threshold = headerEntries * leafEntries;
            
            final int nallocs = threshold << 3; // 8 times greater than allocation threshold

			Journal store = (Journal) getStore(properties);
            try {

            	RWStrategy bs = (RWStrategy) store.getBufferStrategy();
            	
            	ArrayList<Long> addrs = new ArrayList<Long>();
            	for (int i = 0; i < nallocs; i++) {
            		addrs.add(bs.write(randomData(45)));
            	}
            	store.commit();

            	for (long addr : addrs) {
            		bs.delete(addr);
            	}
                for (int i = 0; i < nallocs; i++) {
                    if(!bs.isCommitted(addrs.get(i))) {
                        fail("i="+i+", addr="+addrs.get(i));
                    }
                }

               	store.commit();
               	
            	// Age the history (of the deletes!)
            	Thread.currentThread().sleep(6000);
            	
            	// modify store but do not allocate similar size block
            	// as that we want to see has been removed
               	final long addr2 = bs.write(randomData(220)); // modify store
            	
            	store.commit();
            	bs.delete(addr2); // modify store
               	store.commit();
            	
               	// delete is actioned
            	for (int i = 0; i < nallocs; i++) {
                   	assertFalse(bs.isCommitted(addrs.get(i)));
            	}
              } catch (InterruptedException e) {
			} finally {
            	store.destroy();
            }
		}
		
		/**
		 * Can be tested by removing RWStore call to journal.removeCommitRecordEntries
		 * in freeDeferrals.
		 * 
		 * final int commitPointsRemoved = journal.removeCommitRecordEntries(fromKey, toKey);
		 * 
		 * replaced with
		 * 
		 * final int commitPointsRemoved = commitPointsRecycled;
		 * 
		 */
		public void testVerifyCommitRecordIndex() {
            final Properties properties = new Properties(getProperties());

            properties.setProperty(
                    AbstractTransactionService.Options.MIN_RELEASE_AGE, "100");

			final Journal store = (Journal) getStore(properties);
            try {

            	RWStrategy bs = (RWStrategy) store.getBufferStrategy();
            	      	
	        	for (int r = 0; r < 10; r++) {
		        	ArrayList<Long> addrs = new ArrayList<Long>();
		        	for (int i = 0; i < 100; i++) {
		        		addrs.add(bs.write(randomData(45)));
		        	}
		        	store.commit();
		
		        	for (long addr : addrs) {
		        		bs.delete(addr);
		        	}
		
		           	store.commit();
		           	
		        	// Age the history (of the deletes!)
		        	Thread.currentThread().sleep(200);
	        	}
	        	
				final String fname = bs.getStore().getStoreFile().getAbsolutePath();
				
	        	store.close();
	        	
	        	VerifyCommitRecordIndex.main(new String[]{fname});
        	
            } catch (InterruptedException e) {
			} finally {
            	store.destroy();
            }
		}
		
		public void testResetHARootBlock() {
            final Properties properties = new Properties(getProperties());

 			final Journal store = (Journal) getStore(properties);
            try {

            	final RWStrategy bs = (RWStrategy) store.getBufferStrategy();
            	final RWStore rw = bs.getStore();
            	
 	        	for (int r = 0; r < 10; r++) {
		        	ArrayList<Long> addrs = new ArrayList<Long>();
		        	for (int i = 0; i < 1000; i++) {
		        		addrs.add(bs.write(randomData(2048)));
		        	}
		        	store.commit();
		        	
		        	final StorageStats stats1 = rw.getStorageStats();
		        	
		        	rw.resetFromHARootBlock(store.getRootBlockView());
		        	
		        	final StorageStats stats2 = rw.getStorageStats();

		        	// Now check that we can read all allocations after reset
		        	for (long addr : addrs) {
		        		store.read(addr);
		        	}
		
	        	}
	        	
				final String fname = bs.getStore().getStoreFile().getAbsolutePath();
				
	        	store.close();
	        	
 			} finally {
            	store.destroy();
            }
		}
		
		public void testSimpleReset() {
            final Properties properties = new Properties(getProperties());

 			final Journal store = (Journal) getStore(properties);
            try {

            	final RWStrategy bs = (RWStrategy) store.getBufferStrategy();
            	final RWStore rw = bs.getStore();
            	
 	        	for (int r = 0; r < 10; r++) {
		        	ArrayList<Long> addrs = new ArrayList<Long>();
		        	for (int i = 0; i < 1000; i++) {
		        		addrs.add(bs.write(randomData(2048)));
		        	}
		        	
		        	rw.reset();
		        	
	        	}
	        	
				final String fname = bs.getStore().getStoreFile().getAbsolutePath();
				
	        	store.close();
	        	
 			} finally {
            	store.destroy();
            }
		}
		
		

		private Journal getStore(Properties props) {
			return new Journal(props);
		}

		/**
		 * State2
		 * 
		 * Allocate - Commit - Free - Commit
		 * 
		 * assert that allocation is no longer committed
		 */
		public void test_allocCommitFreeCommit() {
			Journal store = (Journal) getStore();
            try {

            	RWStrategy bs = (RWStrategy) store.getBufferStrategy();
            	
            	final long addr = bs.write(randomData(78));
            	
            	store.commit();
            	
            	bs.delete(addr);
            	
            	assertTrue(bs.isCommitted(addr));

            	store.commit();

            	assertFalse(bs.isCommitted(addr));
            } finally {
            	store.destroy();
            }
		}
		
		/**
		 * In order to see deferred recycling we need to make two
		 * commits (with modifications) after the retention period
		 * has expired.
		 * 
		 * To be able to check for the address release, we must ensure that
		 * the same address cannot be re-allocated, so a different size
		 * allocation is requested.
		 */
		public void test_allocCommitFreeCommitWithHistory() {
			Journal store = (Journal) getStore(4);
            try {

            	RWStrategy bs = (RWStrategy) store.getBufferStrategy();
            	
            	final long addr = bs.write(randomData(78));
            	
            	store.commit();
            	
            	bs.delete(addr);
            	
            	assertTrue(bs.isCommitted(addr));

               	store.commit();

            	// delete is deferred
            	assertTrue(bs.isCommitted(addr));
            	
            	Thread.currentThread().sleep(5000);
            	
            	// modify store but do not allocate similar size block
            	// as that we want to see has been removed
               	final long addr2 = bs.write(randomData(220)); // modify store
            	
            	store.commit();
            	bs.delete(addr2); // modify store
               	store.commit();
            	
               	// delete is actioned
            	assertFalse(bs.isCommitted(addr));
            	
            } catch (InterruptedException e) {

			} finally {
            	store.destroy();
            }
		}
		
		public void test_allocBlobCommitFreeCommitWithHistory() {
			Journal store = (Journal) getStore(4000);
            try {

            	RWStrategy bs = (RWStrategy) store.getBufferStrategy();
            	
            	final long addr = bs.write(randomData(253728)); // BLOB
            	
            	store.commit();
            	
            	bs.delete(addr);
            	
            	assertTrue(bs.isCommitted(addr));

               	store.commit();

            	// delete is deferred
            	assertTrue(bs.isCommitted(addr));
            	
            	Thread.currentThread().sleep(5000);
            	
            	// modify store but do not allocate similar size block
            	// as that we want to see has been removed
               	final long addr2 = bs.write(randomData(220)); // modify store
            	
            	store.commit();
            	bs.delete(addr2); // modify store
               	store.commit();
            	
               	// delete is actioned
            	assertFalse(bs.isCommitted(addr));
            	
            } catch (InterruptedException e) {

			} finally {
            	store.destroy();
            }
		}
		
		public void test_allocBlobBoundariesCommitFreeCommitWithHistory() {
			Journal store = (Journal) getStore(5);
            try {

            	RWStrategy bs = (RWStrategy) store.getBufferStrategy();
            	
            	if (false) {
	                final int n = 1000000;
	                final BloomFilter filter = new BloomFilter(n, 0.02d, n);
	                filter.add(randomBytes(12));
	                final long addrb = filter.write(store);
	                
	                System.out.println("Bloomfilter: " + ((int) addrb));
            	}
            	
               	final long addr = bs.write(randomData(4088)); // BLOB 2 * 2044
               	final long addr1 = bs.write(randomData(4089)); // BLOB 2 * 2044
               	final long addr3 = bs.write(randomData(4087)); // BLOB 2 * 2044
            	
            	store.commit();
            	
               	bs.delete(addr);
               	bs.delete(addr1);
               	bs.delete(addr3);
            	
            	assertTrue(bs.isCommitted(addr));

               	store.commit();

            	// delete is deferred
            	assertTrue(bs.isCommitted(addr));
            	
            	Thread.currentThread().sleep(5000);
            	
            	// modify store but do not allocate similar size block
            	// as that we want to see has been removed
               	final long addr2 = bs.write(randomData(220)); // modify store
            	
            	store.commit();
            	bs.delete(addr2); // modify store
               	store.commit();
            	
               	// delete is actioned
            	assertFalse(bs.isCommitted(addr));
            	
            } catch (InterruptedException e) {

			} finally {
            	store.destroy();
            }
		}
		
		/**
		 * State3
		 * 
		 * Allocate - Commit - Free - Commit
		 * 
		 * Tracks writeCache state through allocation
		 */
		public void test_allocCommitFreeCommitWriteCache() {
			Journal store = (Journal) getStore();
            try {
            	RWStrategy bs = (RWStrategy) store.getBufferStrategy();
            	
            	final long addr = bs.write(randomData(78));
            	
            	// Has just been written so must be in cache
            	assertTrue(bs.inWriteCache(addr));
            	
            	store.commit();
            	
            	bs.delete(addr);
            	
            	// since data is committed, should be accessible from any new
            	// readCommitted transaction
            	assertTrue(bs.inWriteCache(addr));

            	store.commit();
            	
            	// If no transactions are around (which they are not) then must
            	//	be released as may be re-allocated
            	assertFalse(bs.inWriteCache(addr));
            	
            } finally {
            	store.destroy();
            }
		}
		
		public void test_allocCommitFreeCommitWriteCacheWithHistory() {
			Journal store = (Journal) getStore(5);
            try {
            	RWStrategy bs = (RWStrategy) store.getBufferStrategy();
            	
            	final long addr = bs.write(randomData(78));
            	
            	// Has just been written so must be in cache
            	assertTrue(bs.inWriteCache(addr));
            	
            	store.commit();
            	
            	bs.delete(addr);
            	
            	// since data is committed, should be accessible from any new
            	// readCommitted transaction
            	assertTrue(bs.inWriteCache(addr));

            	store.commit();
            	
            	// Since state is retained, the delete is deferred
            	assertTrue(bs.inWriteCache(addr));
            	
            } finally {
            	store.destroy();
            }
		}
		
		/**
		 * State4
		 * 
		 * Allocate - Commit - Free - Commit
		 * 
		 * ..but with session protection using a RawTx
		 */
		public void test_allocCommitFreeCommitSessionWriteCache() {
			Journal store = (Journal) getStore();
            try {
            	RWStrategy bs = (RWStrategy) store.getBufferStrategy();
            	
            	final long addr = bs.write(randomData(78));
            	
            	// Has just been written so must be in cache
            	assertTrue(bs.inWriteCache(addr));
            	
            	store.commit();
            	
            	IRawTx tx = bs.newTx();
            	
            	bs.delete(addr);
            	
            	// since data is committed, should be accessible from any new
            	// readCommitted transaction
            	assertTrue(bs.inWriteCache(addr));

            	store.commit();
            	
            	// Since transactions are around the cache will not have been
            	//	cleared (and cannot be re-allocated)
            	assertTrue(bs.inWriteCache(addr));
            	
            	tx.close(); // Release Session
            	
            	// Cache must have been cleared
            	assertFalse(bs.inWriteCache(addr));
            	
            } finally {
            	store.destroy();
            }
		}
		
		/**
		 * State5
		 * 
		 * Allocate - Commit - Free - Commit
		 * 
		 * Tracks writeCache state through allocation
		 */
		public void test_allocCommitFreeCommitAllocSessionWriteCache() {
			Journal store = (Journal) getStore();
            try {
            	RWStrategy bs = (RWStrategy) store.getBufferStrategy();
            	
            	final long addr = bs.write(randomData(78));
            	
            	// Has just been written so must be in cache
            	assertTrue(bs.inWriteCache(addr));
            	
            	store.commit();
            	
            	IRawTx tx = bs.newTx();
            	
            	bs.delete(addr);
            	
            	// since data is committed, should be accessible from any new
            	// readCommitted transaction
            	assertTrue(bs.inWriteCache(addr));

            	store.commit();
            	
            	// Since transactions are around the cache will not have been
            	//	cleared (and cannot be re-allocated)
            	assertTrue(bs.inWriteCache(addr));
            	
            	tx.close(); // Release Session
            	
            	// Cache must have been cleared
            	assertFalse(bs.inWriteCache(addr));
            	
            	final long addr2 = bs.write(randomData(78));
            	
            	assertTrue(addr2 == addr);
            	
            	assertTrue(bs.inWriteCache(addr));
            	
            	store.abort(); // removes uncommitted data
            	
            	assertFalse(bs.inWriteCache(addr));

            } finally {
            	store.destroy();
            }
		}
		
		/**
		 * Tests semantics of a simple reset
		 * 
		 * Commit some data
		 * Delete committed and allocate new data
		 * Reset
		 * Test that deletion and new allocation are void
		 */
		public void test_simpleReset() {
			Journal store = (Journal) getStore();
	        try {
	        	RWStrategy bs = (RWStrategy) store.getBufferStrategy();
	        	
	        	final long addr = bs.write(randomData(78));
	        	
	        	// Has just been written so must be in cache
	        	assertTrue(bs.inWriteCache(addr));
	        	
	        	store.commit();
	        	
	        	bs.delete(addr);
	        	
	        	final long addr2 = bs.write(randomData(78));
	           	assertTrue(bs.inWriteCache(addr2));
	        	
	        	bs.abort();
	        	
	        	assertTrue(bs.inWriteCache(addr)); // not removed in reset
	           	assertFalse(bs.inWriteCache(addr2));
	        	try {
	        		bs.read(addr2);
	        		fail("Exception expected");
	        	} catch (IllegalArgumentException e) {
	        		// expected
	        	}
	        	store.commit();

	        	assertTrue(bs.isCommitted(addr));
	        } finally {
	        	store.destroy();
	        }
			
		}
		
		/**
		 * Tests semantics of a simple reset after reopen to emulate
		 * an HAJournal reopen
		 * 
		 * As for simple reset but also re-open, then write and abort.
		 * 
		 * @throws IOException 
		 */
		public void test_reopenReset() throws IOException {
			final Properties properties = new Properties(getProperties());
			final File tmpfile = File.createTempFile("TestRW", ".rw");
			properties.setProperty(Options.FILE, tmpfile.getAbsolutePath());
			properties.setProperty(Options.CREATE_TEMP_FILE,"false");
//			Journal store = new Journal(properties);
			Journal store = getStore(properties);
	        try {
	        	RWStrategy bs = (RWStrategy) store.getBufferStrategy();
	        	
	        	final long addr = bs.write(randomData(78));
	        	
	        	// Has just been written so must be in cache
	        	assertTrue(bs.inWriteCache(addr));
	        	
	        	store.commit();
	        	
	        	bs.delete(addr);
	        	
	        	final long addr2 = bs.write(randomData(78));
	           	assertTrue(bs.inWriteCache(addr2));
	        	
	        	bs.abort();
	        	
	        	assertTrue(bs.inWriteCache(addr)); // not removed in reset
	           	assertFalse(bs.inWriteCache(addr2));
	        	try {
	        		bs.read(addr2);
	        		fail("Exception expected");
	        	} catch (IllegalArgumentException e) {
	        		// expected
	        	}
	        	store.commit();

	        	assertTrue(bs.isCommitted(addr));
	        	
	        	store.close();
				store = new Journal(properties);
				bs = (RWStrategy) store.getBufferStrategy();
				
	        	final long addr3 = bs.write(randomData(78));
	           	assertTrue(bs.inWriteCache(addr3));
	        	
	        	bs.abort();
	        	
	        	assertFalse(bs.inWriteCache(addr3)); // not removed in reset

	        	
	        } finally {
	        	store.destroy();
	        }
			
		}
		
		/**
		 * Tests semantics of a simple isolated reset
		 * 
		 * Commit some data
		 * UnIsolated: Delete committed and allocate new data
		 * Isolated: Delete committed and allocate new data
		 * Reset
		 * Test that deletion and new allocation are void for
		 * unisolated actions but not isolated
		 */
		public void test_isolatedReset() {
			Journal store = (Journal) getStore();
	        try {
	        	RWStrategy bs = (RWStrategy) store.getBufferStrategy();
	        	final IAllocationContext isolated = new IAllocationContext() {};
	        	
	        	final long addr = bs.write(randomData(78));
	        	final long addr2 = bs.write(randomData(78));
	        	
	        	// Has just been written so must be in cache
	        	assertTrue(bs.inWriteCache(addr));
	        	
	        	store.commit();
	        	
	        	bs.delete(addr);
	        	
	        	final long addr3 = bs.write(randomData(78));
	           	assertTrue(bs.inWriteCache(addr3));
	           	
	        	bs.delete(addr2, isolated);
	        	final long addr4 = bs.write(randomData(78), isolated);
	           	assertTrue(bs.inWriteCache(addr4));
	           		        	
	        	bs.abort();
	        	
	        	assertTrue(bs.inWriteCache(addr)); // not removed in reset
	           	assertFalse(bs.inWriteCache(addr3)); // unisolated removed
	           	assertTrue(bs.inWriteCache(addr4)); // isolated remains
	        	try {
	        		bs.read(addr3);
	        		fail("Exception expected");
	        	} catch (IllegalArgumentException e) {
	        		// expected
	        	}
	        	
	        	bs.detachContext(isolated);
	        	
	        	store.commit();

	        	assertTrue(bs.isCommitted(addr));
	        	assertTrue(bs.isCommitted(addr4));
	        } finally {
	        	store.destroy();
	        }
			
		}
		
		/**
		 * Tests semantics of a more complex isolated reset
		 * 
		 * Primarily the same as the simple isolated but ensuring
		 * more unisolated interactions after isolation is
		 * established.
		 * 
		 * Commit some data
		 * UnIsolated: Delete committed and allocate new data
		 * Isolated: Delete committed and allocate new data
		 * UnIsolated: Delete committed and allocate new data
		 * Reset
		 * Test that deletion and new allocation are void for
		 * unisolated actions but not isolated
		 */
		public void test_notSoSimpleIsolatedReset() {
			Journal store = (Journal) getStore();
	        try {
	        	RWStrategy bs = (RWStrategy) store.getBufferStrategy();
	        	final IAllocationContext isolated = new IAllocationContext() {};
	        	
	        	final long addr = bs.write(randomData(78));
	        	final long addr2 = bs.write(randomData(78));
	        	final long addr5 = bs.write(randomData(78));
	        	
	        	// Has just been written so must be in cache
	        	assertTrue(bs.inWriteCache(addr));
	        	
	        	store.commit();
	        	
	        	// Unisolated actions
	        	bs.delete(addr);
	        	
	        	final long addr3 = bs.write(randomData(78));
	           	assertTrue(bs.inWriteCache(addr3));
	           	
	           	// Isolated actions
	        	bs.delete(addr2, isolated);
	        	final long addr4 = bs.write(randomData(78), isolated);
	           	assertTrue(bs.inWriteCache(addr4));
	           		        	
	        	// Further Unisolated actions
	        	bs.delete(addr5);
	        	final long addr6 = bs.write(randomData(78));
	           	assertTrue(bs.inWriteCache(addr6));
	           	
	        	bs.abort();
	        	
	        	assertTrue(bs.inWriteCache(addr)); // not removed in reset
	           	assertFalse(bs.inWriteCache(addr3)); // unisolated removed
	           	assertFalse(bs.inWriteCache(addr6)); // unisolated removed
	           	assertTrue(bs.inWriteCache(addr4)); // isolated remains
	        	try {
	        		bs.read(addr3);
	        		fail("Exception expected");
	        	} catch (IllegalArgumentException e) {
	        		// expected
	        	}
	        	try {
	        		bs.read(addr6);
	        		fail("Exception expected");
	        	} catch (IllegalArgumentException e) {
	        		// expected
	        	}
	        	
	        	// Detach isolated context prior to commit
	        	bs.detachContext(isolated);
	        	
	        	store.commit();

	        	assertTrue(bs.isCommitted(addr));
	        	assertTrue(bs.isCommitted(addr4));
	        	assertTrue(bs.isCommitted(addr5));
	        	assertFalse(bs.isCommitted(addr2));
	        } finally {
	        	store.destroy();
	        }
			
		}
		
		/**
		 * Concurrent readers should no longer be an issue now that
		 * reset() is not re-initializing from the root block.
		 * 
		 * This test should confirm that.
		 * 
		 * Establishes some committed data and runs two readers
		 * concurrent with a single writer intermittently aborting
		 * 
		 * @throws InterruptedException 
		 */
		public void test_simpleConcurrentReadersWithResets() throws InterruptedException {
			final Journal store = (Journal) getStore();
			// use executor service to enable exception trapping
			final ExecutorService es = store.getExecutorService();
	        try {
	        	final RWStrategy bs = (RWStrategy) store.getBufferStrategy();
	        	
	        	final long[] addrs = new long[50];
	        	for (int w = 0; w < addrs.length; w++) {
	        		addrs[w] = bs.write(randomData(r.nextInt(150)+10));
	        	}
	        	
	        	store.commit();
	        	
	        	assertTrue(bs.isCommitted(addrs[0]));
	        	
				Runnable writer = new Runnable() {
	        		public void run() {
	        			for (int i = 0; i < 2000; i++) {
	        				bs.delete(addrs[r.nextInt(addrs.length)]);
	        				for (int w = 0; w < 1000; w++)
	        					bs.write(randomData(r.nextInt(500)+1));
	        				bs.abort();
	        			}
	        		}
	        	};
				final Future wfuture = es.submit(writer);
				Runnable reader1 = new Runnable() {
	        		public void run() {
	        			for (int i = 0; i < 5000; i++) {
	        				for (int rdr = 0; rdr < addrs.length; rdr++) {
	        					bs.read(addrs[r.nextInt(addrs.length)]);
	        				}
	        				try {
								Thread.sleep(1);
							} catch (InterruptedException e) {
								throw new RuntimeException(e);
							}
	        			}
	        		}
	        	};
	        	final Future r1future = es.submit(reader1);
	        	Runnable reader2 = new Runnable() {
	        		public void run() {
	        			for (int i = 0; i < 5000; i++) {
	        				for (int rdr = 0; rdr < addrs.length; rdr++) {
	        					bs.read(addrs[r.nextInt(addrs.length)]);
	        				}
	        				try {
								Thread.sleep(1);
							} catch (InterruptedException e) {
								throw new RuntimeException(e);
							}
	        			}
	        		}
	        	};
	        	final Future r2future = es.submit(reader2);
	        	
	        	try {
		        	wfuture.get();
		        	r1future.get();
		        	r2future.get();
	        	} catch (Exception e) {
	        		fail(e.getMessage(), e);
	        	}
	        	for (int i = 0; i < addrs.length; i++) {
	        		assertTrue(bs.isCommitted(addrs[i]));
	        	}
	        } finally {
	        	es.shutdownNow();
	        	store.destroy();
	        }			
		}
		
		ByteBuffer randomData(final int sze) {
			byte[] buf = new byte[sze + 4]; // extra for checksum
			r.nextBytes(buf);
			
			return ByteBuffer.wrap(buf, 0, sze);
		}
		
		byte[] randomBytes(final int sze) {
			byte[] buf = new byte[sze + 4]; // extra for checksum
			r.nextBytes(buf);
			
			return buf;
		}

	}
	
	/**
	 * Test suite integration for {@link AbstractMROWTestCase}.
	 * 
	 * @author <a href="mailto:thompsonbry@users.sourceforge.net">Bryan
	 *         Thompson</a>
	 */
	public static class TestMROW extends AbstractMROWTestCase {

		public TestMROW() {
			super();
		}

		public TestMROW(String name) {
			super(name);
		}

		protected IRawStore getStore() {

			final Properties properties = getProperties();

			properties.setProperty(Options.CREATE_TEMP_FILE, "true");

			properties.setProperty(Options.DELETE_ON_EXIT, "true");

			properties.setProperty(Options.BUFFER_MODE, BufferMode.DiskRW.toString());

			properties.setProperty(Options.WRITE_CACHE_ENABLED, "" + writeCacheEnabled);

			return new Journal(properties);//.getBufferStrategy();

		}

	}

	/**
	 * Test suite integration for {@link AbstractMRMWTestCase}.
	 * 
	 * @author <a href="mailto:thompsonbry@users.sourceforge.net">Bryan
	 *         Thompson</a>
	 */
	public static class TestMRMW extends AbstractMRMWTestCase {

		public TestMRMW() {
			super();
		}

		public TestMRMW(String name) {
			super(name);
		}

		protected IRawStore getStore() {

			final Properties properties = getProperties();

			properties.setProperty(Options.CREATE_TEMP_FILE, "true");

			properties.setProperty(Options.DELETE_ON_EXIT, "true");

			properties.setProperty(Options.BUFFER_MODE, BufferMode.DiskRW.toString());

			properties.setProperty(Options.WRITE_CACHE_ENABLED, "" + writeCacheEnabled);

			return new Journal(properties);//.getBufferStrategy();

		}

	}

	/**
	 * Test suite integration for {@link AbstractInterruptsTestCase}.
	 * 
	 * @author <a href="mailto:thompsonbry@users.sourceforge.net">Bryan
	 *         Thompson</a>
	 */
	public static class TestInterrupts extends AbstractInterruptsTestCase {
	
		public TestInterrupts() {
			super();
		}
	
		public TestInterrupts(String name) {
			super(name);
		}
	
		protected IRawStore getStore() {
	
			final Properties properties = getProperties();
	
			properties.setProperty(Options.DELETE_ON_EXIT, "true");
	
			properties.setProperty(Options.CREATE_TEMP_FILE, "true");
	
			properties.setProperty(Options.BUFFER_MODE, BufferMode.DiskRW.toString());
	
			properties.setProperty(Options.WRITE_CACHE_ENABLED, "" + writeCacheEnabled);
	
			return new Journal(properties);//.getBufferStrategy();
			// return new Journal(properties);
	
		}
	
	}

	/**
	 * Note: Since the write cache is a direct ByteBuffer we have to make it
	 * very small (or disable it entirely) when running the test suite or the
	 * JVM will run out of memory - this is exactly the same (Sun) bug which
	 * motivates us to reuse the same ByteBuffer when we overflow a journal
	 * using a write cache. Since small write caches are disallowed, we wind up
	 * testing with the write cache disabled!
	 */
	private static final boolean writeCacheEnabled = true; // 512;

}<|MERGE_RESOLUTION|>--- conflicted
+++ resolved
@@ -31,10 +31,7 @@
 import java.io.IOException;
 import java.nio.ByteBuffer;
 import java.util.ArrayList;
-<<<<<<< HEAD
-=======
 import java.util.Iterator;
->>>>>>> a78d73a9
 import java.util.Map.Entry;
 import java.util.Properties;
 import java.util.Random;
@@ -1878,18 +1875,6 @@
 		}
 
 		public void test_snapshotData() throws IOException {
-<<<<<<< HEAD
-			Journal journal = (Journal) getStore(0); // remember no history!
-			
-			for (int i = 0; i < 100; i++)
-				commitSomeData(journal);
-
-			final AtomicReference<IRootBlockView> rbv = new AtomicReference<IRootBlockView>();
-			final Set<Entry<Long, byte[]>> data = journal.snapshotAllocationData(rbv);
-			
-			for (Entry<Long, byte[]> e : data) {
-				log.info("Position: " + e.getKey() + ", data size: " + e.getValue().length);
-=======
 			final Journal journal = (Journal) getStore(0); // remember no history!
 
 			try {
@@ -1907,7 +1892,6 @@
 				}
 			} finally {
 				journal.destroy();
->>>>>>> a78d73a9
 			}
 		}
 		
