--- conflicted
+++ resolved
@@ -275,21 +275,12 @@
 		 */
 		public void test_sessionProtection() {
 
-<<<<<<< HEAD
-            final Properties p = getProperties();
-
-            // Note: No longer the default. Must be explicitly set.
-            p.setProperty(AbstractTransactionService.Options.MIN_RELEASE_AGE, "0");
-
-            final Journal store = getJournal(p);
-=======
 	        final Properties p = getProperties();
 
 	        // Note: No longer the default. Must be explicitly set.
 	        p.setProperty(AbstractTransactionService.Options.MIN_RELEASE_AGE, "0");
 
 			final Journal store = getJournal(p);
->>>>>>> 694b12d1
 			try {
 				final IRWStrategy bs = (IRWStrategy) store.getBufferStrategy();
 	
