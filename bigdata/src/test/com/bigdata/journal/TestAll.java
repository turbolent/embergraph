--- conflicted
+++ resolved
@@ -129,31 +129,23 @@
         // Remove since we are no longer using the DiskOnlyStrategy for the Journal.
         //suite.addTest( TestDiskJournal.suite() );
 
-        /*
-         * WORMStrategy test suites.
-         * 
-         * @todo Also test w/o checksums for backwards compatibility?
-         */
-        suite.addTest(TestWORMStrategy.suite()); // w/ cache.
-        suite.addTest(TestWORMStrategyNoCache.suite()); // w/o cache.
-        suite.addTest(TestWORMStrategyOneCacheBuffer.suite()); // minimal cache.
+        suite.addTest( TestWORMStrategy.suite() );
 
         suite.addTest( com.bigdata.rwstore.TestAll.suite() );
 
-<<<<<<< HEAD
         // test suite for memory leaks in the journal shutdown protocol.
         suite.addTestSuite(TestJournalShutdown.class);
+
+//        /* @todo This has been moved up to the top-level for how to help
+//         * distinguish HA related build errors from Journal build errors.
+//        
+//         * High Availability test suite.
+//         * 
+//         * Note: There is a separate test suite for DataService high
+//         * availability and for the zookeeper HA integration.
+//         */
+//        suite.addTest(com.bigdata.journal.ha.TestAll.suite());
         
-=======
-        /*
-         * High Availability test suite.
-         * 
-         * Note: There is a separate test suite for DataService high
-         * availability and for the zookeeper HA integration.
-         */
-        suite.addTest(com.bigdata.journal.ha.TestAll.suite());
-
->>>>>>> 531de357
         return suite;
 
     }
