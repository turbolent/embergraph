--- conflicted
+++ resolved
@@ -139,12 +139,6 @@
 
     }
 
-<<<<<<< HEAD
-    public void test_reverse_with_branching_factor() {
-
-		for (int bf = 64; bf < 1024; bf += 64) {
-			final IndexMetadata metadata = new IndexMetadata(UUID.randomUUID());
-=======
     /**
 	 * Stress test written in an attempt to find a spin lock in the reverse
 	 * cursor traversal.
@@ -163,16 +157,10 @@
 			
 			final IndexMetadata metadata = new IndexMetadata(UUID.randomUUID());
 			
->>>>>>> a78d73a9
 			metadata.setBranchingFactor(bf);
 
 			BTree btree = BTree.create(new SimpleMemoryRawStore(), metadata);
 
-<<<<<<< HEAD
-			final Random r = new Random();
-
-=======
->>>>>>> a78d73a9
 			for (int i = 1; i < 2000; i++) {
 
 				btree.insert("key" + r.nextInt(), "value" + r.nextInt());
