--- conflicted
+++ resolved
@@ -27,30 +27,20 @@
 
 package com.bigdata.btree;
 
-<<<<<<< HEAD
-import java.util.Properties;
-=======
 import java.io.File;
 import java.nio.ByteBuffer;
->>>>>>> f9a8ccbe
 import java.util.UUID;
 
 import org.apache.log4j.Level;
 
 import com.bigdata.btree.data.ILeafData;
 import com.bigdata.btree.keys.KeyBuilder;
-<<<<<<< HEAD
-import com.bigdata.journal.BufferMode;
-import com.bigdata.journal.Journal;
-=======
 import com.bigdata.counters.CounterSet;
->>>>>>> f9a8ccbe
 import com.bigdata.journal.TestRestartSafe;
 import com.bigdata.mdi.IResourceMetadata;
 import com.bigdata.rawstore.Bytes;
 import com.bigdata.rawstore.IRawStore;
 import com.bigdata.rawstore.SimpleMemoryRawStore;
-import com.bigdata.rwstore.RWStore;
 
 /**
  * Test suite for {@link BTree#removeAll()}.
@@ -181,8 +171,6 @@
         
     }
 
-<<<<<<< HEAD
-=======
 	/**
 	 * Unit test for {@link BTree#removeAll()} which verifies that the tuples
 	 * are actually deleted one-by-one and the backing raw records released if
@@ -331,5 +319,4 @@
 
 	}
 
->>>>>>> f9a8ccbe
 }