--- conflicted
+++ resolved
@@ -482,11 +482,7 @@
      * Note that the internal call to flush the writeCache must be synchronized
      * or concurrent writers to the cache will cause problems.
      */
-<<<<<<< HEAD
-    public void commit() {
-=======
     public void commit(IJournal journal) {
->>>>>>> 4d9bb41a
     	if (writeCache != null) {
 	    	synchronized(this) {
 	    		flushWriteCache();
