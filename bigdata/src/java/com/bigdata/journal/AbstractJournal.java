--- conflicted
+++ resolved
@@ -1089,11 +1089,7 @@
 
                     _bufferStrategy = new MemStrategy(new MemoryManager(
                             DirectBufferPool.INSTANCE,
-<<<<<<< HEAD
-                            Integer.MAX_VALUE/* maxSectors */, true/* blocks */, properties));
-=======
                             Integer.MAX_VALUE/* maxSectors */, true/*blocking*/, properties));
->>>>>>> 16236002
 
                     break;
 
