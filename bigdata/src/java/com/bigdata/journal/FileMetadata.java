--- conflicted
+++ resolved
@@ -1128,385 +1128,7 @@
 
 		public String toString() {
 
-<<<<<<< HEAD
-        }
-        
-        try {
-            
-            /*
-             * Open/create the file (temporary files are not opened/created eagerly).
-             */
-//            this.raf = temporary ? null : FileLockUtility.openFile(file, fileMode,
-//                    bufferMode != BufferMode.Mapped); 
-            if (!temporary) {
-
-                /*
-                 * Open / create and obtain shared/exclusive lock if possible.
-                 * Sets [raf] as a side-effect.
-                 */
-                opener.reopenChannel();
-                
-            }
-                
-            if (exists && !temporary) {
-
-                /*
-                 * The file already exists (but not for temporary files).
-                 * 
-                 * Note: this next line will throw IOException if there is a
-                 * file lock contention.
-                 */
-                this.extent = raf.length();
-                
-                this.userExtent = extent - headerSize0;
-                
-                if( this.extent <= headerSize0 ) {
-    
-                    /*
-                     * By throwing an exception for files that are not large enough
-                     * to contain the MAGIC, VERSION, and both root blocks we avoid
-                     * IO errors when trying to read those data and are able to
-                     * reject files based on whether they have bad magic, version,
-                     * or root blocks.
-                     */
-                    
-                    throw new RuntimeException(
-                            "File too small to contain a valid journal: "
-                                    + file.getAbsoluteFile());
-                    
-                }
-    
-//              if( bufferMode != BufferMode.Disk ) {
-                if( bufferMode.isFullyBuffered() ) {
-    
-                    /*
-                     * Verify that we can address this many bytes with this
-                     * strategy. The strategies that rely on an in-memory buffer
-                     * are all limited to the #of bytes that can be addressed by
-                     * an int32.
-                     */
-    
-                    AbstractBufferStrategy.assertNonDiskExtent(userExtent);
-                    
-                }
-    
-                /*
-                 * Note: The code to read the MAGIC, VERSION, and root blocks is
-                 * shared by DumpJournal (code is copy by value) and in part by
-                 * the rollback() method on AbstractJournal.
-                 */
-                
-                /*
-                 * Read the MAGIC and VERSION.
-                 */
-                raf.seek(0L);
-                try {
-                    /*
-                     * Note: this next line will throw IOException if there is a
-                     * file lock contention.
-                     */
-                    magic = raf.readInt();
-                } catch (IOException ex) {
-                    throw new RuntimeException(
-                            "Can not read magic. Is file locked by another process?",
-                            ex);
-                }
-                if (magic != MAGIC)
-                    throw new RuntimeException("Bad journal magic: expected="
-                            + MAGIC + ", actual=" + magic);
-                version = raf.readInt();
-                if (version != VERSION1)
-                    throw new RuntimeException("Bad journal version: expected="
-                            + VERSION1 + ", actual=" + version);
-    
-                /*
-                 * Check root blocks (magic, timestamps), choose root block, read
-                 * constants (slotSize, segmentId).
-                 */
-                
-//                final FileChannel channel = raf.getChannel();
-                final ByteBuffer tmp0 = ByteBuffer.allocate(RootBlockView.SIZEOF_ROOT_BLOCK);
-                final ByteBuffer tmp1 = ByteBuffer.allocate(RootBlockView.SIZEOF_ROOT_BLOCK);
-                FileChannelUtility.readAll(opener, tmp0, OFFSET_ROOT_BLOCK0);
-                FileChannelUtility.readAll(opener, tmp1, OFFSET_ROOT_BLOCK1);
-                tmp0.position(0); // resets the position.
-                tmp1.position(0);
-                try {
-                    rootBlock0 = new RootBlockView(true,tmp0,validateChecksum?checker:null);
-                } catch(RootBlockException ex ) {
-                    log.warn("Bad root block zero: "+ex);
-                }
-                try {
-                    rootBlock1 = new RootBlockView(false,tmp1,validateChecksum?checker:null);
-                } catch(RootBlockException ex ) {
-                    log.warn("Bad root block one: "+ex);
-                }
-                if( rootBlock0 == null && rootBlock1 == null ) {
-                    throw new RuntimeException("Both root blocks are bad - journal is not usable: "+file);
-                }
-                if(alternateRootBlock)
-                    log.warn("Using alternate root block");
-                /*
-                 * Choose the root block based on the commit counter.
-                 * 
-                 * Note: The commit counters MAY be equal. This will happen if
-                 * we rollback the journal and override the current root block
-                 * with the alternate root block.
-                 */
-                this.rootBlock =
-                    ( rootBlock0.getCommitCounter() > rootBlock1.getCommitCounter()
-                        ? (alternateRootBlock ?rootBlock1 :rootBlock0)
-                        : (alternateRootBlock ?rootBlock0 :rootBlock1)
-                        );
-
-                // use the offset bits from the root block.
-                this.offsetBits = rootBlock.getOffsetBits();
-                
-                /*
-                 * The offset into the user extent at which the next record will be
-                 * written.
-                 */
-                this.nextOffset = rootBlock.getNextOffset();
-                
-                this.createTime = rootBlock.getCreateTime();
-                
-                this.closeTime = rootBlock.getCloseTime();
-                
-                if (closeTime != 0L && !readOnly) {
-
-                    throw new RuntimeException(
-                            "Journal is closed for writes: closedTime="
-                                    + closeTime);
-                    
-                }
-                
-                switch (bufferMode) {
-                case Direct: {
-                    // Allocate the buffer buffer.
-                    buffer = (useDirectBuffers ? ByteBuffer
-                            .allocateDirect((int) userExtent) : ByteBuffer
-                            .allocate((int) userExtent));
-                    // Setup to read data from file into the buffer.
-                    if (nextOffset > Integer.MAX_VALUE) {
-                        throw new RuntimeException(
-                                "This file is too large for a buffered mode: use "
-                                        + BufferMode.Disk);
-                    }
-                    buffer.limit((int)nextOffset);
-                    buffer.position(0);
-                    if (nextOffset > 0) {
-                        // Read the file image into the direct buffer.
-                        FileChannelUtility.readAll(opener, buffer, headerSize0);
-                    }
-                    break;
-                }
-                case Mapped: {
-                    // Map the file.
-                    boolean loadMappedFile = false; // @todo expose as property.
-                    buffer = opener.reopenChannel().map(
-                            FileChannel.MapMode.READ_WRITE, headerSize0, extent);
-                    if( loadMappedFile ) {
-                        /*
-                         * Load the image into mapped memory. Generally, I would
-                         * think that you are better off NOT loading the image.
-                         * When you want the image in memory, use the Direct
-                         * mode instead. It should be MUCH faster and has better
-                         * control over the amount and timing of the IO.
-                         */
-                        ((MappedByteBuffer)buffer).load();
-                    }
-                    break;
-                }
-                case Disk:
-//                    buffer = null;
-//                    break;
-                case DiskWORM:
-                    buffer = null;
-                    break;
-                case DiskRW:
-                    buffer = null;
-                    break;
-                default:
-                    throw new AssertionError();
-                }
-    
-                /*
-                 * Note: there should be no processing required on restart since the
-                 * intention of transactions that did not commit will not be
-                 * visible.
-                 */
-                
-            } else {
-    
-                /*
-                 * Create a new journal.
-                 */
-    
-                if (deleteOnExit) {
-                    
-                    // Mark the file for deletion on exit.
-                    try {
-                        file.deleteOnExit();
-                    } catch(NullPointerException ex) {
-                        /*
-                         * Ignore NPE caused by a known Sun bug.
-                         * 
-                         * See http://bugs.sun.com/view_bug.do?bug_id=6526376
-                         */
-                    }
-                    
-                }
-                
-                /*
-                 * Set the initial extent.
-                 * 
-                 * Note: since a mapped file CAN NOT be extended, we pre-extend
-                 * it to its maximum extent here.
-                 */
-    
-                this.extent = (bufferMode == BufferMode.Mapped ? maximumExtent
-                        : initialExtent);
-    
-                this.userExtent = extent - headerSize0;
-                
-//                if (bufferMode != BufferMode.Disk
-//                        && bufferMode != BufferMode.Temporary ) {
-                if (bufferMode.isFullyBuffered()) {
-                
-                    /*
-                     * Verify that we can address this many bytes with this
-                     * strategy. The strategies that rely on an in-memory buffer
-                     * are all limited to the #of bytes that can be addressed by
-                     * an int32.
-                     */
-    
-                    AbstractBufferStrategy.assertNonDiskExtent(userExtent);
-                    
-                }
-
-                /*
-                 * The offset at which the first record will be written. This is
-                 * zero(0) since the buffer offset (0) is the first byte after the
-                 * root blocks.
-                 */
-                nextOffset = 0;
-
-                magic = MAGIC;
-
-                version = VERSION1;
-                
-                if (!temporary) {
-                
-                    /*
-                     * Extend the file. We do this eagerly in an attempt to
-                     * convince the OS to place the data into a contiguous
-                     * region on the disk.
-                     */
-                    raf.setLength(extent);
-
-                    /*
-                     * Write the MAGIC and version on the file.
-                     */
-                    raf.seek(0);
-                    raf.writeInt(MAGIC);
-                    raf.writeInt(VERSION1);
-                
-                }
-
-                /*
-                 * Generate the root blocks. They are for all practical purposes
-                 * identical (in fact, their timestamps will be distinct). The root
-                 * block are then written into their locations in the file.
-                 */
-                // use the caller's value for offsetBits.
-                this.offsetBits = offsetBits;
-                final long commitCounter = 0L;
-                final long firstCommitTime = 0L;
-                final long lastCommitTime = 0L;
-                final long commitRecordAddr = 0L;
-                final long commitRecordIndexAddr = 0L;
-                final UUID uuid = UUID.randomUUID(); // journal's UUID.
-                // FIXME This should be a property of BufferMode not a hard coded test.
-                final StoreTypeEnum stenum = bufferMode == BufferMode.DiskRW ? StoreTypeEnum.RW : StoreTypeEnum.WORM;
-                if(createTime == 0L) {
-                    throw new IllegalArgumentException("Create time may not be zero.");
-                }
-                this.createTime = createTime;
-                this.closeTime = 0L;
-                final IRootBlockView rootBlock0 = new RootBlockView(true, offsetBits,
-                        nextOffset, firstCommitTime, lastCommitTime,
-                        commitCounter, commitRecordAddr, commitRecordIndexAddr, uuid, 
-                        0L, 0L, stenum,
-                        createTime, closeTime, checker);
-                final IRootBlockView rootBlock1 = new RootBlockView(false,
-                        offsetBits, nextOffset, firstCommitTime,
-                        lastCommitTime, commitCounter, commitRecordAddr, commitRecordIndexAddr, uuid,
-                        0L, 0L, stenum,
-                        createTime, closeTime,
-                        checker);
-                
-                if(!temporary) {
-                
-//                    FileChannel channel = raf.getChannel();
-                    
-                    FileChannelUtility.writeAll(opener, rootBlock0
-                            .asReadOnlyBuffer(), OFFSET_ROOT_BLOCK0);
-
-                    FileChannelUtility.writeAll(opener, rootBlock1
-                            .asReadOnlyBuffer(), OFFSET_ROOT_BLOCK1);
-
-                    /*
-                     * Force the changes to disk. We also force the file
-                     * metadata to disk since we just changed the file size and
-                     * we do not want to loose track of that.
-                     */
-                    opener.reopenChannel().force(true);
-        
-                }
-
-                this.rootBlock = rootBlock0;
-                
-                switch (bufferMode) {
-                case Direct:
-                    /*
-                     * Allocate the buffer.
-                     * 
-                     * Note that we do not read in any data since no user data has
-                     * been written and the root blocks are not cached in the buffer
-                     * to avoid possible overwrites.
-                     */
-                    buffer = (useDirectBuffers ? ByteBuffer
-                            .allocateDirect((int) userExtent) : ByteBuffer
-                            .allocate((int) userExtent));
-                    break;
-                case Mapped:
-                    /*
-                     * Map the file starting from the first byte of the user space
-                     * and continuing through the entire user extent.
-                     */
-                    if(INFO)
-                        log.info("Mapping file="+file);
-                    buffer = opener.reopenChannel().map(FileChannel.MapMode.READ_WRITE,
-                            headerSize0, userExtent);
-                    break;
-                case DiskRW:
-                    buffer = null;
-                    break;
-                case Disk:
-//                    buffer = null;
-//                    break;
-                case DiskWORM:
-                    buffer = null;
-                    break;
-                case Temporary:
-                    buffer = null;
-                    break;
-                default:
-                    throw new AssertionError();
-                }
-=======
 			return file.toString();
->>>>>>> 4d9bb41a
 
 		}
 
