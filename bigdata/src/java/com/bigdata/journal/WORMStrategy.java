--- conflicted
+++ resolved
@@ -33,7 +33,6 @@
 import java.security.DigestException;
 import java.security.MessageDigest;
 import java.util.Map;
-import java.util.Set;
 import java.util.UUID;
 import java.util.concurrent.Future;
 import java.util.concurrent.TimeUnit;
@@ -2655,131 +2654,6 @@
     }
     
     @Override 
-<<<<<<< HEAD
-    public void writeOnStream(final OutputStream os, final Set<java.util.Map.Entry<Long, byte[]>> snapshotData,
-            final Quorum<HAGlue, QuorumService<HAGlue>> quorum, final long token)
-            throws IOException, QuorumException {
-    	
-    	if (snapshotData != null) {
-    		throw new UnsupportedOperationException("Implement merge of snapshot data");
-    	}
-        
-        IBufferAccess buf = null;
-        try {
-
-            try {
-                // Acquire a buffer.
-                buf = DirectBufferPool.INSTANCE.acquire();
-            } catch (InterruptedException ex) {
-                // Wrap and re-throw.
-                throw new IOException(ex);
-            }
-            
-            // The backing ByteBuffer.
-            final ByteBuffer b = buf.buffer();
-
-            // The capacity of that buffer (typically 1MB).
-            final int bufferCapacity = b.capacity();
-
-            // A big enough byte[].
-            final byte[] a = new byte[bufferCapacity];
-            
-            // The size of the root blocks (which we skip).
-            final int headerSize = FileMetadata.headerSize0;
-
-            /*
-             * The size of the file at the moment we begin. We will not
-             * replicate data on new extensions of the file. Those data will
-             * be captured by HALog files that are replayed by the service
-             * that is doing the rebuild.
-             */
-            final long fileExtent = getExtent();
-
-            // The #of bytes to be transmitted.
-            final long totalBytes = fileExtent - headerSize;
-            
-            // The #of bytes remaining.
-            long remaining = totalBytes;
-            
-            // The offset from which data is retrieved.
-            long offset = headerSize;
-            
-            long sequence = 0L;
-            
-            if (log.isInfoEnabled())
-                log.info("Writing on stream: nbytes=" + totalBytes);
-
-            while (remaining > 0) {
-
-                int nbytes = (int) Math.min((long) bufferCapacity,
-                        remaining);
-                
-                if (sequence == 0L && nbytes == bufferCapacity
-                        && remaining > bufferCapacity) {
-                    
-                    /*
-                     * Adjust the first block so the remainder will be
-                     * aligned on the bufferCapacity boundaries (IO
-                     * efficiency).
-                     */
-                    nbytes -= headerSize;
-
-                }
-
-                if (log.isDebugEnabled())
-                    log.debug("Writing block: sequence=" + sequence
-                            + ", offset=" + offset + ", nbytes=" + nbytes);
-
-                // read direct from store
-                final ByteBuffer clientBuffer = b;
-                clientBuffer.position(0);
-                clientBuffer.limit(nbytes);
-
-                readRaw(/*nbytes,*/ offset, clientBuffer);
-
-                assert clientBuffer.remaining() > 0 : "Empty buffer: " + clientBuffer;
-                
-                if (BytesUtil
-                        .toArray(clientBuffer, false/* forceCopy */, a/* dst */) != a) {
-
-                    // Should have copied into our array.
-                    throw new AssertionError();
-                    
-                }
-
-                // write onto the stream.
-                os.write(a, 0/* off */, nbytes/* len */);
-
-                remaining -= nbytes;
-                
-                offset += nbytes;
-
-                sequence++;
-                
-                if (!quorum.getClient().isJoinedMember(token))
-                    throw new QuorumException();
-
-            }
-
-            if (log.isInfoEnabled())
-                log.info("Wrote on stream: #blocks=" + sequence + ", #bytes="
-                        + (fileExtent - headerSize));
-
-        } finally {
-            
-            if (buf != null) {
-                try {
-                    // Release the direct buffer.
-                    buf.release();
-                } catch (InterruptedException e) {
-                    log.warn(e);
-                }
-            }
-
-        }
-        
-    }
-=======
     public void writeOnStream(final OutputStream os, final ISnapshotData snapshotData,
             final Quorum<HAGlue, QuorumService<HAGlue>> quorum, final long token)
 			throws IOException, QuorumException {
@@ -2919,7 +2793,6 @@
 //        }
 //        
 //    }
->>>>>>> 4e1f83ee
     
     @Override
     public void setExtentForLocalStore(final long extent) throws IOException,
