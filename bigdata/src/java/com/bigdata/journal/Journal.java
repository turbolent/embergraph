/**

Copyright (C) SYSTAP, LLC 2006-2007.  All rights reserved.

Contact:
     SYSTAP, LLC
     4501 Tower Road
     Greensboro, NC 27410
     licenses@bigdata.com

This program is free software; you can redistribute it and/or modify
it under the terms of the GNU General Public License as published by
the Free Software Foundation; version 2 of the License.

This program is distributed in the hope that it will be useful,
but WITHOUT ANY WARRANTY; without even the implied warranty of
MERCHANTABILITY or FITNESS FOR A PARTICULAR PURPOSE.  See the
GNU General Public License for more details.

You should have received a copy of the GNU General Public License
along with this program; if not, write to the Free Software
Foundation, Inc., 59 Temple Place, Suite 330, Boston, MA  02111-1307  USA
*/
package com.bigdata.journal;

import java.io.File;
import java.io.IOException;
import java.io.UnsupportedEncodingException;
import java.net.URLEncoder;
import java.nio.ByteBuffer;
import java.util.Collection;
import java.util.List;
import java.util.Properties;
import java.util.UUID;
import java.util.concurrent.ConcurrentHashMap;
import java.util.concurrent.ExecutorService;
import java.util.concurrent.Executors;
import java.util.concurrent.Future;
import java.util.concurrent.ScheduledExecutorService;
import java.util.concurrent.ScheduledFuture;
import java.util.concurrent.ThreadPoolExecutor;
import java.util.concurrent.TimeUnit;
import java.util.concurrent.atomic.AtomicReference;

import org.apache.log4j.Logger;

import com.bigdata.bfs.BigdataFileSystem;
import com.bigdata.bfs.GlobalFileSystemHelper;
import com.bigdata.bop.engine.QueryEngine;
import com.bigdata.bop.fed.QueryEngineFactory;
import com.bigdata.btree.AbstractBTree;
import com.bigdata.btree.BTree;
import com.bigdata.btree.BTreeCounters;
import com.bigdata.btree.ILocalBTreeView;
import com.bigdata.btree.IndexMetadata;
import com.bigdata.btree.IndexSegment;
import com.bigdata.btree.ReadCommittedView;
import com.bigdata.cache.HardReferenceQueue;
import com.bigdata.config.IntegerValidator;
import com.bigdata.config.LongValidator;
import com.bigdata.counters.AbstractStatisticsCollector;
import com.bigdata.counters.CounterSet;
import com.bigdata.counters.ICounterSet;
import com.bigdata.counters.httpd.CounterSetHTTPD;
import com.bigdata.ha.HAGlue;
import com.bigdata.ha.QuorumService;
import com.bigdata.quorum.Quorum;
import com.bigdata.rawstore.IRawStore;
import com.bigdata.relation.locator.DefaultResourceLocator;
import com.bigdata.relation.locator.ILocatableResource;
import com.bigdata.relation.locator.IResourceLocator;
import com.bigdata.resources.IndexManager;
import com.bigdata.resources.ResourceManager;
import com.bigdata.resources.StaleLocatorReason;
import com.bigdata.service.AbstractTransactionService;
import com.bigdata.service.DataService;
import com.bigdata.service.IBigdataClient;
import com.bigdata.service.IBigdataFederation;
import com.bigdata.sparse.GlobalRowStoreHelper;
import com.bigdata.sparse.SparseRowStore;
import com.bigdata.util.concurrent.DaemonThreadFactory;
import com.bigdata.util.concurrent.LatchedExecutor;
import com.bigdata.util.concurrent.ShutdownHelper;
import com.bigdata.util.concurrent.ThreadPoolExecutorBaseStatisticsTask;
import com.bigdata.util.httpd.AbstractHTTPD;

/**
 * Concrete implementation suitable for a local and unpartitioned database.
 * <p>
 * Note: This implementation does NOT not support partitioned indices. Because
 * all data must reside on a single journal resource there is no point to a
 * view. Views are designed to have data on a mixture of the live journal, one
 * or more historical journals, and one or more {@link IndexSegment}s.
 * 
 * @see ResourceManager, which supports views.
 */
public class Journal extends AbstractJournal implements IConcurrencyManager,
        /*ILocalTransactionManager,*/ IResourceManager {

    /**
     * Object used to manage local transactions. 
     */
    private final AbstractLocalTransactionManager localTransactionManager; 

    /**
     * Object used to manage tasks executing against named indices.
     */
    private final ConcurrencyManager concurrencyManager;

    /**
     * Options understood by the {@link Journal}.
     * 
     * @author <a href="mailto:thompsonbry@users.sourceforge.net">Bryan Thompson</a>
     * @version $Id$
     */
    public interface Options extends com.bigdata.journal.Options,
            com.bigdata.journal.ConcurrencyManager.Options,
            com.bigdata.journal.TemporaryStoreFactory.Options {

        /**
         * The capacity of the {@link HardReferenceQueue} backing the
         * {@link IResourceLocator} maintained by the {@link Journal}. The
         * capacity of this cache indirectly controls how many
         * {@link ILocatableResource}s the {@link Journal} will hold open.
         * <p>
         * The effect of this parameter is indirect owning to the semantics of
         * weak references and the control of the JVM over when they are
         * cleared. Once an {@link ILocatableResource} becomes weakly reachable,
         * the JVM will eventually GC the object. Since objects which are
         * strongly reachable are never cleared, this provides our guarantee
         * that resources are never closed if they are in use.
         * 
         * @see #DEFAULT_LOCATOR_CACHE_CAPACITY
         */
        String LOCATOR_CACHE_CAPACITY = Journal.class.getName()
                + ".locatorCacheCapacity";

        String DEFAULT_LOCATOR_CACHE_CAPACITY = "20";
        
        /**
         * The timeout in milliseconds for stale entries in the
         * {@link IResourceLocator} cache -or- ZERO (0) to disable the timeout
         * (default {@value #DEFAULT_LOCATOR_CACHE_TIMEOUT}). When this timeout
         * expires, the reference for the entry in the backing
         * {@link HardReferenceQueue} will be cleared. Note that the entry will
         * remain in the {@link IResourceLocator} cache regardless as long as it
         * is strongly reachable.
         */
        String LOCATOR_CACHE_TIMEOUT = Journal.class.getName()
                + ".locatorCacheTimeout";

        String DEFAULT_LOCATOR_CACHE_TIMEOUT = "" + (60 * 1000);

        /**
         * The #of threads that will be used to read on the local disk.
         * 
         * @see Journal#getReadExecutor()
         */
        String READ_POOL_SIZE = Journal.class.getName() + ".readPoolSize";

        String DEFAULT_READ_POOL_SIZE = "0";
        
        /*
         * Performance counters options.
         */
        
        /**
         * Boolean option for the collection of statistics from the underlying
         * operating system (default
         * {@value #DEFAULT_COLLECT_PLATFORM_STATISTICS}).
         * 
         * @see AbstractStatisticsCollector#newInstance(Properties)
         */
        String COLLECT_PLATFORM_STATISTICS = Journal.class.getName()
                + ".collectPlatformStatistics";
<<<<<<< HEAD

        String DEFAULT_COLLECT_PLATFORM_STATISTICS = "false"; 

        /**
         * Boolean option for the collection of statistics from the various
         * queues using to run tasks (default
         * {@link #DEFAULT_COLLECT_QUEUE_STATISTICS}).
         */
        String COLLECT_QUEUE_STATISTICS = Journal.class.getName()
                + ".collectQueueStatistics";

=======

        String DEFAULT_COLLECT_PLATFORM_STATISTICS = "false"; 

        /**
         * Boolean option for the collection of statistics from the various
         * queues using to run tasks (default
         * {@link #DEFAULT_COLLECT_QUEUE_STATISTICS}).
         */
        String COLLECT_QUEUE_STATISTICS = Journal.class.getName()
                + ".collectQueueStatistics";

>>>>>>> d8dd344c
        String DEFAULT_COLLECT_QUEUE_STATISTICS = "false";

		/**
		 * Integer option specifies the port on which an httpd service will be
		 * started that exposes the {@link CounterSet} for the client (default
		 * {@value #DEFAULT_HTTPD_PORT}). When ZERO (0), a random port will be
		 * used and the actual port selected may be discovered using
		 * {@link Journal#getHttpdURL()}. The httpd service may be disabled by
		 * specifying <code>-1</code> as the port.
		 */
        String HTTPD_PORT = Journal.class.getName() + ".httpdPort";

        /**
         * The default http service port is <code>-1</code>, which means
         * performance counter reporting is disabled by default.
         */
        String DEFAULT_HTTPD_PORT = "-1";
        
    }
    
    /**
     * Create or re-open a journal.
     * 
     * @param properties
     *            See {@link com.bigdata.journal.Options}.
     */
    public Journal(final Properties properties) {
        
        this(properties, null/* quorum */);
    
    }

    public Journal(final Properties properties,
            final Quorum<HAGlue, QuorumService<HAGlue>> quorum) {

        super(properties, quorum);

        tempStoreFactory = new TemporaryStoreFactory(properties);
        
        executorService = (ThreadPoolExecutor) Executors
                .newCachedThreadPool(new DaemonThreadFactory(getClass()
                        .getName()
                        + ".executorService"));

        if (Boolean.valueOf(properties.getProperty(
                Options.COLLECT_QUEUE_STATISTICS,
                Options.DEFAULT_COLLECT_QUEUE_STATISTICS))) {
            
            scheduledExecutorService = Executors
                    .newSingleThreadScheduledExecutor(new DaemonThreadFactory(
                            getClass().getName() + ".sampleService"));
            
        } else {
         
            scheduledExecutorService = null;
            
        }
        
        {
            
            final int readPoolSize = Integer.valueOf(properties.getProperty(
                    Options.READ_POOL_SIZE, Options.DEFAULT_READ_POOL_SIZE));
            
            if (readPoolSize > 0) {

                readService = new LatchedExecutor(executorService,
                        readPoolSize);

            } else {

                readService = null;
                
            }

        }

        {

            final int cacheCapacity = getProperty(
                    Options.LOCATOR_CACHE_CAPACITY,
                    Options.DEFAULT_LOCATOR_CACHE_CAPACITY,
                    IntegerValidator.GT_ZERO);

            final long cacheTimeout = getProperty(
                    Options.LOCATOR_CACHE_TIMEOUT,
                    Options.DEFAULT_LOCATOR_CACHE_TIMEOUT,
                    LongValidator.GTE_ZERO);

            resourceLocator = new DefaultResourceLocator(this, null/*delegate*/,
                    cacheCapacity, cacheTimeout);
            
        }

        resourceLockManager = new ResourceLockService();

        localTransactionManager = newLocalTransactionManager();

        concurrencyManager = new ConcurrencyManager(properties,
                localTransactionManager, this);
        
        getExecutorService().execute(new StartDeferredTasksTask());
        
    }

    protected AbstractLocalTransactionManager newLocalTransactionManager() {

        final JournalTransactionService abstractTransactionService = new JournalTransactionService(
                properties, this) {

            {
                
                final long lastCommitTime = Journal.this.getLastCommitTime();
                
                if (lastCommitTime != 0L) {

                    /*
                     * Notify the transaction service on startup so it can set
                     * the effective release time based on the last commit time
                     * for the store.
                     */
                    updateReleaseTimeForBareCommit(lastCommitTime);
                    
                }
                
            }
            
            protected void activateTx(final TxState state) {
                final IBufferStrategy bufferStrategy = Journal.this.getBufferStrategy();
                if(bufferStrategy instanceof RWStrategy) {
                    ((RWStrategy)bufferStrategy).getRWStore().activateTx();
                }
                super.activateTx(state);
            }

            protected void deactivateTx(final TxState state) {
                super.deactivateTx(state);
                final IBufferStrategy bufferStrategy = Journal.this.getBufferStrategy();
                if(bufferStrategy instanceof RWStrategy) {
                    ((RWStrategy)bufferStrategy).getRWStore().deactivateTx();
                }
            }
            
        }.start();

        return new AbstractLocalTransactionManager() {

            public AbstractTransactionService getTransactionService() {
                
                return abstractTransactionService;
                
            }

            /**
             * Extended to shutdown the embedded transaction service.
             */
            @Override
            public void shutdown() {

                ((JournalTransactionService) getTransactionService())
                        .shutdown();

                super.shutdown();

            }

            /**
             * Extended to shutdown the embedded transaction service.
             */
            @Override
            public void shutdownNow() {

                ((JournalTransactionService) getTransactionService())
                        .shutdownNow();

                super.shutdownNow();

            }
        
        };

    }
    
    public AbstractLocalTransactionManager getLocalTransactionManager() {

        return localTransactionManager;

    }

    /**
     * Interface defines and documents the counters and counter namespaces
     * reported by the {@link Journal} and the various services which it uses.
     * 
     * @author <a href="mailto:thompsonbry@users.sourceforge.net">Bryan
     *         Thompson</a>
     */
    public static interface IJournalCounters extends
            ConcurrencyManager.IConcurrencyManagerCounters,
//            ...TransactionManager.XXXCounters,
            ResourceManager.IResourceManagerCounters
            {
       
        /**
         * The namespace for the counters pertaining to the {@link ConcurrencyManager}.
         */
        String concurrencyManager = "Concurrency Manager";

        /**
<<<<<<< HEAD
=======
         * The namespace for the counters pertaining to the named indices.
         */
        String indexManager = "Index Manager";

        /**
>>>>>>> d8dd344c
         * The namespace for the counters pertaining to the {@link ILocalTransactionService}.
         */
        String transactionManager = "Transaction Manager";
        
        /**
         * The namespace for counters pertaining to the
         * {@link Journal#getExecutorService()}.
         */
        String executorService = "Executor Service";
        
        /**
         * Performance counters for the query engine associated with this
         * journal (if any).
         */
        String queryEngine = "Query Engine";
        
    }

    /**
     * {@inheritDoc}
     * <p>
     * Overridden to attach additional performance counters.
     */
    @Override
    public CounterSet getCounters() {

        final CounterSet root = new CounterSet();

        // Host wide performance counters (collected from the OS).
        if (platformStatisticsCollector != null) {

            root.attach(platformStatisticsCollector.getCounters());

        }

        // JVM wide performance counters.
        {
            
            final CounterSet tmp = root.makePath("JVM");
<<<<<<< HEAD
            
            tmp.attach(AbstractStatisticsCollector.getMemoryCounterSet());
            
=======
            
            tmp.attach(AbstractStatisticsCollector.getMemoryCounterSet());
            
>>>>>>> d8dd344c
        }

        // Journal performance counters.
        {

            final CounterSet tmp = root.makePath("Journal");
<<<<<<< HEAD
            
            tmp.attach(super.getCounters());

            tmp.makePath(IJournalCounters.concurrencyManager)
=======

			tmp.attach(super.getCounters());

			tmp.makePath(IJournalCounters.indexManager).attach(
					_getName2Addr().getIndexCounters());

			tmp.makePath(IJournalCounters.concurrencyManager)
>>>>>>> d8dd344c
                    .attach(concurrencyManager.getCounters());

            tmp.makePath(IJournalCounters.transactionManager)
                    .attach(localTransactionManager.getCounters());

            if (queueSampleTask != null) {
<<<<<<< HEAD

                tmp.makePath(IJournalCounters.executorService)
                        .attach(queueSampleTask.getCounters());

            }

        }
        
        // Lookup an existing query engine, but do not cause one to be created.
        final QueryEngine queryEngine = QueryEngineFactory
                .getExistingQueryController(this);

=======

                tmp.makePath(IJournalCounters.executorService)
                        .attach(queueSampleTask.getCounters());

            }

        }
        
        // Lookup an existing query engine, but do not cause one to be created.
        final QueryEngine queryEngine = QueryEngineFactory
                .getExistingQueryController(this);

>>>>>>> d8dd344c
        if (queryEngine != null) {

            final CounterSet tmp = root.makePath(IJournalCounters.queryEngine);

            tmp.attach(queryEngine.getCounters());
            
        }

        return root;
        
    }
    
    /*
     * IResourceManager
     */

    public File getTmpDir() {
        
        return tmpDir;
        
    }
    
    /**
     * The directory in which the journal's file is located -or-
     * <code>null</code> if the journal is not backed by a file.
     */
    public File getDataDir() {
        
        final File file = getFile();
        
        if (file == null) {

            return null;

        }
        
        return file.getParentFile();
        
    }

    /**
     * Note: This will only succeed if the <i>uuid</i> identifies <i>this</i>
     * journal.
     */
    public IRawStore openStore(final UUID uuid) {
    
        if(uuid == getRootBlockView().getUUID()) {
            
            return this;
            
        }

        throw new UnsupportedOperationException();
        
    }
        
    /**
     * Always returns an array containing a single {@link BTree} which is the
     * {@link BTree} loaded from the commit record whose commit timestamp is
     * less than or equal to <i>timestamp</i> -or- <code>null</code> if there
     * are no {@link ICommitRecord}s that satisfy the probe or if the named
     * index was not registered as of that timestamp.
     * 
     * @param name
     * @param timestamp
     * 
     * @throws UnsupportedOperationException
     *             If the <i>timestamp</i> is {@link ITx#READ_COMMITTED}. You
     *             MUST use {@link #getIndex(String, long)} in order to obtain a
     *             view that has {@link ITx#READ_COMMITTED} semantics.
     */
    public AbstractBTree[] getIndexSources(final String name,
            final long timestamp) {

        final BTree btree;
        
        if (timestamp == ITx.UNISOLATED) {
        
            /*
             * Unisolated operation on the live index.
             */
            
            // MAY be null.
            btree = getIndex(name);

        } else if (timestamp == ITx.READ_COMMITTED) {

            /*
             * BTree does not know how to update its view with intervening
             * commits. Further, for a variety of reasons including the
             * synchronization problems that would be imposed, there are no
             * plans for BTree to be able to provide read-committed semantics.
             * Instead a ReadCommittedView is returned by
             * getIndex(name,timestamp) when ITx#READ_COMMITTED is requested and
             * this method is not invoked.
             */
            throw new UnsupportedOperationException("Read-committed view");
            
//            /*
//             * Read committed operation against the most recent commit point.
//             * 
//             * Note: This commit record is always defined, but that does not
//             * mean that any indices have been registered.
//             */
//
//            final ICommitRecord commitRecord = getCommitRecord();
//
//            final long ts = commitRecord.getTimestamp();
//
//            if (ts == 0L) {
//
//                log.warn("Nothing committed: name="+name+" - read-committed operation.");
//
//                return null;
//
//            }
//
//            // MAY be null.
//            btree = getIndex(name, commitRecord);
//
//            if (btree != null) {
//
////                /*
////                 * Mark the B+Tree as read-only.
////                 */
////                
////                btree.setReadOnly(true);
//
//                assert ((BTree) btree).getLastCommitTime() != 0;
////                btree.setLastCommitTime(commitRecord.getTimestamp());
//                
//            }
            
        } else {

            /*
             * A specified historical index commit point.
             */
            
            final long ts = Math.abs(timestamp);

            final ICommitRecord commitRecord = getCommitRecord(ts);

            if (commitRecord == null) {

                log.warn("No commit record: name="+name+", timestamp="+ts);
                
                return null;
                
            }

            // MAY be null
            btree = getIndex(name, commitRecord);
        
            if (btree != null) {

//                /*
//                 * Mark the B+Tree as read-only.
//                 */
//                
//                btree.setReadOnly(true);
                
                assert btree.getLastCommitTime() != 0;
//                btree.setLastCommitTime(commitRecord.getTimestamp());
                
            }

        }
        
        /* 
         * No such index as of that timestamp.
         */

        if (btree == null) {

            if (log.isInfoEnabled())
                log.info("No such index: name=" + name + ", timestamp="
                        + timestamp);

            return null;

        }

        return new AbstractBTree[] {

                btree

        };

    }

    /**
     * Always returns <i>this</i>.
     */
    final public AbstractJournal getLiveJournal() {

        return this;

    }
    
    /**
     * Always returns <i>this</i>.
     */
    final public AbstractJournal getJournal(final long timestamp) {
        
        return this;
        
    }

    /**
     * Compacts the named indices found on this journal as of the most recent
     * commit point, writing their view onto a new Journal. This method MAY be
     * used concurrently with the {@link Journal} but writes after the selected
     * commit point WILL NOT be reflected in the output file. Typical uses are
     * to reduce the space required by the backing store, to improve locality in
     * the backing store, and to make a backup of the most recent commit point.
     * 
     * @param outFile
     *            The file on which the new journal will be created.
     * 
     * @return The {@link Future} on which you must {@link Future#get() wait}
     *         for the {@link CompactTask} to complete. The already open journal
     *         is accessible using {@link Future#get()}. If you are backing up
     *         data, then be sure to shutdown the returned {@link Journal} so
     *         that it can release its resources.
     */
    public Future<Journal> compact(final File outFile) {

        return executorService.submit(new CompactTask(this, outFile,
                getLastCommitTime()));
        
    }

    @Override
	public void dropIndex(final String name) {

		final BTreeCounters btreeCounters = getIndexCounters(name);

		super.dropIndex(name);

		if (btreeCounters != null) {

			// Conditionally remove the counters for the old index.
			indexCounters.remove(name, btreeCounters);

		}
    	
    }
    
    /**
     * Note: {@link ITx#READ_COMMITTED} views are given read-committed semantics
     * using a {@link ReadCommittedView}.  This means that they can be cached
     * since the view will update automatically as commits are made against
     * the {@link Journal}.
     *  
     * @see IndexManager#getIndex(String, long)
     */
    public ILocalBTreeView getIndex(final String name, final long timestamp) {
        
        if (name == null) {

            throw new IllegalArgumentException();

        }

        final boolean isReadWriteTx = TimestampUtility.isReadWriteTx(timestamp);

        final Tx tx = (Tx) (isReadWriteTx ? getConcurrencyManager()
                .getTransactionManager().getTx(timestamp) : null);

        if (isReadWriteTx) {

            if (tx == null) {

                log.warn("Unknown transaction: name=" + name + ", tx="
                        + timestamp);

                return null;

            }

            tx.lock.lock();

            try {

                if (!tx.isActive()) {

                    // typically this means that the transaction has already
                    // prepared.
                    log.warn("Transaction not active: name=" + name + ", tx="
                            + timestamp + ", prepared=" + tx.isPrepared()
                            + ", complete=" + tx.isComplete() + ", aborted="
                            + tx.isAborted());

                    return null;

                }

            } finally {

                tx.lock.unlock();

            }
                                
        }
        
        if( isReadWriteTx && tx == null ) {
        
            /*
             * Note: This will happen both if you attempt to use a transaction
             * identified that has not been registered or if you attempt to use
             * a transaction manager after the transaction has been either
             * committed or aborted.
             */
            
            log.warn("No such transaction: name=" + name + ", tx=" + timestamp);

            return null;
            
        }
        
        final boolean readOnly = TimestampUtility.isReadOnly(timestamp);
//        final boolean readOnly = (timestamp < ITx.UNISOLATED)
//                || (isReadWriteTx && tx.isReadOnly());

        final ILocalBTreeView tmp;

        if (isReadWriteTx) {

            /*
             * Isolated operation.
             * 
             * Note: The backing index is always a historical state of the named
             * index.
             */

            final ILocalBTreeView isolatedIndex = tx.getIndex(name);

            if (isolatedIndex == null) {

                log.warn("No such index: name="+name+", tx="+timestamp);
                
                return null;

            }

            tmp = isolatedIndex;

        } else {
            
            /*
             * Non-transactional view.
             */

            if (readOnly) {

                if (timestamp == ITx.READ_COMMITTED) {

                    // read-committed
                    
                    tmp = new ReadCommittedView(this, name);

                } else {
                    
                    // historical read

                    final AbstractBTree[] sources = getIndexSources(name,
                            timestamp);

                    if (sources == null) {

                        log.warn("No such index: name=" + name + ", timestamp="
                                + timestamp);

                        return null;

                    }

                    assert sources[0].isReadOnly();

                    tmp = (BTree) sources[0];

                }
                
            } else {
                
                /*
                 * Writable unisolated index.
                 * 
                 * Note: This is the "live" mutable index. This index is NOT
                 * thread-safe. A lock manager is used to ensure that at most
                 * one task has access to this index at a time.
                 */

                assert timestamp == ITx.UNISOLATED;
                
                final AbstractBTree[] sources = getIndexSources(name, ITx.UNISOLATED);
                
                if (sources == null) {

                    if (log.isInfoEnabled())
                        log.info("No such index: name="+name+", timestamp="+timestamp);
                    
                    return null;
                    
                }

                assert ! sources[0].isReadOnly();

                tmp = (BTree) sources[0];

            }

        }
        
        /*
         * Make sure that it is using the canonical counters for that index.
         * 
         * Note: AbstractTask also does this for UNISOLATED indices which it
         * loads by itself as part of providing ACID semantics for add/drop
         * of indices.
         */

        tmp.getMutableBTree().setBTreeCounters(getIndexCounters(name));

        return tmp;

    }

    /**
     * Always returns the {@link BTree} as the sole element of the array since
     * partitioned indices are not supported.
     */
    public AbstractBTree[] getIndexSources(final String name,
            final long timestamp, final BTree btree) {
        
        return new AbstractBTree[] { btree };
        
    }

    /**
     * Create a new transaction on the {@link Journal}.
     * 
     * @param timestamp
     *            A positive timestamp for a historical read-only transaction as
     *            of the first commit point LTE the given timestamp,
     *            {@link ITx#READ_COMMITTED} for a historical read-only
     *            transaction as of the most current commit point on the
     *            {@link Journal} as of the moment that the transaction is
     *            created, or {@link ITx#UNISOLATED} for a read-write
     *            transaction.
     * 
     * @return The transaction identifier.
     * 
     * @see ITransactionService#newTx(long)
     */
    public long newTx(final long timestamp) {
        
        try {

			return getTransactionService().newTx(timestamp);

        } catch (IOException e) {

            /*
             * Note: IOException is declared for RMI but will not be thrown
             * since the transaction service is in fact local.
             */

            throw new RuntimeException(e);

        }
        
    }

    /**
     * Abort a transaction.
     * 
     * @param tx
     *            The transaction identifier.
     *            
     * @see ITransactionService#abort(long)
     */
    public void abort(final long tx) {

        try {

            /*
             * Note: TransactionService will make call back to the
             * localTransactionManager to handle the client side of the
             * protocol.
             */
            
            localTransactionManager.getTransactionService().abort(tx);

        } catch (IOException e) {
            
            /*
             * Note: IOException is declared for RMI but will not be thrown
             * since the transaction service is in fact local.
             */
            
            throw new RuntimeException(e);
            
        }

    }

    /**
     * Commit a transaction.
     * 
     * @param tx
     *            The transaction identifier.
     * 
     * @return The commit time assigned to that transaction.
     * 
     * @see ITransactionService#commit(long)
     */
    public long commit(final long tx) throws ValidationError {

        try {

            /*
             * Note: TransactionService will make call back to the
             * localTransactionManager to handle the client side of the
             * protocol.
             */

            return localTransactionManager.getTransactionService().commit(tx);

        } catch (IOException e) {

            /*
             * Note: IOException is declared for RMI but will not be thrown
             * since the transaction service is in fact local.
             */

            throw new RuntimeException(e);

        }

    }

//    /**
//     * @deprecated This method in particular should be hidden from the
//     *             {@link Journal} as it exposes the {@link ITx} which really
//     *             deals with the client-side state of a transaction and which
//     *             should not be visible to applications - they should just use
//     *             the [long] transaction identifier.
//     */
//    public ITx getTx(long startTime) {
//    
//        return localTransactionManager.getTx(startTime);
//        
//    }

    /**
     * Returns the next timestamp from the {@link ILocalTransactionManager}.
     * 
     * @deprecated This is here for historical reasons and is only used by the
     *             test suite.  Use {@link #getLocalTransactionManager()} and
     *             {@link ITransactionService#nextTimestamp()}.
     */
    public long nextTimestamp() {
    
        return localTransactionManager.nextTimestamp();
    
    }

    /*
     * IConcurrencyManager
     */
    
    public ConcurrencyManager getConcurrencyManager() {
        
        return concurrencyManager;
        
    }
    
    /**
     * Note: The transaction service si shutdown first, then the
     * {@link #executorService}, then the {@link IConcurrencyManager}, the
     * {@link ITransactionService} and finally the {@link IResourceLockService}.
     */
    synchronized public void shutdown() {
        
        if (!isOpen())
            return;

        /*
         * Shutdown the transaction service. This will not permit new
         * transactions to start and will wait until running transactions either
         * commit or abort.
         */
        localTransactionManager.shutdown();

        if (platformStatisticsCollector != null) {

            platformStatisticsCollector.stop();

            platformStatisticsCollector = null;

        }

        if (scheduledExecutorService != null) {

            scheduledExecutorService.shutdown();
            
        }
        
        // optional httpd service for the local counters.
        if (httpd != null) {

            httpd.shutdown();

            httpd = null;

            httpdURL = null;

        }
        
        /*
         * Shutdown the executor service. This will wait for any tasks being run
         * on that service by the application to complete.
         */
        try {

            new ShutdownHelper(executorService, 1000/* logTimeout */,
                    TimeUnit.MILLISECONDS) {
               
                protected void logTimeout() {

                    log.warn("Waiting on task(s)"
                            + ": elapsed="
                            + TimeUnit.NANOSECONDS.toMillis(elapsed())
                            + "ms, #active="
                            + ((ThreadPoolExecutor) executorService)
                                    .getActiveCount());
                    
                }

            };

        } catch (InterruptedException ex) {

            log.warn("Immediate shutdown: "+ex);
            
            // convert to immediate shutdown.
            shutdownNow();
            
            return;

        }

        /*
         * Shutdown the concurrency manager - this will allow existing
         * non-transactional operations to complete but prevent additional
         * operations from starting.
         */
        concurrencyManager.shutdown();
        
        super.shutdown();
        
    }

    /**
     * Note: The {@link IConcurrencyManager} is shutdown first, then the
     * {@link ITransactionService} and finally the {@link IResourceManager}.
     */
    synchronized public void shutdownNow() {

        if (!isOpen())
            return;

        if (platformStatisticsCollector != null) {

            platformStatisticsCollector.stop();

            platformStatisticsCollector = null;

        }

        if (scheduledExecutorService != null)
            scheduledExecutorService.shutdownNow();
        
        // optional httpd service for the local counters.
        if (httpd != null) {

            httpd.shutdown();

            httpd = null;

            httpdURL = null;

        }

        // Note: can be null if error in ctor.
        if (executorService != null)
            executorService.shutdownNow();

        // Note: can be null if error in ctor.
        if (concurrencyManager != null)
            concurrencyManager.shutdownNow();

        // Note: can be null if error in ctor.
        if (localTransactionManager != null)
            localTransactionManager.shutdownNow();

        super.shutdownNow();
        
    }
    
    public void deleteResources() {
        
        super.deleteResources();
        
        // Note: can be null if error in ctor.
        if (tempStoreFactory != null)
            tempStoreFactory.closeAll();

    }

    public <T> Future<T> submit(AbstractTask<T> task) {

        return concurrencyManager.submit(task);
        
    }

    public List<Future> invokeAll(
            Collection<? extends AbstractTask> tasks, long timeout,
            TimeUnit unit) throws InterruptedException {
        
        return concurrencyManager.invokeAll(tasks, timeout, unit);
        
    }

    public <T> List<Future<T>> invokeAll(
            Collection<? extends AbstractTask<T>> tasks)
            throws InterruptedException {
        
        return concurrencyManager.invokeAll(tasks);
        
    }

    public IResourceManager getResourceManager() {
        
        return concurrencyManager.getResourceManager();
        
    }

    public ILocalTransactionManager getTransactionManager() {

        return concurrencyManager.getTransactionManager();
        
    }
    
    public ITransactionService getTransactionService() {
    	
    	return getTransactionManager().getTransactionService();

    }

    public WriteExecutorService getWriteService() {

        return concurrencyManager.getWriteService();
        
    }

    /*
     * IResourceManager
     */
    
    /**
     * Note: This implementation always returns <code>false</code>. As a
     * consequence the journal capacity will simply be extended by
     * {@link #write(ByteBuffer)} until the available disk space is exhausted.
     * 
     * @return This implementation returns <code>false</code> since overflow
     *         is NOT supported.
     */
    public boolean shouldOverflow() {

        return false;

    }
    
    /**
     * Note: This implementation always returns <code>false</code>.
     */
    public boolean isOverflowEnabled() {
        
        return false;
        
    }
    
    public Future<Object> overflow() {
        
        throw new UnsupportedOperationException();
        
    }

//    /**
//     * This request is always ignored for a {@link Journal} since it does not
//     * have any resources to manage.
//     */
//    public void setReleaseTime(final long releaseTime) {
//
//        if (releaseTime < 0L) {
//
//            // Not a timestamp.
//            throw new IllegalArgumentException();
//            
//        }
//
//        // ignored.
//        
//    }

    /**
     * @throws UnsupportedOperationException
     *             since {@link #overflow()} is not supported.
     */
    public File getIndexSegmentFile(IndexMetadata indexMetadata) {
        
        throw new UnsupportedOperationException();
        
    }

    /**
     * @throws UnsupportedOperationException
     *             always.
     */
    public IBigdataFederation<?> getFederation() {

        throw new UnsupportedOperationException();
        
    }
    
    /**
     * @throws UnsupportedOperationException
     *             always.
     */
    public DataService getDataService() {

        throw new UnsupportedOperationException();
        
    }

    /**
     * @throws UnsupportedOperationException
     *             always.
     */
    public UUID getDataServiceUUID() {

        throw new UnsupportedOperationException();
        
    }

    /**
     * Always returns <code>null</code> since index partition moves are not
     * supported.
     */
    public StaleLocatorReason getIndexPartitionGone(String name) {
        
        return null;
        
    }

    /*
     * global row store.
     */
    public SparseRowStore getGlobalRowStore() {

        return getGlobalRowStoreHelper().getGlobalRowStore();

    }

    /**
     * Return a view of the global row store as of the specified timestamp. This
     * is mainly used to provide access to historical views. 
     * 
     * @param timestamp
     *            The specified timestamp.
     * 
     * @return The global row store view -or- <code>null</code> if no view
     *         exists as of that timestamp.
     */
    public SparseRowStore getGlobalRowStore(final long timestamp) {

        return getGlobalRowStoreHelper().get(timestamp);

    }

    /**
     * Return the {@link GlobalRowStoreHelper}.
     * <p>
     * Note: An atomic reference provides us with a "lock" object which doubles
     * as a reference. We are not relying on its CAS properties.
     */
    private final GlobalRowStoreHelper getGlobalRowStoreHelper() {
        
        GlobalRowStoreHelper t = globalRowStoreHelper.get();

        if (t == null) {

            synchronized (globalRowStoreHelper) {

                /*
                 * Note: Synchronized to avoid race conditions when updating
                 * (this allows us to always return our reference if we create a
                 * new helper instance).
                 */

                t = globalRowStoreHelper.get();

                if (t == null) {

                    globalRowStoreHelper
                            .set(t = new GlobalRowStoreHelper(this));

                }

            }

        }

        return globalRowStoreHelper.get();
    }

    final private AtomicReference<GlobalRowStoreHelper> globalRowStoreHelper = new AtomicReference<GlobalRowStoreHelper>();

    /*
     * global file system.
     * 
     * Note: An atomic reference provides us with a "lock" object which doubles
     * as a reference. We are not relying on its CAS properties.
     */
    public BigdataFileSystem getGlobalFileSystem() {

        GlobalFileSystemHelper t = globalFileSystemHelper.get();
        
        if (t == null) {

            synchronized (globalFileSystemHelper) {

                /*
                 * Note: Synchronized to avoid race conditions when updating
                 * (this allows us to always return our reference if we create a
                 * new helper instance).
                 */

                t = globalFileSystemHelper.get();

                if (t == null) {

                    globalFileSystemHelper
                            .set(t = new GlobalFileSystemHelper(this));

                }
                
            }

        }

        return globalFileSystemHelper.get().getGlobalFileSystem();

    }
    final private AtomicReference<GlobalFileSystemHelper> globalFileSystemHelper = new AtomicReference<GlobalFileSystemHelper>();

    protected void discardCommitters() {

        super.discardCommitters();

        synchronized (globalRowStoreHelper) {

            /*
             * Note: Synchronized even though atomic. We are using this as an
             * mutable lock object without regard to its CAS behavior.
             */

            globalRowStoreHelper.set(null);

        }
        
        synchronized (globalFileSystemHelper) {

            /*
             * Note: Synchronized even though atomic. We are using this as an
             * mutable lock object without regard to its CAS behavior.
             */

            globalFileSystemHelper.set(null);
            
        }

    }
    
    public TemporaryStore getTempStore() {
        
        return tempStoreFactory.getTempStore();
        
    }
    private final TemporaryStoreFactory tempStoreFactory;

    public DefaultResourceLocator getResourceLocator() {

        assertOpen();
        
        return resourceLocator;
        
    }
    private final DefaultResourceLocator<?> resourceLocator;
    
    public IResourceLockService getResourceLockService() {
        
        assertOpen();
        
        return resourceLockManager;
        
    }
    private final ResourceLockService resourceLockManager;

    public ExecutorService getExecutorService() {
        
        assertOpen();
        
        return executorService;
        
    }
    private final ThreadPoolExecutor executorService;

    /**
     * Used to sample and report on the queue associated with the
     * {@link #executorService} and <code>null</code> if we will not be
     * collecting data on task execution.
     */
    private final ScheduledExecutorService scheduledExecutorService;

    /**
     * Collects interesting statistics on the {@link #executorService}.
     * 
     * @see Options#COLLECT_QUEUE_STATISTICS
     */
    private ThreadPoolExecutorBaseStatisticsTask queueSampleTask = null;

    /**
     * Collects interesting statistics on the host and process.
     * 
     * @see Options#COLLECT_PLATFORM_STATISTICS
     */
    private AbstractStatisticsCollector platformStatisticsCollector = null;

    /**
     * httpd reporting the live counters -or- <code>null</code> if not enabled.
     * 
     * @see Options#HTTPD_PORT
     */
    private AbstractHTTPD httpd = null;
    
    /**
     * The URL that may be used to access the httpd service exposed by this
     * client -or- <code>null</code> if not enabled.
     */
    private String httpdURL = null;

    /**
     * The URL that may be used to access the httpd service exposed by this
     * client -or- <code>null</code> if not enabled.
     */
    final public String getHttpdURL() {
        
        return httpdURL;
        
    }
    
    /**
     * An executor service used to read on the local disk.
     * 
     * @todo This is currently used by prefetch. We should generalize this
     *       mechanism, probably moving it to the {@link IResourceManager}, and
     *       use it to do all IO, ideally using the JSR 166 fork/join
     *       mechanisms.
     *       <p>
     *       This should be reconciled with the {@link ConcurrencyManager},
     *       which has distinct {@link ExecutorService}s for readers and writers
     *       which control the per-task concurrency while this controls the disk
     *       read concurrency.
     *       <p>
     *       We could use the same pool for readers and writers on the disk.
     */
    public LatchedExecutor getReadExecutor() {
        
//        assertOpen();
        
        return readService;
        
    }
    private final LatchedExecutor readService;

    /**
     * This task runs once starts an (optional)
     * {@link AbstractStatisticsCollector} and an (optional) httpd service.
     * <p>
     * 
     * @author <a href="mailto:thompsonbry@users.sourceforge.net">Bryan
     *         Thompson</a>
     * 
     *         FIXME Make sure that we disable this by default for the unit
     *         tests or we will have a bunch of sampling processes running!
     */
    private class StartDeferredTasksTask implements Runnable {

        /**
         * Note: The logger is named for this class, but since it is an inner
         * class the name uses a "$" delimiter (vs a ".") between the outer and
         * the inner class names.
         */
        final private Logger log = Logger.getLogger(StartDeferredTasksTask.class);

        private StartDeferredTasksTask() {
        }

        public void run() {

            try {
                
                startDeferredTasks();
                
            } catch (Throwable t) {

                log.error(t, t);

                return;
                
            }

        }

        /**
         * Starts performance counter collection.
         */
        protected void startDeferredTasks() throws IOException {

            // start collection on various work queues.
            startQueueStatisticsCollection();
            
            // start collecting performance counters (if enabled).
            startPlatformStatisticsCollection();

            // start the local httpd service reporting on this service.
            startHttpdService();

        }

        /**
         * Setup sampling on the client's thread pool. This collects interesting
         * statistics about the thread pool for reporting to the load balancer
         * service.
         */
        protected void startQueueStatisticsCollection() {

            final boolean collectQueueStatistics = Boolean.valueOf(getProperty(
                    Options.COLLECT_QUEUE_STATISTICS,
                    Options.DEFAULT_COLLECT_QUEUE_STATISTICS));

            if (log.isInfoEnabled())
                log.info(Options.COLLECT_QUEUE_STATISTICS + "="
                        + collectQueueStatistics);

            if (!collectQueueStatistics) {

                return;

            }

            final long initialDelay = 0; // initial delay in ms.
			final long delay = 1000; // delay in ms.
			final TimeUnit unit = TimeUnit.MILLISECONDS;

			queueSampleTask = new ThreadPoolExecutorBaseStatisticsTask(
					executorService);

			addScheduledTask(queueSampleTask, initialDelay,
					delay, unit);

        }
        
        /**
         * Start collecting performance counters from the OS (if enabled).
         */
        protected void startPlatformStatisticsCollection() {

            final boolean collectPlatformStatistics = Boolean
                    .valueOf(getProperty(Options.COLLECT_PLATFORM_STATISTICS,
                            Options.DEFAULT_COLLECT_PLATFORM_STATISTICS));

            if (log.isInfoEnabled())
                log.info(Options.COLLECT_PLATFORM_STATISTICS + "="
                        + collectPlatformStatistics);

            if (!collectPlatformStatistics) {

                return;

            }

            final Properties p = getProperties();

            if (p.getProperty(AbstractStatisticsCollector.Options.PROCESS_NAME) == null) {

                // Set default name for this process.
                p.setProperty(AbstractStatisticsCollector.Options.PROCESS_NAME,
                        "service" + ICounterSet.pathSeparator
                                + Journal.class.getName());

            }

            try {

                final AbstractStatisticsCollector tmp = AbstractStatisticsCollector
                        .newInstance(p);

                tmp.start();

                // Note: synchronized(Journal.this) keeps find bugs happy.
                synchronized(Journal.this) {
                    
                    Journal.this.platformStatisticsCollector = tmp;
                    
                }
                
                if (log.isInfoEnabled())
                    log.info("Collecting platform statistics.");

            } catch (Throwable t) {

                log.error(t, t);
                
            }

        }

        /**
         * Start the local httpd service (if enabled). The service is started on
         * the {@link IBigdataClient#getHttpdPort()}, on a randomly assigned
         * port if the port is <code>0</code>, or NOT started if the port is
         * <code>-1</code>. If the service is started, then the URL for the
         * service is reported to the load balancer and also written into the
         * file system. When started, the httpd service will be shutdown with
         * the federation.
         * 
         * @throws UnsupportedEncodingException
         */
        protected void startHttpdService() throws UnsupportedEncodingException {
            
            final int httpdPort = Integer.valueOf(getProperty(
                    Options.HTTPD_PORT, Options.DEFAULT_HTTPD_PORT));

            if (log.isInfoEnabled())
                log.info(Options.HTTPD_PORT + "=" + httpdPort
                        + (httpdPort == -1 ? " (disabled)" : ""));

            if (httpdPort == -1) {

                return;

            }

            final AbstractHTTPD httpd;
            try {

                httpd = new CounterSetHTTPD(httpdPort, Journal.this);

            } catch (IOException e) {

                log.error("Could not start httpd: port=" + httpdPort, e);

                return;
                
            }

            if (httpd != null) {

                // Note: synchronized(Journal.this) keeps findbugs happy.
                synchronized (Journal.this) {

                    // save reference to the daemon.
                    Journal.this.httpd = httpd;

                    // the URL that may be used to access the local httpd.
                    Journal.this.httpdURL = "http://"
                            + AbstractStatisticsCollector.fullyQualifiedHostName
                            + ":" + httpd.getPort() + "/?path="
                            + URLEncoder.encode("", "UTF-8");

                    if(log.isInfoEnabled())
                    	log.info("Performance counters: " + httpdURL);
                
                }

            }

        }
        
    } // class StartDeferredTasks

    public ScheduledFuture<?> addScheduledTask(final Runnable task,
            final long initialDelay, final long delay, final TimeUnit unit) {

        if (task == null)
            throw new IllegalArgumentException();

        if (log.isInfoEnabled())
            log.info("Scheduling task: task=" + task.getClass()
                    + ", initialDelay=" + initialDelay + ", delay=" + delay
                    + ", unit=" + unit);

		return scheduledExecutorService.scheduleWithFixedDelay(task,
				initialDelay, delay, unit);

    }

	/**
	 * {@inheritDoc}
	 * 
	 * @see Options#COLLECT_PLATFORM_STATISTICS
	 */
    final public boolean getCollectPlatformStatistics() {
		return Boolean.valueOf(properties.getProperty(
				Options.COLLECT_PLATFORM_STATISTICS,
				Options.DEFAULT_COLLECT_PLATFORM_STATISTICS));
	}

	/**
	 * {@inheritDoc}
	 * 
	 * @see Options#COLLECT_QUEUE_STATISTICS
	 */
	final public boolean getCollectQueueStatistics() {
		return Boolean.valueOf(properties.getProperty(
				Options.COLLECT_QUEUE_STATISTICS,
				Options.DEFAULT_COLLECT_QUEUE_STATISTICS));
	}

	/**
	 * {@inheritDoc}
	 * 
	 * @see Options#HTTPD_PORT
	 */
	final public int getHttpdPort() {
		return Integer.valueOf(properties.getProperty(Options.HTTPD_PORT,
				Options.DEFAULT_HTTPD_PORT));
	}

<<<<<<< HEAD
=======
    /*
     * Per index counters.
     */

	/**
	 * Canonical per-index {@link BTreeCounters}. These counters are set on each
	 * {@link AbstractBTree} that is materialized by
	 * {@link #getIndexOnStore(String, long, IRawStore)}. The same
	 * {@link BTreeCounters} object is used for the unisolated, read-committed,
	 * read-historical and isolated views of the index partition and for each
	 * source in the view regardless of whether the source is a mutable
	 * {@link BTree} on the live journal, a read-only {@link BTree} on a
	 * historical journal, or an {@link IndexSegment}.
	 * 
	 * FIXME Indices which have been dropped should be cleared from the map (the
	 * map could also use the index UUID as the key in case the index is
	 * re-registered).
	 */
    final private ConcurrentHashMap<String/* name */, BTreeCounters> indexCounters = new ConcurrentHashMap<String, BTreeCounters>();

    public BTreeCounters getIndexCounters(final String name) {

        if (name == null)
            throw new IllegalArgumentException();

        // first test for existence.
        BTreeCounters t = indexCounters.get(name);

        if (t == null) {

            // not found.  create a new instance.
            t = new BTreeCounters();

            // put iff absent.
            final BTreeCounters oldval = indexCounters.putIfAbsent(name, t);

            if (oldval != null) {

                // someone else got there first so use their instance.
                t = oldval;

            } else {
                
                if (log.isInfoEnabled())
                    log.info("New counters: indexPartitionName=" + name);
                
            }
            
        }

        assert t != null;
        
        return t;
        
    }
    
>>>>>>> d8dd344c
}<|MERGE_RESOLUTION|>--- conflicted
+++ resolved
@@ -173,7 +173,6 @@
          */
         String COLLECT_PLATFORM_STATISTICS = Journal.class.getName()
                 + ".collectPlatformStatistics";
-<<<<<<< HEAD
 
         String DEFAULT_COLLECT_PLATFORM_STATISTICS = "false"; 
 
@@ -185,19 +184,6 @@
         String COLLECT_QUEUE_STATISTICS = Journal.class.getName()
                 + ".collectQueueStatistics";
 
-=======
-
-        String DEFAULT_COLLECT_PLATFORM_STATISTICS = "false"; 
-
-        /**
-         * Boolean option for the collection of statistics from the various
-         * queues using to run tasks (default
-         * {@link #DEFAULT_COLLECT_QUEUE_STATISTICS}).
-         */
-        String COLLECT_QUEUE_STATISTICS = Journal.class.getName()
-                + ".collectQueueStatistics";
-
->>>>>>> d8dd344c
         String DEFAULT_COLLECT_QUEUE_STATISTICS = "false";
 
 		/**
@@ -405,14 +391,11 @@
         String concurrencyManager = "Concurrency Manager";
 
         /**
-<<<<<<< HEAD
-=======
          * The namespace for the counters pertaining to the named indices.
          */
         String indexManager = "Index Manager";
 
         /**
->>>>>>> d8dd344c
          * The namespace for the counters pertaining to the {@link ILocalTransactionService}.
          */
         String transactionManager = "Transaction Manager";
@@ -452,27 +435,15 @@
         {
             
             final CounterSet tmp = root.makePath("JVM");
-<<<<<<< HEAD
             
             tmp.attach(AbstractStatisticsCollector.getMemoryCounterSet());
             
-=======
-            
-            tmp.attach(AbstractStatisticsCollector.getMemoryCounterSet());
-            
->>>>>>> d8dd344c
         }
 
         // Journal performance counters.
         {
 
             final CounterSet tmp = root.makePath("Journal");
-<<<<<<< HEAD
-            
-            tmp.attach(super.getCounters());
-
-            tmp.makePath(IJournalCounters.concurrencyManager)
-=======
 
 			tmp.attach(super.getCounters());
 
@@ -480,14 +451,12 @@
 					_getName2Addr().getIndexCounters());
 
 			tmp.makePath(IJournalCounters.concurrencyManager)
->>>>>>> d8dd344c
                     .attach(concurrencyManager.getCounters());
 
             tmp.makePath(IJournalCounters.transactionManager)
                     .attach(localTransactionManager.getCounters());
 
             if (queueSampleTask != null) {
-<<<<<<< HEAD
 
                 tmp.makePath(IJournalCounters.executorService)
                         .attach(queueSampleTask.getCounters());
@@ -500,20 +469,6 @@
         final QueryEngine queryEngine = QueryEngineFactory
                 .getExistingQueryController(this);
 
-=======
-
-                tmp.makePath(IJournalCounters.executorService)
-                        .attach(queueSampleTask.getCounters());
-
-            }
-
-        }
-        
-        // Lookup an existing query engine, but do not cause one to be created.
-        final QueryEngine queryEngine = QueryEngineFactory
-                .getExistingQueryController(this);
-
->>>>>>> d8dd344c
         if (queryEngine != null) {
 
             final CounterSet tmp = root.makePath(IJournalCounters.queryEngine);
@@ -1868,8 +1823,6 @@
 				Options.DEFAULT_HTTPD_PORT));
 	}
 
-<<<<<<< HEAD
-=======
     /*
      * Per index counters.
      */
@@ -1926,5 +1879,4 @@
         
     }
     
->>>>>>> d8dd344c
 }