/**

Copyright (C) SYSTAP, LLC 2006-2007.  All rights reserved.

Contact:
     SYSTAP, LLC
     4501 Tower Road
     Greensboro, NC 27410
     licenses@bigdata.com

This program is free software; you can redistribute it and/or modify
it under the terms of the GNU General Public License as published by
the Free Software Foundation; version 2 of the License.

This program is distributed in the hope that it will be useful,
but WITHOUT ANY WARRANTY; without even the implied warranty of
MERCHANTABILITY or FITNESS FOR A PARTICULAR PURPOSE.  See the
GNU General Public License for more details.

You should have received a copy of the GNU General Public License
along with this program; if not, write to the Free Software
Foundation, Inc., 59 Temple Place, Suite 330, Boston, MA  02111-1307  USA
*/
package com.bigdata.journal;

import java.io.File;
import java.io.IOException;
import java.nio.ByteBuffer;
import java.util.Collection;
import java.util.List;
import java.util.Properties;
import java.util.UUID;
import java.util.concurrent.ExecutorService;
import java.util.concurrent.Executors;
import java.util.concurrent.Future;
import java.util.concurrent.ThreadPoolExecutor;
import java.util.concurrent.TimeUnit;
import java.util.concurrent.atomic.AtomicReference;

import com.bigdata.bfs.BigdataFileSystem;
import com.bigdata.bfs.GlobalFileSystemHelper;
import com.bigdata.btree.AbstractBTree;
import com.bigdata.btree.BTree;
import com.bigdata.btree.ILocalBTreeView;
import com.bigdata.btree.IndexMetadata;
import com.bigdata.btree.IndexSegment;
import com.bigdata.btree.ReadCommittedView;
import com.bigdata.cache.HardReferenceQueue;
import com.bigdata.config.IntegerValidator;
import com.bigdata.config.LongValidator;
import com.bigdata.counters.CounterSet;
import com.bigdata.ha.HAGlue;
import com.bigdata.ha.QuorumService;
import com.bigdata.quorum.Quorum;
import com.bigdata.rawstore.IRawStore;
import com.bigdata.relation.locator.DefaultResourceLocator;
import com.bigdata.relation.locator.ILocatableResource;
import com.bigdata.relation.locator.IResourceLocator;
import com.bigdata.resources.IndexManager;
import com.bigdata.resources.StaleLocatorReason;
import com.bigdata.service.AbstractTransactionService;
import com.bigdata.service.DataService;
import com.bigdata.service.IBigdataFederation;
import com.bigdata.sparse.GlobalRowStoreHelper;
import com.bigdata.sparse.SparseRowStore;
import com.bigdata.util.concurrent.DaemonThreadFactory;
import com.bigdata.util.concurrent.LatchedExecutor;
import com.bigdata.util.concurrent.ShutdownHelper;

/**
 * Concrete implementation suitable for a local and unpartitioned database.
 * <p>
 * Note: This implementation does NOT not support partitioned indices. Because
 * all data must reside on a single journal resource there is no point to a
 * view. Views are designed to have data on a mixture of the live journal, one
 * or more historical journals, and one or more {@link IndexSegment}s.
 * 
 * @see ResourceManager, which supports views.
 */
public class Journal extends AbstractJournal implements IConcurrencyManager,
        /*ILocalTransactionManager,*/ IResourceManager {

//    /*
//     * These fields were historically marked as [final] and set by the
//     * constructor. With the introduction of high availability these fields can
//     * not be final because the CREATE of the journal must be deferred until a
//     * quorum leader has been elected.
//     * 
//     * The pattern for these fields is that they are assigned by create() and
//     * are thereafter immutable. The fields are marked as [volatile] so the
//     * state change when they are set will be visible without explicit
//     * synchronization (many methods use volatile reads on these fields).
//     */
    
    /**
     * Object used to manage local transactions. 
     */
    private final AbstractLocalTransactionManager localTransactionManager; 

    /**
     * Object used to manage tasks executing against named indices.
     */
    private final ConcurrencyManager concurrencyManager;

    /**
     * Options understood by the {@link Journal}.
     * 
     * @author <a href="mailto:thompsonbry@users.sourceforge.net">Bryan Thompson</a>
     * @version $Id$
     */
    public interface Options extends com.bigdata.journal.Options,
            com.bigdata.journal.ConcurrencyManager.Options,
            com.bigdata.journal.TemporaryStoreFactory.Options {

        /**
         * The capacity of the {@link HardReferenceQueue} backing the
         * {@link IResourceLocator} maintained by the {@link Journal}. The
         * capacity of this cache indirectly controls how many
         * {@link ILocatableResource}s the {@link Journal} will hold open.
         * <p>
         * The effect of this parameter is indirect owning to the semantics of
         * weak references and the control of the JVM over when they are
         * cleared. Once an {@link ILocatableResource} becomes weakly reachable,
         * the JVM will eventually GC the object. Since objects which are
         * strongly reachable are never cleared, this provides our guarantee
         * that resources are never closed if they are in use.
         * 
         * @see #DEFAULT_LOCATOR_CACHE_CAPACITY
         */
        String LOCATOR_CACHE_CAPACITY = Journal.class.getName()
                + ".locatorCacheCapacity";

        String DEFAULT_LOCATOR_CACHE_CAPACITY = "20";
        
        /**
         * The timeout in milliseconds for stale entries in the
         * {@link IResourceLocator} cache -or- ZERO (0) to disable the timeout
         * (default {@value #DEFAULT_LOCATOR_CACHE_TIMEOUT}). When this timeout
         * expires, the reference for the entry in the backing
         * {@link HardReferenceQueue} will be cleared. Note that the entry will
         * remain in the {@link IResourceLocator} cache regardless as long as it
         * is strongly reachable.
         */
        String LOCATOR_CACHE_TIMEOUT = Journal.class.getName()
                + ".locatorCacheTimeout";

        String DEFAULT_LOCATOR_CACHE_TIMEOUT = "" + (60 * 1000);

        /**
         * The #of threads that will be used to read on the local disk.
         * 
         * @see Journal#getReadExecutor()
         */
        String READ_POOL_SIZE = Journal.class.getName() + ".readPoolSize";

        String DEFAULT_READ_POOL_SIZE = "0";

    }
    
    /**
     * Create or re-open a journal.
     * 
     * @param properties
     *            See {@link com.bigdata.journal.Options}.
     */
    public Journal(final Properties properties) {
        
        this(properties, null/* quorum */);
    
    }

    public Journal(final Properties properties,
            final Quorum<HAGlue, QuorumService<HAGlue>> quorum) {

        super(properties, quorum);

        tempStoreFactory = new TemporaryStoreFactory(properties);
        
        executorService = Executors.newCachedThreadPool(new DaemonThreadFactory
                (getClass().getName()+".executorService"));

        {
            
            final int readPoolSize = Integer.valueOf(properties.getProperty(
                    Options.READ_POOL_SIZE, Options.DEFAULT_READ_POOL_SIZE));
            
            if (readPoolSize > 0) {

                readService = new LatchedExecutor(executorService,
                        readPoolSize);

            } else {

                readService = null;
                
            }

        }

        {

            final int cacheCapacity = getProperty(
                    Options.LOCATOR_CACHE_CAPACITY,
                    Options.DEFAULT_LOCATOR_CACHE_CAPACITY,
                    IntegerValidator.GT_ZERO);

            final long cacheTimeout = getProperty(
                    Options.LOCATOR_CACHE_TIMEOUT,
                    Options.DEFAULT_LOCATOR_CACHE_TIMEOUT,
                    LongValidator.GTE_ZERO);

            resourceLocator = new DefaultResourceLocator(this, null/*delegate*/,
                    cacheCapacity, cacheTimeout);
            
        }

        resourceLockManager = new ResourceLockService();

        localTransactionManager = newLocalTransactionManager();

        concurrencyManager = new ConcurrencyManager(properties,
                localTransactionManager, this);
        
     }

//    public void init() {
//        
//        super.init();
//        
//        localTransactionManager = newLocalTransactionManager();
//
//        concurrencyManager = new ConcurrencyManager(properties,
//                localTransactionManager, this);
//        
//    }
    
    protected AbstractLocalTransactionManager newLocalTransactionManager() {

        final JournalTransactionService abstractTransactionService = new JournalTransactionService(
                properties, this) {

            {
                
                final long lastCommitTime = Journal.this.getLastCommitTime();
                
                if (lastCommitTime != 0L) {

                    /*
                     * Notify the transaction service on startup so it can set
                     * the effective release time based on the last commit time
                     * for the store.
                     */
                    updateReleaseTimeForBareCommit(lastCommitTime);
                    
                }
                
            }
            
            protected void activateTx(final TxState state) {
                final IBufferStrategy bufferStrategy = Journal.this.getBufferStrategy();
                if(bufferStrategy instanceof RWStrategy) {
                    ((RWStrategy)bufferStrategy).getRWStore().activateTx();
                }
                super.activateTx(state);
            }

            protected void deactivateTx(final TxState state) {
                super.deactivateTx(state);
                final IBufferStrategy bufferStrategy = Journal.this.getBufferStrategy();
                if(bufferStrategy instanceof RWStrategy) {
                    ((RWStrategy)bufferStrategy).getRWStore().deactivateTx();
                }
            }
            
        }.start();

        return new AbstractLocalTransactionManager() {

            public AbstractTransactionService getTransactionService() {
                
                return abstractTransactionService;
                
            }

            /**
             * Extended to shutdown the embedded transaction service.
             */
            @Override
            public void shutdown() {

                ((JournalTransactionService) getTransactionService())
                        .shutdown();

                super.shutdown();

            }

            /**
             * Extended to shutdown the embedded transaction service.
             */
            @Override
            public void shutdownNow() {

                ((JournalTransactionService) getTransactionService())
                        .shutdownNow();

                super.shutdownNow();

            }
        
        };

    }
    
    public AbstractLocalTransactionManager getLocalTransactionManager() {

        return localTransactionManager;

    }

    public CounterSet getCounters() {

        final CounterSet counters = super.getCounters();
            
        counters.attach(concurrencyManager.getCounters());

        counters.attach(localTransactionManager.getCounters());
            
        return counters;
        
    }
    
    /*
     * IResourceManager
     */

    public File getTmpDir() {
        
        return tmpDir;
        
    }
    
    /**
     * The directory in which the journal's file is located -or-
     * <code>null</code> if the journal is not backed by a file.
     */
    public File getDataDir() {
        
        final File file = getFile();
        
        if (file == null) {

            return null;

        }
        
        return file.getParentFile();
        
    }

    /**
     * Note: This will only succeed if the <i>uuid</i> identifies <i>this</i>
     * journal.
     */
    public IRawStore openStore(final UUID uuid) {
    
        if(uuid == getRootBlockView().getUUID()) {
            
            return this;
            
        }

        throw new UnsupportedOperationException();
        
    }
        
    /**
     * Always returns an array containing a single {@link BTree} which is the
     * {@link BTree} loaded from the commit record whose commit timestamp is
     * less than or equal to <i>timestamp</i> -or- <code>null</code> if there
     * are no {@link ICommitRecord}s that satisfy the probe or if the named
     * index was not registered as of that timestamp.
     * 
     * @param name
     * @param timestamp
     * 
     * @throws UnsupportedOperationException
     *             If the <i>timestamp</i> is {@link ITx#READ_COMMITTED}. You
     *             MUST use {@link #getIndex(String, long)} in order to obtain a
     *             view that has {@link ITx#READ_COMMITTED} semantics.
     */
    public AbstractBTree[] getIndexSources(final String name,
            final long timestamp) {

        final BTree btree;
        
        if (timestamp == ITx.UNISOLATED) {
        
            /*
             * Unisolated operation on the live index.
             */
            
            // MAY be null.
            btree = getIndex(name);

        } else if (timestamp == ITx.READ_COMMITTED) {

            /*
             * BTree does not know how to update its view with intervening
             * commits. Further, for a variety of reasons including the
             * synchronization problems that would be imposed, there are no
             * plans for BTree to be able to provide read-committed semantics.
             * Instead a ReadCommittedView is returned by
             * getIndex(name,timestamp) when ITx#READ_COMMITTED is requested and
             * this method is not invoked.
             */
            throw new UnsupportedOperationException("Read-committed view");
            
//            /*
//             * Read committed operation against the most recent commit point.
//             * 
//             * Note: This commit record is always defined, but that does not
//             * mean that any indices have been registered.
//             */
//
//            final ICommitRecord commitRecord = getCommitRecord();
//
//            final long ts = commitRecord.getTimestamp();
//
//            if (ts == 0L) {
//
//                log.warn("Nothing committed: name="+name+" - read-committed operation.");
//
//                return null;
//
//            }
//
//            // MAY be null.
//            btree = getIndex(name, commitRecord);
//
//            if (btree != null) {
//
////                /*
////                 * Mark the B+Tree as read-only.
////                 */
////                
////                btree.setReadOnly(true);
//
//                assert ((BTree) btree).getLastCommitTime() != 0;
////                btree.setLastCommitTime(commitRecord.getTimestamp());
//                
//            }
            
        } else {

            /*
             * A specified historical index commit point.
             */
            
            final long ts = Math.abs(timestamp);

            final ICommitRecord commitRecord = getCommitRecord(ts);

            if (commitRecord == null) {

                log.warn("No commit record: name="+name+", timestamp="+ts);
                
                return null;
                
            }

            // MAY be null
            btree = getIndex(name, commitRecord);
        
            if (btree != null) {

//                /*
//                 * Mark the B+Tree as read-only.
//                 */
//                
//                btree.setReadOnly(true);
                
                assert btree.getLastCommitTime() != 0;
//                btree.setLastCommitTime(commitRecord.getTimestamp());
                
            }

        }
        
        /* 
         * No such index as of that timestamp.
         */

        if (btree == null) {

            if (log.isInfoEnabled())
                log.info("No such index: name=" + name + ", timestamp="
                        + timestamp);

            return null;

        }

        return new AbstractBTree[] {

                btree

        };

    }

    /**
     * Always returns <i>this</i>.
     */
    final public AbstractJournal getLiveJournal() {

        return this;

    }
    
    /**
     * Always returns <i>this</i>.
     */
    final public AbstractJournal getJournal(final long timestamp) {
        
        return this;
        
    }

    /**
     * Compacts the named indices found on this journal as of the most recent
     * commit point, writing their view onto a new Journal. This method MAY be
     * used concurrently with the {@link Journal} but writes after the selected
     * commit point WILL NOT be reflected in the output file. Typical uses are
     * to reduce the space required by the backing store, to improve locality in
     * the backing store, and to make a backup of the most recent commit point.
     * 
     * @param outFile
     *            The file on which the new journal will be created.
     * 
     * @return The {@link Future} on which you must {@link Future#get() wait}
     *         for the {@link CompactTask} to complete. The already open journal
     *         is accessible using {@link Future#get()}. If you are backing up
     *         data, then be sure to shutdown the returned {@link Journal} so
     *         that it can release its resources.
     */
    public Future<Journal> compact(final File outFile) {

        return executorService.submit(new CompactTask(this, outFile,
                getLastCommitTime()));
        
    }

    /**
     * Note: {@link ITx#READ_COMMITTED} views are given read-committed semantics
     * using a {@link ReadCommittedView}.  This means that they can be cached
     * since the view will update automatically as commits are made against
     * the {@link Journal}.
     *  
     * @see IndexManager#getIndex(String, long)
     */
    public ILocalBTreeView getIndex(final String name, final long timestamp) {
        
        if (name == null) {

            throw new IllegalArgumentException();

        }

        final boolean isReadWriteTx = TimestampUtility.isReadWriteTx(timestamp);

        final Tx tx = (Tx) (isReadWriteTx ? getConcurrencyManager()
                .getTransactionManager().getTx(timestamp) : null);

        if (isReadWriteTx) {

            if (tx == null) {

                log.warn("Unknown transaction: name=" + name + ", tx="
                        + timestamp);

                return null;

            }

            tx.lock.lock();

            try {

                if (!tx.isActive()) {

                    // typically this means that the transaction has already
                    // prepared.
                    log.warn("Transaction not active: name=" + name + ", tx="
                            + timestamp + ", prepared=" + tx.isPrepared()
                            + ", complete=" + tx.isComplete() + ", aborted="
                            + tx.isAborted());

                    return null;

                }

            } finally {

                tx.lock.unlock();

            }
                                
        }
        
        if( isReadWriteTx && tx == null ) {
        
            /*
             * Note: This will happen both if you attempt to use a transaction
             * identified that has not been registered or if you attempt to use
             * a transaction manager after the transaction has been either
             * committed or aborted.
             */
            
            log.warn("No such transaction: name=" + name + ", tx=" + timestamp);

            return null;
            
        }
        
        final boolean readOnly = TimestampUtility.isReadOnly(timestamp);
//        final boolean readOnly = (timestamp < ITx.UNISOLATED)
//                || (isReadWriteTx && tx.isReadOnly());

        final ILocalBTreeView tmp;

        if (isReadWriteTx) {

            /*
             * Isolated operation.
             * 
             * Note: The backing index is always a historical state of the named
             * index.
             */

            final ILocalBTreeView isolatedIndex = tx.getIndex(name);

            if (isolatedIndex == null) {

                log.warn("No such index: name="+name+", tx="+timestamp);
                
                return null;

            }

            tmp = isolatedIndex;

        } else {
            
            /*
             * Non-transactional view.
             */

            if (readOnly) {

                if (timestamp == ITx.READ_COMMITTED) {

                    // read-committed
                    
                    tmp = new ReadCommittedView(this, name);

                } else {
                    
                    // historical read

                    final AbstractBTree[] sources = getIndexSources(name,
                            timestamp);

                    if (sources == null) {

                        log.warn("No such index: name=" + name + ", timestamp="
                                + timestamp);

                        return null;

                    }

                    assert sources[0].isReadOnly();

                    tmp = (BTree) sources[0];

                }
                
            } else {
                
                /*
                 * Writable unisolated index.
                 * 
                 * Note: This is the "live" mutable index. This index is NOT
                 * thread-safe. A lock manager is used to ensure that at most
                 * one task has access to this index at a time.
                 */

                assert timestamp == ITx.UNISOLATED;
                
                final AbstractBTree[] sources = getIndexSources(name, ITx.UNISOLATED);
                
                if (sources == null) {

                    if (log.isInfoEnabled())
                        log.info("No such index: name="+name+", timestamp="+timestamp);
                    
                    return null;
                    
                }

                assert ! sources[0].isReadOnly();

                tmp = (BTree) sources[0];

            }

        }
        
        return tmp;

    }

    /**
     * Always returns the {@link BTree} as the sole element of the array since
     * partitioned indices are not supported.
     */
    public AbstractBTree[] getIndexSources(final String name,
            final long timestamp, final BTree btree) {
        
        return new AbstractBTree[] { btree };
        
    }

    /**
     * Create a new transaction on the {@link Journal}.
     * 
     * @param timestamp
     *            A positive timestamp for a historical read-only transaction as
     *            of the first commit point LTE the given timestamp,
     *            {@link ITx#READ_COMMITTED} for a historical read-only
     *            transaction as of the most current commit point on the
     *            {@link Journal} as of the moment that the transaction is
     *            created, or {@link ITx#UNISOLATED} for a read-write
     *            transaction.
     * 
     * @return The transaction identifier.
     * 
     * @see ITransactionService#newTx(long)
     */
    public long newTx(final long timestamp) {
        
        try {

			return getTransactionService().newTx(timestamp);

        } catch (IOException e) {

            /*
             * Note: IOException is declared for RMI but will not be thrown
             * since the transaction service is in fact local.
             */

            throw new RuntimeException(e);

        }
        
    }

    /**
     * Abort a transaction.
     * 
     * @param tx
     *            The transaction identifier.
     *            
     * @see ITransactionService#abort(long)
     */
    public void abort(final long tx) {

        try {

            /*
             * Note: TransactionService will make call back to the
             * localTransactionManager to handle the client side of the
             * protocol.
             */
            
            localTransactionManager.getTransactionService().abort(tx);

        } catch (IOException e) {
            
            /*
             * Note: IOException is declared for RMI but will not be thrown
             * since the transaction service is in fact local.
             */
            
            throw new RuntimeException(e);
            
        }

    }

    /**
     * Commit a transaction.
     * 
     * @param tx
     *            The transaction identifier.
     * 
     * @return The commit time assigned to that transaction.
     * 
     * @see ITransactionService#commit(long)
     */
    public long commit(final long tx) throws ValidationError {

        try {

            /*
             * Note: TransactionService will make call back to the
             * localTransactionManager to handle the client side of the
             * protocol.
             */

            return localTransactionManager.getTransactionService().commit(tx);

        } catch (IOException e) {

            /*
             * Note: IOException is declared for RMI but will not be thrown
             * since the transaction service is in fact local.
             */

            throw new RuntimeException(e);

        }

    }

//    /**
//     * @deprecated This method in particular should be hidden from the
//     *             {@link Journal} as it exposes the {@link ITx} which really
//     *             deals with the client-side state of a transaction and which
//     *             should not be visible to applications - they should just use
//     *             the [long] transaction identifier.
//     */
//    public ITx getTx(long startTime) {
//    
//        return localTransactionManager.getTx(startTime);
//        
//    }

    /**
     * Returns the next timestamp from the {@link ILocalTransactionManager}.
     * 
     * @deprecated This is here for historical reasons and is only used by the
     *             test suite.  Use {@link #getLocalTransactionManager()} and
     *             {@link ITransactionService#nextTimestamp()}.
     */
    public long nextTimestamp() {
    
        return localTransactionManager.nextTimestamp();
    
    }

    /*
     * IConcurrencyManager
     */
    
    public ConcurrencyManager getConcurrencyManager() {
        
        return concurrencyManager;
        
    }
    
    /**
     * Note: The transaction service si shutdown first, then the
     * {@link #executorService}, then the {@link IConcurrencyManager}, the
     * {@link ITransactionService} and finally the {@link IResourceLockService}.
     */
    synchronized public void shutdown() {
        
        if (!isOpen())
            return;

        /*
         * Shutdown the transaction service. This will not permit new
         * transactions to start and will wait until running transactions either
         * commit or abort.
         */
        localTransactionManager.shutdown();

        /*
         * Shutdown the executor service. This will wait for any tasks being run
         * on that service by the application to complete.
         */
        try {

            new ShutdownHelper(executorService, 1000/* logTimeout */,
                    TimeUnit.MILLISECONDS) {
               
                protected void logTimeout() {

                    log.warn("Waiting on task(s)"
                            + ": elapsed="
                            + TimeUnit.NANOSECONDS.toMillis(elapsed())
                            + "ms, #active="
                            + ((ThreadPoolExecutor) executorService)
                                    .getActiveCount());
                    
                }

            };

        } catch (InterruptedException ex) {

            log.warn("Immediate shutdown: "+ex);
            
            // convert to immediate shutdown.
            shutdownNow();
            
            return;

        }

        /*
         * Shutdown the concurrency manager - this will allow existing
         * non-transactional operations to complete but prevent additional
         * operations from starting.
         */
        concurrencyManager.shutdown();
        
        super.shutdown();
        
    }

    /**
     * Note: The {@link IConcurrencyManager} is shutdown first, then the
     * {@link ITransactionService} and finally the {@link IResourceManager}.
     */
    synchronized public void shutdownNow() {

        if (!isOpen())
            return;

        // Note: can be null if error in ctor.
        if (executorService != null)
            executorService.shutdownNow();

        // Note: can be null if error in ctor.
        if (concurrencyManager != null)
            concurrencyManager.shutdownNow();

        // Note: can be null if error in ctor.
        if (localTransactionManager != null)
            localTransactionManager.shutdownNow();

        super.shutdownNow();
        
    }
    
    public void deleteResources() {
        
        super.deleteResources();
        
        // Note: can be null if error in ctor.
        if (tempStoreFactory != null)
            tempStoreFactory.closeAll();

    }

    public <T> Future<T> submit(AbstractTask<T> task) {

        return concurrencyManager.submit(task);
        
    }

    public List<Future> invokeAll(
            Collection<? extends AbstractTask> tasks, long timeout,
            TimeUnit unit) throws InterruptedException {
        
        return concurrencyManager.invokeAll(tasks, timeout, unit);
        
    }

    public <T> List<Future<T>> invokeAll(
            Collection<? extends AbstractTask<T>> tasks)
            throws InterruptedException {
        
        return concurrencyManager.invokeAll(tasks);
        
    }

    public IResourceManager getResourceManager() {
        
        return concurrencyManager.getResourceManager();
        
    }

    public ILocalTransactionManager getTransactionManager() {

        return concurrencyManager.getTransactionManager();
        
    }
    
    public ITransactionService getTransactionService() {
    	
    	return getTransactionManager().getTransactionService();

    }

    public WriteExecutorService getWriteService() {

        return concurrencyManager.getWriteService();
        
    }

    /*
     * IResourceManager
     */
    
    /**
     * Note: This implementation always returns <code>false</code>. As a
     * consequence the journal capacity will simply be extended by
     * {@link #write(ByteBuffer)} until the available disk space is exhausted.
     * 
     * @return This implementation returns <code>false</code> since overflow
     *         is NOT supported.
     */
    public boolean shouldOverflow() {

        return false;

    }
    
    /**
     * Note: This implementation always returns <code>false</code>.
     */
    public boolean isOverflowEnabled() {
        
        return false;
        
    }
    
    public Future<Object> overflow() {
        
        throw new UnsupportedOperationException();
        
    }

//    /**
//     * This request is always ignored for a {@link Journal} since it does not
//     * have any resources to manage.
//     */
//    public void setReleaseTime(final long releaseTime) {
//
//        if (releaseTime < 0L) {
//
//            // Not a timestamp.
//            throw new IllegalArgumentException();
//            
//        }
//
//        // ignored.
//        
//    }

    /**
     * @throws UnsupportedOperationException
     *             since {@link #overflow()} is not supported.
     */
    public File getIndexSegmentFile(IndexMetadata indexMetadata) {
        
        throw new UnsupportedOperationException();
        
    }

    /**
     * @throws UnsupportedOperationException
     *             always.
     */
    public IBigdataFederation getFederation() {

        throw new UnsupportedOperationException();
        
    }
    
    /**
     * @throws UnsupportedOperationException
     *             always.
     */
    public DataService getDataService() {

        throw new UnsupportedOperationException();
        
    }

    /**
     * @throws UnsupportedOperationException
     *             always.
     */
    public UUID getDataServiceUUID() {

        throw new UnsupportedOperationException();
        
    }

//    /**
//     * @throws UnsupportedOperationException
//     *             always.
//     */
//    public UUID[] getDataServiceUUIDs() {
//
//        throw new UnsupportedOperationException();
//        
//    }

    /**
     * Always returns <code>null</code> since index partition moves are not
     * supported.
     */
    public StaleLocatorReason getIndexPartitionGone(String name) {
        
        return null;
        
    }

    /*
     * global row store.
     * 
     * Note: An atomic reference provides us with a "lock" object which doubles
     * as a reference. We are not relying on its CAS properties.
     */
    public SparseRowStore getGlobalRowStore() {

        GlobalRowStoreHelper t = globalRowStoreHelper.get();
        
        if (t == null) {

            synchronized (globalRowStoreHelper) {

                /*
                 * Note: Synchronized to avoid race conditions when updating
                 * (this allows us to always return our reference if we create a
                 * new helper instance).
                 */

                t = globalRowStoreHelper.get();

                if (t == null) {

                    globalRowStoreHelper
                            .set(t = new GlobalRowStoreHelper(this));

                }
                
            }

        }

        return globalRowStoreHelper.get().getGlobalRowStore();

    }
    final private AtomicReference<GlobalRowStoreHelper> globalRowStoreHelper = new AtomicReference<GlobalRowStoreHelper>();

    /*
     * global file system.
     * 
     * Note: An atomic reference provides us with a "lock" object which doubles
     * as a reference. We are not relying on its CAS properties.
     */
    public BigdataFileSystem getGlobalFileSystem() {

        GlobalFileSystemHelper t = globalFileSystemHelper.get();
        
        if (t == null) {

            synchronized (globalFileSystemHelper) {

                /*
                 * Note: Synchronized to avoid race conditions when updating
                 * (this allows us to always return our reference if we create a
                 * new helper instance).
                 */

                t = globalFileSystemHelper.get();

                if (t == null) {

                    globalFileSystemHelper
                            .set(t = new GlobalFileSystemHelper(this));

                }
                
            }

        }

        return globalFileSystemHelper.get().getGlobalFileSystem();

    }
    final private AtomicReference<GlobalFileSystemHelper> globalFileSystemHelper = new AtomicReference<GlobalFileSystemHelper>();

    protected void discardCommitters() {

        super.discardCommitters();

        synchronized (globalRowStoreHelper) {

            /*
             * Note: Synchronized even though atomic. We are using this as an
             * mutable lock object without regard to its CAS behavior.
             */

            globalRowStoreHelper.set(null);

        }
        
        synchronized (globalFileSystemHelper) {

            /*
             * Note: Synchronized even though atomic. We are using this as an
             * mutable lock object without regard to its CAS behavior.
             */

            globalFileSystemHelper.set(null);
            
        }

    }
    
    public TemporaryStore getTempStore() {
        
        return tempStoreFactory.getTempStore();
        
    }
    private final TemporaryStoreFactory tempStoreFactory;

    public DefaultResourceLocator getResourceLocator() {

        assertOpen();
        
        return resourceLocator;
        
    }
    private final DefaultResourceLocator resourceLocator;
    
    public IResourceLockService getResourceLockService() {
        
        assertOpen();
        
        return resourceLockManager;
        
    }
    private final ResourceLockService resourceLockManager;

    public ExecutorService getExecutorService() {
        
        assertOpen();
        
        return executorService;
        
    }
    private final ExecutorService executorService;

    /**
     * An executor service used to read on the local disk.
     * 
     * @todo This is currently used by prefetch. We should generalize this
     *       mechanism, probably moving it to the {@link IResourceManager}, and
     *       use it to do all IO, ideally using the JSR 166 fork/join
     *       mechanisms.
     *       <p>
     *       This should be reconciled with the {@link ConcurrencyManager},
     *       which has distinct {@link ExecutorService}s for readers and writers
     *       which control the per-task concurrency while this controls the disk
     *       read concurrency.
     *       <p>
     *       We could use the same pool for readers and writers on the disk.
     */
    public LatchedExecutor getReadExecutor() {
        
<<<<<<< HEAD
//        assertOpen();
=======
        assertOpen();
>>>>>>> 4d9bb41a
        
        return readService;
        
    }
    private final LatchedExecutor readService;
    
}<|MERGE_RESOLUTION|>--- conflicted
+++ resolved
@@ -1278,11 +1278,7 @@
      */
     public LatchedExecutor getReadExecutor() {
         
-<<<<<<< HEAD
 //        assertOpen();
-=======
-        assertOpen();
->>>>>>> 4d9bb41a
         
         return readService;
         
