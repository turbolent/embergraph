/**

Copyright (C) SYSTAP, LLC 2006-2010.  All rights reserved.

Contact:
     SYSTAP, LLC
     4501 Tower Road
     Greensboro, NC 27410
     licenses@bigdata.com

This program is free software; you can redistribute it and/or modify
it under the terms of the GNU General Public License as published by
the Free Software Foundation; version 2 of the License.

This program is distributed in the hope that it will be useful,
but WITHOUT ANY WARRANTY; without even the implied warranty of
MERCHANTABILITY or FITNESS FOR A PARTICULAR PURPOSE.  See the
GNU General Public License for more details.

You should have received a copy of the GNU General Public License
along with this program; if not, write to the Free Software
Foundation, Inc., 59 Temple Place, Suite 330, Boston, MA  02111-1307  USA
*/
/*
 * Created on May 18, 2010
 */

package com.bigdata.journal;

import java.io.IOException;
import java.io.OutputStream;
import java.nio.ByteBuffer;
import java.security.DigestException;
import java.security.MessageDigest;
import java.util.Map.Entry;
import java.util.Set;
import java.util.UUID;
import java.util.concurrent.Future;

import com.bigdata.ha.HAGlue;
import com.bigdata.ha.QuorumService;
import com.bigdata.ha.msg.HARebuildRequest;
import com.bigdata.ha.msg.IHALogRequest;
import com.bigdata.ha.msg.IHARebuildRequest;
import com.bigdata.ha.msg.IHAWriteMessage;
import com.bigdata.io.IBufferAccess;
import com.bigdata.io.writecache.WriteCache;
import com.bigdata.io.writecache.WriteCacheService;
import com.bigdata.journal.AbstractJournal.ISnapshotData;
import com.bigdata.quorum.Quorum;
import com.bigdata.quorum.QuorumException;

/**
 * A highly available {@link IBufferStrategy}.
 * 
 * @author <a href="mailto:thompsonbry@users.sourceforge.net">Bryan Thompson</a>
 * @version $Id$
 */
public interface IHABufferStrategy extends IBufferStrategy {

    /**
     * Write a buffer containing data replicated from the master onto the local
     * persistence store.
     * 
     * @throws InterruptedException
     * @throws IOException
     */
    void writeRawBuffer(IHAWriteMessage msg, IBufferAccess b) throws IOException,
            InterruptedException;

    /**
     * Send an {@link IHAWriteMessage} and the associated raw buffer through the
     * write pipeline.
     * 
     * @param req
     *            The {@link IHALogRequest} for some HALog file.
     * @param msg
     *            The {@link IHAWriteMessage}.
     * @param b
     *            The raw buffer. Bytes from position to limit will be sent.
     *            remaining() must equal {@link IHAWriteMessage#getSize()}.
     * 
     * @return The {@link Future} for that request.
     * 
     * @throws IOException
     * @throws InterruptedException
     */
    Future<Void> sendHALogBuffer(IHALogRequest req, IHAWriteMessage msg,
            IBufferAccess b) throws IOException, InterruptedException;

    /**
     * Send an {@link IHAWriteMessage} and the associated raw buffer through the
     * write pipeline.
     * 
     * @param req
     *            The {@link IHARebuildRequest} to replicate the backing file to
     *            the requesting service.
     * @param sequence
     *            The sequence of this {@link IHAWriteMessage} (origin ZERO
     *            (0)).
     * @param quorumToken
     *            The quorum token of the leader, which must remain valid across
     *            the rebuild protocol.
     * @param fileExtent
     *            The file extent as of the moment that the leader begins to
     *            replicate the existing backing file.
     * @param offset
     *            The starting offset (relative to the root blocks).
     * @param nbytes
     *            The #of bytes to be sent.
     * @param b
     *            The raw buffer. The buffer will be cleared and filled with the
     *            specified data, then sent down the write pipeline.
     * 
     * @return The {@link Future} for that request.
     * 
     * @throws IOException
     * @throws InterruptedException
     */
    Future<Void> sendRawBuffer(IHARebuildRequest req, 
            //long commitCounter,
            //long commitTime, 
            long sequence, long quorumToken, long fileExtent,
            long offset, int nbytes, ByteBuffer b) throws IOException,
            InterruptedException;

    /**
     * Read from the local store in support of failover reads on nodes in a
     * highly available {@link Quorum}.
     * 
     * @throws InterruptedException
     */
    ByteBuffer readFromLocalStore(final long addr) throws InterruptedException;

    /**
     * Extend local store for a highly available {@link Quorum}.
     * 
     * @throws InterruptedException
     */
    void setExtentForLocalStore(final long extent) throws IOException,
    		InterruptedException;
    
    /**
     * Reload from the current root block - <strong>CAUTION : THIS IS NOT A
     * RESET / ABORT</strong>. The purpose of this method is to reload the root
     * block under some very limited circumstances, specifically when the root
     * blocks were replaced during a REBUILD or RESYNC of the backing store for
     * HA.
     * <p>
     * Note: This method is used when the root blocks of the leader are
     * installed onto a follower. This can change the {@link UUID} for the
     * backing store file. The {@link IHABufferStrategy} implementation MUST
     * update any cached value for that {@link UUID}.
     * <p>
     * Use {@link #postHACommit(IRootBlockView)} rather than this method in the
     * 2-phase commit on the follower.
     * 
     * @see <a href="https://sourceforge.net/apps/trac/bigdata/ticket/662" >
     *      Latency on followers during commit on leader </a>
     */
    void resetFromHARootBlock(final IRootBlockView rootBlock);
    
    /**
     * Provides a trigger for synchronization of transient state after a commit.
     * <p>
     * For the RWStore this is used to resynchronize the allocators during the
     * 2-phase commit on the follower with the delta in the allocators from the
     * write set associated with that commit.
     * 
     * @param rootBlock
     *            The newly installed root block.
     * 
     * @see <a href="https://sourceforge.net/apps/trac/bigdata/ticket/662" >
     *      Latency on followers during commit on leader </a>
     */
    void postHACommit(final IRootBlockView rootBlock);

    /**
     * Return the #of {@link WriteCache} blocks that were written out for the
     * last write set. This is used to communicate the #of write cache blocks in
     * the commit point back to {@link AbstractJournal#commitNow(long)}. It is
     * part of the commit protocol.
     * <p>
     * Note: This DOES NOT reflect the current value of the block sequence
     * counter for ongoing writes. That counter is owned by the
     * {@link WriteCacheService}.
     * 
     * @see WriteCacheService#resetSequence()
     * @see #getCurrentBlockSequence()
     * 
     *      FIXME I would prefer to expose the {@link WriteCacheService} to the
     *      {@link AbstractJournal} and let it directly invoke
     *      {@link WriteCacheService#resetSequence()}. The current pattern
     *      requires the {@link IHABufferStrategy} implementations to track the
     *      lastBlockSequence and is messy.
     */
    long getBlockSequence(); // TODO RENAME => getBlockSequenceCountForCommitPoint()

    /**
     * Return the then-current write cache block sequence.
     * 
     * @see #getBlockSequence()
     */
    long getCurrentBlockSequence();

    /**
     * Snapshot the allocators in preparation for computing a digest of the
     * committed allocations.
     * 
     * @return The snapshot in a format that is backing store specific -or-
     *         <code>null</code> if the snapshot is a NOP for the
     *         {@link IBufferStrategy} (e.g., for the WORM).
     */
    Object snapshotAllocators();

    /**
     * Compute the digest of the entire backing store (including the magic, file
     * version, root blocks, etc).
     * <p>
     * Note: The digest is not reliable unless you either use a snapshot or
     * suspend writes (on the quorum) while it is computed.
     * 
     * @param snapshot
     *            The allocator snapshot (optional). When given, the digest is
     *            computed only for the snapshot. When <code>null</code> it is
     *            computed for the entire file.
     * @throws DigestException
     */
    void computeDigest(Object snapshot, MessageDigest digest)
            throws DigestException, IOException;

    /**
     * Used to support the rebuild protocol.
     * 
     * @param fileOffset - absolute file offset
     * @param transfer - target buffer for read
     */
	ByteBuffer readRaw(long fileOffset, ByteBuffer transfer);

	/**
	 * Used to support the rebuild protocol
	 * 
	 * @param req
	 * @param msg
	 * @param transfer
	 * @throws IOException 
	 */
	void writeRawBuffer(HARebuildRequest req, IHAWriteMessage msg,
			ByteBuffer transfer) throws IOException;

    /**
     * Write a consistent snapshot of the committed state of the backing store.
     * This method writes all data starting after the root blocks. The caller is
     * responsible for putting down the root blocks themselves.
     * <p>
     * Note: The caller is able to obtain both root blocks atomically, while the
     * strategy may not be aware of the root blocks or may not be able to
     * coordinate their atomic capture.
     * <p>
     * Note: The caller must ensure that the resulting snapshot will be
     * consistent either by ensuring that no writes occur or by taking a
     * read-lock that will prevent overwrites of committed state during this
     * operation.
     * 
     * @param os
     *            Where to write the data.
     * @param quorum
     *            The {@link Quorum}.
     * @param token
     *            The token that must remain valid during this operation.
     * 
     * @throws IOException
     * @throws QuorumException
     *             if the service is not joined with the met quorum for that
     *             token at any point during the operation.
     */
<<<<<<< HEAD
    void writeOnStream(OutputStream os, Set<Entry<Long, byte[]>> coreData,
=======
    void writeOnStream(OutputStream os, ISnapshotData coreData,
>>>>>>> a78d73a9
            Quorum<HAGlue, QuorumService<HAGlue>> quorum, long token)
            throws IOException, QuorumException;

    /**
     * Return the {@link WriteCacheService} (mainly for debugging).
     */
    WriteCacheService getWriteCacheService();
    
    /**
     * A StoreState object references critical transient data that can be used
     * to determine a degree of consistency between stores, specifically for an
     * HA context.
     */
    StoreState getStoreState();

}
<|MERGE_RESOLUTION|>--- conflicted
+++ resolved
@@ -1,297 +1,291 @@
-/**
-
-Copyright (C) SYSTAP, LLC 2006-2010.  All rights reserved.
-
-Contact:
-     SYSTAP, LLC
-     4501 Tower Road
-     Greensboro, NC 27410
-     licenses@bigdata.com
-
-This program is free software; you can redistribute it and/or modify
-it under the terms of the GNU General Public License as published by
-the Free Software Foundation; version 2 of the License.
-
-This program is distributed in the hope that it will be useful,
-but WITHOUT ANY WARRANTY; without even the implied warranty of
-MERCHANTABILITY or FITNESS FOR A PARTICULAR PURPOSE.  See the
-GNU General Public License for more details.
-
-You should have received a copy of the GNU General Public License
-along with this program; if not, write to the Free Software
-Foundation, Inc., 59 Temple Place, Suite 330, Boston, MA  02111-1307  USA
-*/
-/*
- * Created on May 18, 2010
- */
-
-package com.bigdata.journal;
-
-import java.io.IOException;
-import java.io.OutputStream;
-import java.nio.ByteBuffer;
-import java.security.DigestException;
-import java.security.MessageDigest;
-import java.util.Map.Entry;
-import java.util.Set;
-import java.util.UUID;
-import java.util.concurrent.Future;
-
-import com.bigdata.ha.HAGlue;
-import com.bigdata.ha.QuorumService;
-import com.bigdata.ha.msg.HARebuildRequest;
-import com.bigdata.ha.msg.IHALogRequest;
-import com.bigdata.ha.msg.IHARebuildRequest;
-import com.bigdata.ha.msg.IHAWriteMessage;
-import com.bigdata.io.IBufferAccess;
-import com.bigdata.io.writecache.WriteCache;
-import com.bigdata.io.writecache.WriteCacheService;
-import com.bigdata.journal.AbstractJournal.ISnapshotData;
-import com.bigdata.quorum.Quorum;
-import com.bigdata.quorum.QuorumException;
-
-/**
- * A highly available {@link IBufferStrategy}.
- * 
- * @author <a href="mailto:thompsonbry@users.sourceforge.net">Bryan Thompson</a>
- * @version $Id$
- */
-public interface IHABufferStrategy extends IBufferStrategy {
-
-    /**
-     * Write a buffer containing data replicated from the master onto the local
-     * persistence store.
-     * 
-     * @throws InterruptedException
-     * @throws IOException
-     */
-    void writeRawBuffer(IHAWriteMessage msg, IBufferAccess b) throws IOException,
-            InterruptedException;
-
-    /**
-     * Send an {@link IHAWriteMessage} and the associated raw buffer through the
-     * write pipeline.
-     * 
-     * @param req
-     *            The {@link IHALogRequest} for some HALog file.
-     * @param msg
-     *            The {@link IHAWriteMessage}.
-     * @param b
-     *            The raw buffer. Bytes from position to limit will be sent.
-     *            remaining() must equal {@link IHAWriteMessage#getSize()}.
-     * 
-     * @return The {@link Future} for that request.
-     * 
-     * @throws IOException
-     * @throws InterruptedException
-     */
-    Future<Void> sendHALogBuffer(IHALogRequest req, IHAWriteMessage msg,
-            IBufferAccess b) throws IOException, InterruptedException;
-
-    /**
-     * Send an {@link IHAWriteMessage} and the associated raw buffer through the
-     * write pipeline.
-     * 
-     * @param req
-     *            The {@link IHARebuildRequest} to replicate the backing file to
-     *            the requesting service.
-     * @param sequence
-     *            The sequence of this {@link IHAWriteMessage} (origin ZERO
-     *            (0)).
-     * @param quorumToken
-     *            The quorum token of the leader, which must remain valid across
-     *            the rebuild protocol.
-     * @param fileExtent
-     *            The file extent as of the moment that the leader begins to
-     *            replicate the existing backing file.
-     * @param offset
-     *            The starting offset (relative to the root blocks).
-     * @param nbytes
-     *            The #of bytes to be sent.
-     * @param b
-     *            The raw buffer. The buffer will be cleared and filled with the
-     *            specified data, then sent down the write pipeline.
-     * 
-     * @return The {@link Future} for that request.
-     * 
-     * @throws IOException
-     * @throws InterruptedException
-     */
-    Future<Void> sendRawBuffer(IHARebuildRequest req, 
-            //long commitCounter,
-            //long commitTime, 
-            long sequence, long quorumToken, long fileExtent,
-            long offset, int nbytes, ByteBuffer b) throws IOException,
-            InterruptedException;
-
-    /**
-     * Read from the local store in support of failover reads on nodes in a
-     * highly available {@link Quorum}.
-     * 
-     * @throws InterruptedException
-     */
-    ByteBuffer readFromLocalStore(final long addr) throws InterruptedException;
-
-    /**
-     * Extend local store for a highly available {@link Quorum}.
-     * 
-     * @throws InterruptedException
-     */
-    void setExtentForLocalStore(final long extent) throws IOException,
-    		InterruptedException;
-    
-    /**
-     * Reload from the current root block - <strong>CAUTION : THIS IS NOT A
-     * RESET / ABORT</strong>. The purpose of this method is to reload the root
-     * block under some very limited circumstances, specifically when the root
-     * blocks were replaced during a REBUILD or RESYNC of the backing store for
-     * HA.
-     * <p>
-     * Note: This method is used when the root blocks of the leader are
-     * installed onto a follower. This can change the {@link UUID} for the
-     * backing store file. The {@link IHABufferStrategy} implementation MUST
-     * update any cached value for that {@link UUID}.
-     * <p>
-     * Use {@link #postHACommit(IRootBlockView)} rather than this method in the
-     * 2-phase commit on the follower.
-     * 
-     * @see <a href="https://sourceforge.net/apps/trac/bigdata/ticket/662" >
-     *      Latency on followers during commit on leader </a>
-     */
-    void resetFromHARootBlock(final IRootBlockView rootBlock);
-    
-    /**
-     * Provides a trigger for synchronization of transient state after a commit.
-     * <p>
-     * For the RWStore this is used to resynchronize the allocators during the
-     * 2-phase commit on the follower with the delta in the allocators from the
-     * write set associated with that commit.
-     * 
-     * @param rootBlock
-     *            The newly installed root block.
-     * 
-     * @see <a href="https://sourceforge.net/apps/trac/bigdata/ticket/662" >
-     *      Latency on followers during commit on leader </a>
-     */
-    void postHACommit(final IRootBlockView rootBlock);
-
-    /**
-     * Return the #of {@link WriteCache} blocks that were written out for the
-     * last write set. This is used to communicate the #of write cache blocks in
-     * the commit point back to {@link AbstractJournal#commitNow(long)}. It is
-     * part of the commit protocol.
-     * <p>
-     * Note: This DOES NOT reflect the current value of the block sequence
-     * counter for ongoing writes. That counter is owned by the
-     * {@link WriteCacheService}.
-     * 
-     * @see WriteCacheService#resetSequence()
-     * @see #getCurrentBlockSequence()
-     * 
-     *      FIXME I would prefer to expose the {@link WriteCacheService} to the
-     *      {@link AbstractJournal} and let it directly invoke
-     *      {@link WriteCacheService#resetSequence()}. The current pattern
-     *      requires the {@link IHABufferStrategy} implementations to track the
-     *      lastBlockSequence and is messy.
-     */
-    long getBlockSequence(); // TODO RENAME => getBlockSequenceCountForCommitPoint()
-
-    /**
-     * Return the then-current write cache block sequence.
-     * 
-     * @see #getBlockSequence()
-     */
-    long getCurrentBlockSequence();
-
-    /**
-     * Snapshot the allocators in preparation for computing a digest of the
-     * committed allocations.
-     * 
-     * @return The snapshot in a format that is backing store specific -or-
-     *         <code>null</code> if the snapshot is a NOP for the
-     *         {@link IBufferStrategy} (e.g., for the WORM).
-     */
-    Object snapshotAllocators();
-
-    /**
-     * Compute the digest of the entire backing store (including the magic, file
-     * version, root blocks, etc).
-     * <p>
-     * Note: The digest is not reliable unless you either use a snapshot or
-     * suspend writes (on the quorum) while it is computed.
-     * 
-     * @param snapshot
-     *            The allocator snapshot (optional). When given, the digest is
-     *            computed only for the snapshot. When <code>null</code> it is
-     *            computed for the entire file.
-     * @throws DigestException
-     */
-    void computeDigest(Object snapshot, MessageDigest digest)
-            throws DigestException, IOException;
-
-    /**
-     * Used to support the rebuild protocol.
-     * 
-     * @param fileOffset - absolute file offset
-     * @param transfer - target buffer for read
-     */
-	ByteBuffer readRaw(long fileOffset, ByteBuffer transfer);
-
-	/**
-	 * Used to support the rebuild protocol
-	 * 
-	 * @param req
-	 * @param msg
-	 * @param transfer
-	 * @throws IOException 
-	 */
-	void writeRawBuffer(HARebuildRequest req, IHAWriteMessage msg,
-			ByteBuffer transfer) throws IOException;
-
-    /**
-     * Write a consistent snapshot of the committed state of the backing store.
-     * This method writes all data starting after the root blocks. The caller is
-     * responsible for putting down the root blocks themselves.
-     * <p>
-     * Note: The caller is able to obtain both root blocks atomically, while the
-     * strategy may not be aware of the root blocks or may not be able to
-     * coordinate their atomic capture.
-     * <p>
-     * Note: The caller must ensure that the resulting snapshot will be
-     * consistent either by ensuring that no writes occur or by taking a
-     * read-lock that will prevent overwrites of committed state during this
-     * operation.
-     * 
-     * @param os
-     *            Where to write the data.
-     * @param quorum
-     *            The {@link Quorum}.
-     * @param token
-     *            The token that must remain valid during this operation.
-     * 
-     * @throws IOException
-     * @throws QuorumException
-     *             if the service is not joined with the met quorum for that
-     *             token at any point during the operation.
-     */
-<<<<<<< HEAD
-    void writeOnStream(OutputStream os, Set<Entry<Long, byte[]>> coreData,
-=======
-    void writeOnStream(OutputStream os, ISnapshotData coreData,
->>>>>>> a78d73a9
-            Quorum<HAGlue, QuorumService<HAGlue>> quorum, long token)
-            throws IOException, QuorumException;
-
-    /**
-     * Return the {@link WriteCacheService} (mainly for debugging).
-     */
-    WriteCacheService getWriteCacheService();
-    
-    /**
-     * A StoreState object references critical transient data that can be used
-     * to determine a degree of consistency between stores, specifically for an
-     * HA context.
-     */
-    StoreState getStoreState();
-
-}
+/**
+
+Copyright (C) SYSTAP, LLC 2006-2010.  All rights reserved.
+
+Contact:
+     SYSTAP, LLC
+     4501 Tower Road
+     Greensboro, NC 27410
+     licenses@bigdata.com
+
+This program is free software; you can redistribute it and/or modify
+it under the terms of the GNU General Public License as published by
+the Free Software Foundation; version 2 of the License.
+
+This program is distributed in the hope that it will be useful,
+but WITHOUT ANY WARRANTY; without even the implied warranty of
+MERCHANTABILITY or FITNESS FOR A PARTICULAR PURPOSE.  See the
+GNU General Public License for more details.
+
+You should have received a copy of the GNU General Public License
+along with this program; if not, write to the Free Software
+Foundation, Inc., 59 Temple Place, Suite 330, Boston, MA  02111-1307  USA
+*/
+/*
+ * Created on May 18, 2010
+ */
+
+package com.bigdata.journal;
+
+import java.io.IOException;
+import java.io.OutputStream;
+import java.nio.ByteBuffer;
+import java.security.DigestException;
+import java.security.MessageDigest;
+import java.util.UUID;
+import java.util.concurrent.Future;
+
+import com.bigdata.ha.HAGlue;
+import com.bigdata.ha.QuorumService;
+import com.bigdata.ha.msg.HARebuildRequest;
+import com.bigdata.ha.msg.IHALogRequest;
+import com.bigdata.ha.msg.IHARebuildRequest;
+import com.bigdata.ha.msg.IHAWriteMessage;
+import com.bigdata.io.IBufferAccess;
+import com.bigdata.io.writecache.WriteCache;
+import com.bigdata.io.writecache.WriteCacheService;
+import com.bigdata.journal.AbstractJournal.ISnapshotData;
+import com.bigdata.quorum.Quorum;
+import com.bigdata.quorum.QuorumException;
+
+/**
+ * A highly available {@link IBufferStrategy}.
+ * 
+ * @author <a href="mailto:thompsonbry@users.sourceforge.net">Bryan Thompson</a>
+ * @version $Id$
+ */
+public interface IHABufferStrategy extends IBufferStrategy {
+
+    /**
+     * Write a buffer containing data replicated from the master onto the local
+     * persistence store.
+     * 
+     * @throws InterruptedException
+     * @throws IOException
+     */
+    void writeRawBuffer(IHAWriteMessage msg, IBufferAccess b) throws IOException,
+            InterruptedException;
+
+    /**
+     * Send an {@link IHAWriteMessage} and the associated raw buffer through the
+     * write pipeline.
+     * 
+     * @param req
+     *            The {@link IHALogRequest} for some HALog file.
+     * @param msg
+     *            The {@link IHAWriteMessage}.
+     * @param b
+     *            The raw buffer. Bytes from position to limit will be sent.
+     *            remaining() must equal {@link IHAWriteMessage#getSize()}.
+     * 
+     * @return The {@link Future} for that request.
+     * 
+     * @throws IOException
+     * @throws InterruptedException
+     */
+    Future<Void> sendHALogBuffer(IHALogRequest req, IHAWriteMessage msg,
+            IBufferAccess b) throws IOException, InterruptedException;
+
+    /**
+     * Send an {@link IHAWriteMessage} and the associated raw buffer through the
+     * write pipeline.
+     * 
+     * @param req
+     *            The {@link IHARebuildRequest} to replicate the backing file to
+     *            the requesting service.
+     * @param sequence
+     *            The sequence of this {@link IHAWriteMessage} (origin ZERO
+     *            (0)).
+     * @param quorumToken
+     *            The quorum token of the leader, which must remain valid across
+     *            the rebuild protocol.
+     * @param fileExtent
+     *            The file extent as of the moment that the leader begins to
+     *            replicate the existing backing file.
+     * @param offset
+     *            The starting offset (relative to the root blocks).
+     * @param nbytes
+     *            The #of bytes to be sent.
+     * @param b
+     *            The raw buffer. The buffer will be cleared and filled with the
+     *            specified data, then sent down the write pipeline.
+     * 
+     * @return The {@link Future} for that request.
+     * 
+     * @throws IOException
+     * @throws InterruptedException
+     */
+    Future<Void> sendRawBuffer(IHARebuildRequest req, 
+            //long commitCounter,
+            //long commitTime, 
+            long sequence, long quorumToken, long fileExtent,
+            long offset, int nbytes, ByteBuffer b) throws IOException,
+            InterruptedException;
+
+    /**
+     * Read from the local store in support of failover reads on nodes in a
+     * highly available {@link Quorum}.
+     * 
+     * @throws InterruptedException
+     */
+    ByteBuffer readFromLocalStore(final long addr) throws InterruptedException;
+
+    /**
+     * Extend local store for a highly available {@link Quorum}.
+     * 
+     * @throws InterruptedException
+     */
+    void setExtentForLocalStore(final long extent) throws IOException,
+    		InterruptedException;
+    
+    /**
+     * Reload from the current root block - <strong>CAUTION : THIS IS NOT A
+     * RESET / ABORT</strong>. The purpose of this method is to reload the root
+     * block under some very limited circumstances, specifically when the root
+     * blocks were replaced during a REBUILD or RESYNC of the backing store for
+     * HA.
+     * <p>
+     * Note: This method is used when the root blocks of the leader are
+     * installed onto a follower. This can change the {@link UUID} for the
+     * backing store file. The {@link IHABufferStrategy} implementation MUST
+     * update any cached value for that {@link UUID}.
+     * <p>
+     * Use {@link #postHACommit(IRootBlockView)} rather than this method in the
+     * 2-phase commit on the follower.
+     * 
+     * @see <a href="https://sourceforge.net/apps/trac/bigdata/ticket/662" >
+     *      Latency on followers during commit on leader </a>
+     */
+    void resetFromHARootBlock(final IRootBlockView rootBlock);
+    
+    /**
+     * Provides a trigger for synchronization of transient state after a commit.
+     * <p>
+     * For the RWStore this is used to resynchronize the allocators during the
+     * 2-phase commit on the follower with the delta in the allocators from the
+     * write set associated with that commit.
+     * 
+     * @param rootBlock
+     *            The newly installed root block.
+     * 
+     * @see <a href="https://sourceforge.net/apps/trac/bigdata/ticket/662" >
+     *      Latency on followers during commit on leader </a>
+     */
+    void postHACommit(final IRootBlockView rootBlock);
+
+    /**
+     * Return the #of {@link WriteCache} blocks that were written out for the
+     * last write set. This is used to communicate the #of write cache blocks in
+     * the commit point back to {@link AbstractJournal#commitNow(long)}. It is
+     * part of the commit protocol.
+     * <p>
+     * Note: This DOES NOT reflect the current value of the block sequence
+     * counter for ongoing writes. That counter is owned by the
+     * {@link WriteCacheService}.
+     * 
+     * @see WriteCacheService#resetSequence()
+     * @see #getCurrentBlockSequence()
+     * 
+     *      FIXME I would prefer to expose the {@link WriteCacheService} to the
+     *      {@link AbstractJournal} and let it directly invoke
+     *      {@link WriteCacheService#resetSequence()}. The current pattern
+     *      requires the {@link IHABufferStrategy} implementations to track the
+     *      lastBlockSequence and is messy.
+     */
+    long getBlockSequence(); // TODO RENAME => getBlockSequenceCountForCommitPoint()
+
+    /**
+     * Return the then-current write cache block sequence.
+     * 
+     * @see #getBlockSequence()
+     */
+    long getCurrentBlockSequence();
+
+    /**
+     * Snapshot the allocators in preparation for computing a digest of the
+     * committed allocations.
+     * 
+     * @return The snapshot in a format that is backing store specific -or-
+     *         <code>null</code> if the snapshot is a NOP for the
+     *         {@link IBufferStrategy} (e.g., for the WORM).
+     */
+    Object snapshotAllocators();
+
+    /**
+     * Compute the digest of the entire backing store (including the magic, file
+     * version, root blocks, etc).
+     * <p>
+     * Note: The digest is not reliable unless you either use a snapshot or
+     * suspend writes (on the quorum) while it is computed.
+     * 
+     * @param snapshot
+     *            The allocator snapshot (optional). When given, the digest is
+     *            computed only for the snapshot. When <code>null</code> it is
+     *            computed for the entire file.
+     * @throws DigestException
+     */
+    void computeDigest(Object snapshot, MessageDigest digest)
+            throws DigestException, IOException;
+
+    /**
+     * Used to support the rebuild protocol.
+     * 
+     * @param fileOffset - absolute file offset
+     * @param transfer - target buffer for read
+     */
+	ByteBuffer readRaw(long fileOffset, ByteBuffer transfer);
+
+	/**
+	 * Used to support the rebuild protocol
+	 * 
+	 * @param req
+	 * @param msg
+	 * @param transfer
+	 * @throws IOException 
+	 */
+	void writeRawBuffer(HARebuildRequest req, IHAWriteMessage msg,
+			ByteBuffer transfer) throws IOException;
+
+    /**
+     * Write a consistent snapshot of the committed state of the backing store.
+     * This method writes all data starting after the root blocks. The caller is
+     * responsible for putting down the root blocks themselves.
+     * <p>
+     * Note: The caller is able to obtain both root blocks atomically, while the
+     * strategy may not be aware of the root blocks or may not be able to
+     * coordinate their atomic capture.
+     * <p>
+     * Note: The caller must ensure that the resulting snapshot will be
+     * consistent either by ensuring that no writes occur or by taking a
+     * read-lock that will prevent overwrites of committed state during this
+     * operation.
+     * 
+     * @param os
+     *            Where to write the data.
+     * @param quorum
+     *            The {@link Quorum}.
+     * @param token
+     *            The token that must remain valid during this operation.
+     * 
+     * @throws IOException
+     * @throws QuorumException
+     *             if the service is not joined with the met quorum for that
+     *             token at any point during the operation.
+     */
+    void writeOnStream(OutputStream os, ISnapshotData coreData,
+            Quorum<HAGlue, QuorumService<HAGlue>> quorum, long token)
+            throws IOException, QuorumException;
+
+    /**
+     * Return the {@link WriteCacheService} (mainly for debugging).
+     */
+    WriteCacheService getWriteCacheService();
+    
+    /**
+     * A StoreState object references critical transient data that can be used
+     * to determine a degree of consistency between stores, specifically for an
+     * HA context.
+     */
+    StoreState getStoreState();
+
+}