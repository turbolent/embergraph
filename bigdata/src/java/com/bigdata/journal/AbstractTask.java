--- conflicted
+++ resolved
@@ -535,7 +535,7 @@
      */
     @Override
     synchronized final public ILocalBTreeView getIndex(final String name) {
-    
+
         if (name == null) {
 
             // @todo change to IllegalArgumentException for API consistency?
@@ -2537,7 +2537,7 @@
                         commitTime);
 
             }
-
+                
             /**
              * FIXME GIST : This code path only supports BTree
              * (ILocalBTreeView). An attempt to resolve an HTree or other
@@ -2549,16 +2549,16 @@
              *      > GIST </a>
              */
             return (ICheckpointProtocol) resourceManager.getIndex(name, commitTime);
-            
-        }
-
+                
+        }
+            
         @Override
         public IIndex getIndex(final String name, final long timestamp) {
 
             return (IIndex) getIndexLocal(name, timestamp);
             
         }
-        
+
         /**
          * Returns an {@link ITx#READ_COMMITTED} view if the index exists -or-
          * an {@link ITx#UNISOLATED} view IFF the {@link AbstractTask} declared
@@ -2768,7 +2768,7 @@
         public File getFile() {
             return delegate.getFile();
         }
-        
+
         @Override
         public long getOffset(final long addr) {
             return delegate.getOffset(addr);
@@ -2853,7 +2853,7 @@
             return delegate.toString(addr);
         }
 
-<<<<<<< HEAD
+       // @Override
 //        public IRootBlockView getRootBlock(final long commitTime) {
 //            return delegate.getRootBlock(commitTime);
 //        }
@@ -2861,17 +2861,6 @@
 //        public Iterator<IRootBlockView> getRootBlocks(final long startTime) {
 //            return delegate.getRootBlocks(startTime);
 //        }
-=======
-        @Override
-        public IRootBlockView getRootBlock(final long commitTime) {
-            return delegate.getRootBlock(commitTime);
-        }
-
-        @Override
-        public Iterator<IRootBlockView> getRootBlocks(final long startTime) {
-            return delegate.getRootBlocks(startTime);
-        }
->>>>>>> c7680d5e
 
         /*
          * IAllocationContext
@@ -3029,11 +3018,11 @@
                     
                     // api conformance.
                     return null;
-                    
+
                 }
-                
-            }
-            
+
+        }
+
             // to the backing journal.
             return (IIndex) delegate.getIndexLocal(name, timestamp);
 
@@ -3051,8 +3040,8 @@
             if (timestamp == ITx.UNISOLATED)
                 throw new UnsupportedOperationException();
 
-            if (timestamp == AbstractTask.this.timestamp) {
-
+            if(timestamp == AbstractTask.this.timestamp) {
+                
                 // to the AbstractTask
                 try {
 
@@ -3062,16 +3051,16 @@
                      */
                     return (ICheckpointProtocol) AbstractTask.this
                             .getIndex(name);
-
-                } catch (NoSuchIndexException ex) {
-
+                    
+                } catch(NoSuchIndexException ex) {
+                    
                     // api conformance.
                     return null;
-
+                    
                 }
-
-            }
-
+                
+            }
+            
             // to the backing journal.
             return delegate.getIndexLocal(name, timestamp);
 
@@ -3480,7 +3469,7 @@
             return delegate.toString(addr);
         }
 
-<<<<<<< HEAD
+//        @Override
 //        public IRootBlockView getRootBlock(long commitTime) {
 //            return delegate.getRootBlock(commitTime);
 //        }
@@ -3488,17 +3477,6 @@
 //        public Iterator<IRootBlockView> getRootBlocks(long startTime) {
 //            return delegate.getRootBlocks(startTime);
 //        }
-=======
-        @Override
-        public IRootBlockView getRootBlock(long commitTime) {
-            return delegate.getRootBlock(commitTime);
-        }
-
-        @Override
-        public Iterator<IRootBlockView> getRootBlocks(long startTime) {
-            return delegate.getRootBlocks(startTime);
-        }
->>>>>>> c7680d5e
 
         @Override
         public ScheduledFuture<?> addScheduledTask(Runnable task,
