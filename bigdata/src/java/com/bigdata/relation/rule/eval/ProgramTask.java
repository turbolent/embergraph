--- conflicted
+++ resolved
@@ -145,8 +145,8 @@
      * the target {@link DataService}).
      * <p>
      * Note: the caller MUST submit the {@link ProgramTask} using
-     * {@link DataService#submit(Callable)} in which case {@link #getDataService()}
-     * will be set (after the ctor) by the {@link DataService} itself. The
+     * {@link DataService#submit(Callable)} in which case {@link #dataService}
+     * field will be set (after the ctor) by the {@link DataService} itself. The
      * {@link DataService} will be used to identify an {@link ExecutorService}
      * and the {@link IJoinNexusFactory} will be used to establish access to
      * indices, relations, etc. in the context of the {@link AbstractTask} - see
@@ -416,141 +416,6 @@
         if (step == null)
             throw new IllegalArgumentException();
 
-<<<<<<< HEAD
-        if (!action.isMutation())
-            throw new IllegalArgumentException();
-        
-        long tx = 0L;
-        try {
-        if (indexManager instanceof IBigdataFederation<?>) {
-
-            /*
-             * Advance the read-consistent timestamp so that any writes from the
-             * previous rules or the last round are now visible.
-             * 
-             * Note: We can only do this for the federation with its autoCommit
-             * semantics.
-             * 
-             * Note: The Journal (LTS) must both read and write against the
-             * unisolated view for closure operations.
-             * 
-             * @todo clone the joinNexusFactory 1st to avoid possible side
-             * effects?
-             */
-            
-            final long lastCommitTime = indexManager.getLastCommitTime();
-
-            try {
-                /*
-                 * A read-only tx reading from the lastCommitTime.
-                 * 
-                 * Note: This provides a read-lock on the commit time from which
-                 * the mutation task will read.
-                 * 
-                 * @todo we could use the [tx] as the readTimestamp and we could
-                 * use ITx.READ_COMMITTED rather that explicitly looking up the
-                 * lastCommitTime.
-                 */
-                    tx = ((IBigdataFederation<?>) indexManager)
-                        .getTransactionService().newTx(lastCommitTime);
-            } catch (IOException ex) {
-                throw new RuntimeException(ex);
-            }
-            
-            // the timestamp that we will read on for this step.
-            joinNexusFactory.setReadTimestamp(TimestampUtility
-                  .asHistoricalRead(lastCommitTime));
-            
-//            final long lastCommitTime = indexManager.getLastCommitTime();
-//
-//            // the timestamp that we will read on for this step.
-//            joinNexusFactory.setReadTimestamp(TimestampUtility
-//                    .asHistoricalRead(lastCommitTime));
-//
-//            try {
-//                
-//                /*
-//                 * Allow the data services to release data for older views.
-//                 * 
-//                 * FIXME This is being done in order to prevent the release of
-//                 * data associated with the [readTimestamp] while the rule(s)
-//                 * are reading on those views. In fact, the rules should be
-//                 * using a read-historical transaction and releasing the
-//                 * transaction when they are finished which would allow the
-//                 * transaction manager to take responsibility for globally
-//                 * determining the releaseTime for the federation. In the
-//                 * absence of that facility, this has been hacked so that we can
-//                 * do scale-out closure without having our views disrupted by
-//                 * overflow allowing resources to be purge that are in use by
-//                 * those views. Basically, we are declaring a read lock.
-//                 * 
-//                 * The problem discussed here can be readily observed if you
-//                 * attempt the closure of a large data set (U20 may do it, U50
-//                 * will) or if you reduce the journal extent so that overflow is
-//                 * triggered more frequently, in which case you may be able to
-//                 * demonstrate the problem with a much smaller data set.
-//                 * 
-//                 * Also note that this is globally advancing the release time.
-//                 * This means that you can not compute closure for two different
-//                 * RDF DBs within the same federation at the same time.
-//                 * 
-//                 * Also see the code that resets the release time to 0L after
-//                 * the ProgramTask is finished.
-//                 */
-//                
-//                if (lastCommitTime != 0L) {
-//
-//                    /*
-//                     * There is some committed state, so update the release time
-//                     * such that the timestamp specified by [lastCommitTime]
-//                     * does not get released.
-//                     */
-//                    
-//                    final long releaseTime = lastCommitTime - 1;
-//
-//                    log.warn("readLock: releaseTime="+releaseTime+", step="+step.getName());
-//                    
-//                    ((IBigdataFederation) indexManager).getTransactionService()
-//                            .setReleaseTime(releaseTime);
-//
-//                }
-//
-//            } catch (IOException e) {
-//            
-//                throw new RuntimeException(e);
-//                
-//            }
-            
-        }
-
-        final MutationTask mutationTask = new MutationTask(action, joinNexusFactory,
-                step, indexManager, isDataService()?getDataService():null);
-
-        if (log.isDebugEnabled())
-            log.debug("begin: action=" + action + ", program=" + step.getName()
-                    + ", task=" + mutationTask);
-        
-        /*
-         * Submit task and await completion, returning the result.
-         * 
-         * Note: The task is responsible for computing the aggregate mutation
-         * count.
-         */
-            return mutationTask.submit().get();
-        } finally {
-            if (tx != 0L) {
-                // terminate the read-only tx (releases the read-lock).
-                try {
-                    ((IBigdataFederation<?>) indexManager).getTransactionService()
-                            .abort(tx);
-                } catch (IOException ex) {
-                    throw new RuntimeException(ex);
-                }
-            }
-        }
-        
-    }
-=======
 		if (!action.isMutation())
 			throw new IllegalArgumentException();
 
@@ -681,7 +546,6 @@
 		}
 
 	}
->>>>>>> 4d9bb41a
 
     /**
      * Computes the closure of a set of {@link IRule}s until the relation(s) on
