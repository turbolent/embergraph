/**

Copyright (C) SYSTAP, LLC 2006-2007.  All rights reserved.

Contact:
     SYSTAP, LLC
     4501 Tower Road
     Greensboro, NC 27410
     licenses@bigdata.com

This program is free software; you can redistribute it and/or modify
it under the terms of the GNU General Public License as published by
the Free Software Foundation; version 2 of the License.

This program is distributed in the hope that it will be useful,
but WITHOUT ANY WARRANTY; without even the implied warranty of
MERCHANTABILITY or FITNESS FOR A PARTICULAR PURPOSE.  See the
GNU General Public License for more details.

You should have received a copy of the GNU General Public License
along with this program; if not, write to the Free Software
Foundation, Inc., 59 Temple Place, Suite 330, Boston, MA  02111-1307  USA
*/
/*
 * Created on Nov 11, 2007
 */

package com.bigdata.relation.accesspath;

import java.nio.channels.ClosedByInterruptException;
import java.nio.channels.FileChannel;
import java.util.NoSuchElementException;
import java.util.Queue;
import java.util.concurrent.ArrayBlockingQueue;
import java.util.concurrent.BlockingDeque;
import java.util.concurrent.BlockingQueue;
import java.util.concurrent.ExecutionException;
import java.util.concurrent.Future;
import java.util.concurrent.LinkedBlockingDeque;
import java.util.concurrent.SynchronousQueue;
import java.util.concurrent.TimeUnit;
import java.util.concurrent.atomic.AtomicLong;
import java.util.concurrent.locks.ReentrantLock;

import org.apache.log4j.Logger;

import cern.colt.Arrays;

import com.bigdata.rdf.store.BigdataSolutionResolverator;
import com.bigdata.rdf.store.BigdataStatementIteratorImpl;
import com.bigdata.relation.rule.IQueryOptions;
import com.bigdata.relation.rule.IRule;
import com.bigdata.striterator.ICloseableIterator;
import com.bigdata.util.InnerCause;

/**
 * <p>
 * A buffer that will block when it is full. You write elements on the buffer
 * and they can be read using {@link #iterator()}. This class is safe for
 * concurrent writes (multiple threads can use {@link #add(Object)}) but the
 * {@link #iterator()} is not thread-safe (it assumes a single reader).
 * </p>
 * <p>
 * <strong>You MUST make sure that the thread that sets up the
 * {@link BlockingBuffer} and which submits a task that writes on the buffer
 * also sets the {@link Future} on the {@link BlockingBuffer} so that the
 * iterator can monitor the {@link Future}, detect if it has been canceled, and
 * throw out the exception from the {@link Future} back to the client. Failure
 * to do this can lead to the iterator not terminating!</strong>
 * </p>
 * <p>
 * Note: {@link BlockingBuffer} is used (a) for {@link IAccessPath} iterators
 * that exceed the fully-buffered read threshold; (b) for high-level query with
 * at least one join; (c) by the {@link BigdataStatementIteratorImpl}, which is
 * used by the RDF DB for high-level query with no joins; and by the
 * {@link BigdataSolutionResolverator}, which is used by the RDF DB high-level
 * query that produces binding sets.
 * </p>
 * 
 * @author <a href="mailto:thompsonbry@users.sourceforge.net">Bryan Thompson</a>
 * @version $Id$
 * 
 * @todo This class has internal complexities which arise from the need to
 *       coordinate elements being added to the buffer with elements being
 *       drained by the iterator without access to the internal lock of the
 *       backing queue. If we could use that internal lock then we could get rid
 *       of the spin loops and related cruft.
 */
public class BlockingBuffer<E> implements IBlockingBuffer<E> {

    /**
     * Warning messages are emitted if either the producer or the consumer is
     * stalled. When {@link Logger#isInfoEnabled()} is <code>true</code>,
     * those log messages will be include stack traces which can help to
     * identify the the consumer or producer.
     */
    protected static final Logger log = Logger.getLogger(BlockingBuffer.class);
    
    /**
     * The initial delay before we will log a warning for {@link #add(Object)}
     * and {@link BlockingBuffer.BlockingIterator#hasNext(long, TimeUnit)}.
     */
    private static final long initialLogTimeout = TimeUnit.NANOSECONDS.convert(
            2000L, TimeUnit.MILLISECONDS);

    /**
     * The maximum timeout before we log the next warning for
     * {@link #add(Object)} and
     * {@link BlockingBuffer.BlockingIterator#hasNext(long, TimeUnit)}.
     * The log timeout will double after each warning logged up to this maximum.
     */
    private static final long maxLogTimeout = TimeUnit.NANOSECONDS
            .convert(10000L, TimeUnit.MILLISECONDS);
    
    /**
     * The #of times that we will use {@link BlockingQueue#offer(Object)} or
     * {@link Queue#poll()} before converting to the variants of those methods
     * which accept a timeout. The timeouts are used to reduce the contention
     * for the queue if either the producer or the consumer is lagging.
     */
    private static final int NSPIN = 100;
    
    /**
     * The timeout for offer() or poll() as a function of the #of tries that
     * have already been made to {@link #add(Object)} or read a chunk.
     * 
     * @param ntries
     *            The #of tries.
     *            
     * @return The timeout (milliseconds).
     */
    private static final long getTimeoutMillis(final int ntries) {
        
        return ntries < 500 ? 10L : ntries < 1000 ? 100L : 250L;
        
    }

    /**
     * <code>true</code> until the buffer is {@link #close()}ed.
     */
    private volatile boolean open = true;

    /**
     * Lock used to make {@link BlockingIterator#_hasNext(long)} atomic with
     * respect to {@link #add(Object, long, TimeUnit)} when the buffer has been
     * closed.
     */
    private final ReentrantLock lock = new ReentrantLock();
    
    /**
     * The exception (if any) which caused the buffer to be closed.
     */
    private volatile Throwable cause = null;

    /**
     * Used to coordinate the reader and the writer.
     */
    private final BlockingQueue<E> queue;

    /**
     * The singleton for the iterator used to read from this buffer.
     */
    private final IAsynchronousIterator<E> iterator;
    
    /**
     * The default capacity for the internal {@link Queue} on which elements (or
     * chunks of elements) are buffered.
     */
<<<<<<< HEAD
    public static transient final int DEFAULT_PRODUCER_QUEUE_CAPACITY = 100;//5000;
=======
//    public static transient final int DEFAULT_PRODUCER_QUEUE_CAPACITY = 5000;
    public static transient final int DEFAULT_PRODUCER_QUEUE_CAPACITY = 10; // was 5000
>>>>>>> 4d9bb41a

    /**
     * The default minimum chunk size for the chunk combiner.
     */
<<<<<<< HEAD
    public static transient final int DEFAULT_MINIMUM_CHUNK_SIZE = 100;//10000;
=======
//    public static transient final int DEFAULT_MINIMUM_CHUNK_SIZE = 10000;
    public static transient final int DEFAULT_MINIMUM_CHUNK_SIZE = 100; // was 10000
>>>>>>> 4d9bb41a

    /**
     * The default timeout in milliseconds during which chunks of elements may
     * be combined in order to satisfy the desired minimum chunk size.
     */
    public static transient final long DEFAULT_CONSUMER_CHUNK_TIMEOUT = 20;

    /**
     * The unit in which {@link #DEFAULT_CONSUMER_CHUNK_TIMEOUT} is expressed
     * (milliseconds).
     */
    public static transient final TimeUnit DEFAULT_CONSUMER_CHUNK_TIMEOUT_UNIT = TimeUnit.MILLISECONDS;

    /**
     * The desired minimum chunk size for the chunk combiner.
     * 
     * @see #DEFAULT_MINIMUM_CHUNK_SIZE
     */
    private final int minimumChunkSize;

    /**
     * The desired minimum chunk size for the chunk combiner.
     * 
     * @see #DEFAULT_MINIMUM_CHUNK_SIZE
     */
    public final int getMinimumChunkSize() {

        return minimumChunkSize;
        
    }
    
    /**
     * The maximum time to wait in nanoseconds for another chunk to come along
     * so that we can combine it with the current chunk for {@link #next()}. A
     * value of ZERO(0) disables chunk combiner.
     * 
     * @see #DEFAULT_CONSUMER_CHUNK_TIMEOUT
     */
    private final long chunkTimeout;

    /**
     * The maximum time to wait in nanoseconds for another chunk to come along
     * so that we can combine it with the current chunk for {@link #next()}. A
     * value of ZERO(0) disables chunk combiner.
     * 
     * @see #DEFAULT_CONSUMER_CHUNK_TIMEOUT
     */
    public final long getChunkTimeout() {

        return chunkTimeout;
        
    }
    
    /**
     * <code>true</code> iff the data in the buffered are chunks of elements
     * presented in their natural sort order. When <code>true</code>, the
     * {@link BlockingIterator} will apply a merge sort if it combines chunks so
     * that the combined chunk remains in the natural order for the element
     * type.
     */
    private final boolean ordered;
    
    /**
     * The future of the producer.
     */
    private volatile Future future;
    
    /**
     * Set the future of the producer feeding the {@link BlockingBuffer}.
     */
    public void setFuture(final Future future) {
    
        synchronized (this) {
        
            if (future == null)
                throw new IllegalArgumentException();

            if (this.future != null)
                throw new IllegalStateException();

            this.future = future;

        }
        
    }

    /**
     * The {@link Future} of the producer feeding the {@link BlockingBuffer}.
     * 
     * @return The {@link Future} -or- <code>null</code> if no {@link Future}
     *         has been set.
     * 
     * @todo There should be a generic type for this.
     */
    public Future getFuture() {
        
        /*
         * Note: [future] is volatile so we do not need to be synchronized to
         * read the reference (changes to the reference will be visible anyway).
         */

        return future;
        
    }
    
    /**
     *
     */
    public BlockingBuffer() {
        
        this(DEFAULT_PRODUCER_QUEUE_CAPACITY);
        
    }
    
    /**
     * Ctor automatically provisions an appropriate {@link BlockingQueue}.
     * 
     * @param capacity
     *            The capacity of the buffer. When the generic type <i>&lt;E&gt;</i>
     *            is an array type, then this is the <i>chunkOfChunksCapacity</i>
     *            and small chunks will be automatically combined based on
     *            availability and latency. When zero (0) a
     *            {@link SynchronousQueue} will be used. Otherwise an
     *            {@link ArrayBlockingQueue} of the given capacity is used.
     */
    public BlockingBuffer(final int capacity) {

       this(capacity,
            DEFAULT_MINIMUM_CHUNK_SIZE,
            DEFAULT_CONSUMER_CHUNK_TIMEOUT,
            DEFAULT_CONSUMER_CHUNK_TIMEOUT_UNIT
            ); 

    }

    /**
     * 
     * @param capacity
     *            The capacity of the buffer. When the generic type
     *            <i>&lt;E&gt;</i> is an array type, then this is the
     *            <i>chunkOfChunksCapacity</i> and small chunks will be
     *            automatically combined based on availability and latency. When
     *            zero (0) a {@link SynchronousQueue} will be used. Otherwise an
     *            {@link LinkedBlockingDeque} of the given capacity is used.
     * @param minimumChunkSize
     *            The desired minimum chunk size. When the elements stored in
     *            the buffer are chunks (i.e., arrays of some component type),
     *            elements will be combined together to form larger chunks until
     *            this minimumChunkSize is satisfied, the {@link #iterator()} is
     *            exhausted, or the <i>chunkTimeout</i> is reached.
     * @param chunkTimeout
     *            The maximum time to wait in nanoseconds for another chunk to
     *            come along so that we can combine it with the current chunk
     *            for {@link #next()}. A value of ZERO(0) disables chunk
     *            combiner.
     * @param chunkTimeoutUnit
     *            The units in which the <i>chunkTimeout</i> is expressed.
     * 
     * @todo There has been little to no testing of {@link BlockingBuffer} in
     *       combination with a {@link SynchronousQueue}.
     */
    public BlockingBuffer(final int capacity, final int minimumChunkSize,
            final long chunkTimeout, final TimeUnit chunkTimeoutUnit) {

        this(capacity == 0 ? new SynchronousQueue<E>()
                : new LinkedBlockingDeque<E>(capacity),//
//                    new ArrayBlockingQueue<E>(capacity), //
                minimumChunkSize,//
                chunkTimeout,//
                chunkTimeoutUnit,//
                false// ordered
                ); 

    }

    /**
     * Core ctor.
     * 
     * @param queue
     *            The queue on which elements will be buffered. Elements will be
     *            {@link #add(Object) added} to the queue and drained by the
     *            {@link #iterator()}. When this is a {@link BlockingDeque}
     *            array element types will be combined by
     *            {@link #add(Object, long, TimeUnit)} until the
     *            <i>minimumChunkSize</i> is satisfied.
     * @param minimumChunkSize
     *            The desired minimum chunk size. When the elements stored in
     *            the buffer are chunks (i.e., arrays of some component type),
     *            elements will be combined together to form larger chunks until
     *            this chunkSize is satisfied, the {@link #iterator()} is
     *            exhausted, or the <i>chunkTimeout</i> is reached.
     * @param chunkTimeout
     *            The maximum time to wait in nanoseconds for another chunk to
     *            come along so that we can combine it with the current chunk
     *            for {@link #next()}. A value of ZERO(0) disables chunk
     *            combiner.
     * @param chunkTimeoutUnit
     *            The units in which the <i>chunkTimeout</i> is expressed.
     * @param ordered
     *            When <code>true</code> the data are asserted to be ordered and
     *            a merge sort will be applied if chunks are combined such that
     *            the combined chunks will also be ordered (this has no effect
     *            unless the generic type of the buffer is an array type).
     */
    public BlockingBuffer(final BlockingQueue<E> queue,
            final int minimumChunkSize, final long chunkTimeout,
            final TimeUnit chunkTimeoutUnit, final boolean ordered) {
    
//		if (minimumChunkSize >= 1000 || queue.remainingCapacity() >= 1000)
//			log.fatal(new RuntimeException("queueCapacity="
//					+ queue.remainingCapacity() + ", minimumChunkSize="
//					+ minimumChunkSize));
    	
		if (queue == null)
            throw new IllegalArgumentException();

        if (minimumChunkSize < 0) {
            /*
             * Note: zero is allowed since the buffer may store individual
             * elements depending on the generic type <E>, not just chunks of
             * elements.
             */
            throw new IllegalArgumentException();
        }

        if (chunkTimeout < 0L) {
            /*
             * Note: zero is allowed and will disable the chunk combiner.
             */
            throw new IllegalArgumentException();
        }
        
        if (chunkTimeoutUnit == null)
            throw new IllegalArgumentException();
        
        this.queue = queue;
        
        this.minimumChunkSize = minimumChunkSize;
        
        // convert to nanoseconds.
        this.chunkTimeout = TimeUnit.NANOSECONDS.convert(chunkTimeout,
                chunkTimeoutUnit);

        this.ordered = ordered;
        
        this.iterator = new BlockingIterator();

        /*
         * The stack frame in which the buffer was allocated. This gives you a
         * clue about who is the producer that will write on the buffer.
         * 
         * Note: This is only allocated for debugging purposes. Otherwise the
         * stack frame should not be taken.
         */
        if (log.isInfoEnabled()) {

            this.openStackFrame = new RuntimeException(
                    MSG_ALLOCATION_STACK_FRAME);
            
        }
        
    }

    /**
     * Label for messages displaying the stack frame within which the
     * {@link BlockingBuffer} was allocated.
     * 
     * @see #openStackFrame
     */
    private static transient final String MSG_ALLOCATION_STACK_FRAME = "Buffer Allocation Stack Frame";

    /**
     * Label for messages displaying the stack frame within which the
     * {@link BlockingBuffer} was {@link #close() closed}.
     * 
     * @see #closeStackFrame
     */
    private static transient final String MSG_CLOSED_STACK_FRAME = "Buffer Closed Stack Frame";
    
    /**
     * Label for messages displaying the stack frame of the producer writing on
     * the {@link BlockingBuffer} using {@link #add(Object)}.
     */
    private static transient final String MSG_PRODUCER_STACK_FRAME = "Buffer Producer Stack Frame";

    /**
     * Label for messages displaying the stack frame of the consumer draining
     * the {@link BlockingBuffer} using the {@link BlockingIterator}.
     */
    private static transient final String MSG_CONSUMER_STACK_FRAME = "Buffer Consumer Stack Frame";

    /**
     * Stack frame where the buffer was allocated. This is allocated iff
     * {@link Logger#isInfoEnabled()} is <code>true</code> for {@link #log}.
     */
    private RuntimeException openStackFrame;
    
    /**
     * Stack frame where the buffer was closed. This is allocated iff
     * {@link Logger#isInfoEnabled()} is <code>true</code> for {@link #log}.
     */
    private RuntimeException closeStackFrame;

    public String toString() {

        final StringBuilder sb = new StringBuilder();

        sb.append(super.toString());
//        sb.append("BlockingBuffer");

        sb.append("{ open=" + open);

        sb.append(", hasFuture=" + (future != null));

        sb.append(", elementsAddedCount=" + elementsAddedCount);

        sb.append(", chunksAddedCount=" + chunksAddedCount);

        sb.append(", chunksDrainedCount=" + chunksDrainedCount);

        sb.append(", elementsDrainedCount=" + elementsDrainedCount);

        if (true || log.isInfoEnabled()) {

            /*
             * Note: These data are only approximate and most BlockingQueue
             * implementations will obtain a when when you call size() or
             * remainingCapacity().
             */

            sb.append(", size~=" + queue.size());

            sb.append(", remainingCapacity~=" + queue.remainingCapacity());
            
        }
        
        if (cause != null)
            sb.append(", cause=" + cause);

        sb.append("}");

        return sb.toString();

    }

    /**
     * @throws BufferClosedException
     *             if the buffer is not open. The cause will be set if
     *             {@link #abort(Throwable)} was used.
     */
    private void assertOpen() {
        
        if(!open) {

            if (openStackFrame != null) {

                /*
                 * Purely for debugging.
                 */

                log.warn(openStackFrame);

            }
            if (closeStackFrame != null) {

                /*
                 * Purely for debugging.
                 */

                log.warn(closeStackFrame);

            }

            if (cause != null) {

                throw new BufferClosedException(cause);
                
            }
            
            throw new BufferClosedException();
            
        }
        
    }

    public boolean isEmpty() {

        return queue.isEmpty();
        
    }

    /**
     * This reports the #of items in the queue. 
     * 
     * @see #getElementsOnQueueCount()
     */
    public int size() {

        return queue.size();
        
    }

    public boolean isOpen() {
        
        return open;
        
    }

    public boolean isOrdered() {
        
        return ordered;
        
    }
    
    /**
     * Closes the {@link BlockingBuffer} such that it will not accept new
     * elements (this is a NOP if unless the buffer is open). Once the buffer is
     * closed, the {@link BlockingIterator} will drain any elements remaining in
     * the {@link BlockingBuffer} and then report <code>false</code> for
     * {@link BlockingIterator#hasNext()) (this does NOT close the
     * {@link BlockingIterator}).
     */
    synchronized public void close() {
    
        if (open) {
         
            try {

//                if (log.isInfoEnabled()) {
//
//                    // Note: Stack trace is to show WHO closed the buffer
//                    log.info("Closing buffer: ", new RuntimeException(
//                            "Closing buffer."));
//                    
//                }

                if (log.isInfoEnabled()) {
                
                    this.closeStackFrame = new RuntimeException(
                            MSG_CLOSED_STACK_FRAME);               
                
                }
                
//                if (openStackFrame != null) {
//
//                    /*
//                     * Purely for debugging.
//                     */
//
////                    log.warn("closing buffer at", new RuntimeException());
//
//                    log.warn("buffer allocated at", openStackFrame);
//
//                }
                
            } finally {

                this.open = false;

            }

        }
        
    }

    /**
     * Clear the backing queue.
     * 
     * @throws IllegalStateException
     *             If the buffer is open.
     */
    public void clear() throws IllegalStateException {
        
        if(open)
            throw new IllegalStateException();

        if (log.isInfoEnabled())
            log.info("");

        queue.clear();
        
    }
    
    public void abort(final Throwable cause) {

        if (cause == null)
            throw new IllegalArgumentException();

        if (log.isInfoEnabled())
            log.info("cause=" + cause, cause);

        synchronized (this) {

            if (this.cause != null) {

                log.warn("Already aborted with cause=" + this.cause);

                return;

            }

            // set the cause.
            this.cause = cause;

            // mark as closed.
            this.open = false;
            
        }
        
    }
    
    /**
     * The #of chunks {@link #add(Object)ed} to the buffer. This will be ZERO
     * unless the generic type of the buffer is an array type.
     */
    private long chunksAddedCount = 0L;

    /**
     * The #of elements {@link #add(Object)ed} to the buffer. When the generic
     * type of the buffer is an array type, this will be the sum of the length
     * of the arrays {@link #add(Object)ed} to the buffer.
     */
    private long elementsAddedCount = 0L;

    /**
     * The #of elements on the queue.  When the queue uses a scalar element 
     * type this will track the {@link #size()} very closely.  However, when
     * the queue uses an array element type, this will be the sum of the #of
     * elements across all arrays on the queue.
     */
    private AtomicLong elementsOnQueueCount = new AtomicLong(0L);
    
    /**
     * The #of chunks read so far from the iterator (aka drained from the
     * buffer).
     */
    private long chunksDrainedCount = 0L;
    
    /**
     * The #of elements read so far from the iterator (aka drained from the
     * buffer).
     */
    private long elementsDrainedCount = 0L;

    /**
     * The #of chunks {@link #add(Object)ed} to the buffer. This will be ZERO
     * unless the generic type of the buffer is an array type.
     */
    public long getChunksAddedCount() {
        
        return chunksAddedCount;
        
    }

    /**
     * The #of elements {@link #add(Object)ed} to the buffer. When the generic
     * type of the buffer is an array type, this will be the sum of the length
     * of the arrays {@link #add(Object)ed} to the buffer.
     */
    public long getElementsAddedCount() {
        
        return elementsAddedCount;
        
    }

    /**
     * The #of elements on the queue.  When the queue uses a scalar element 
     * type this will track the {@link #size()} very closely.  However, when
     * the queue uses an array element type, this will be the sum of the #of
     * elements across all arrays on the queue.
     */
    public long getElementsOnQueueCount() {
       
        return elementsOnQueueCount.get();
        
    }

    /**
     * @throws BufferClosedException
     *             if the buffer has been {@link #close()}d.
     * @throws RuntimeException
     *             if the caller's {@link Thread} is interrupted. The
     *             {@link RuntimeException} will wrap the
     *             {@link InterruptedException} as its cause.
     */
    public void add(final E e) {

        try {

            if (!add(e, Long.MAX_VALUE, TimeUnit.NANOSECONDS)) {

                /*
                 * Note: with an infinite timeout, the add should always
                 * succeed. A false return indicates a problem.
                 */
                
                throw new AssertionError();
                
            }
            
        } catch(InterruptedException ex) {
            
            throw new RuntimeException(ex);
            
        }
        
    }

    /**
     * This method provides a non-blocking feature to combine chunks when they
     * are added to an internal {@link BlockingDeque}. The feature is enabled
     * iff the elements are an array type (chunks) and a {@link BlockingDeque}
     * was specified via the constructor. The purpose of this is to keep the
     * size of the queue down when it is common that (a) the chunks being added
     * to the queue are small; and (b) the consumer is slower than the producer
     * (so combining chunks when the queue is drained by the iterator will not
     * keep the queue size down).
     * <p>
     * Approach: While holding the lock in add(e,timeout) and when offering a
     * chunk which is LTE the desired chunkSize, do Dequeue()#peekLast() and
     * verify that the last chunk could be combined with the current chunk. If
     * so, then do Dequeue#pollLast() to remove the last chunk from the queue
     * [if pollLast() returns non-null it will return the same chunk as
     * peekLast() since no other thread is draining from this end of the
     * dequeue].
     * 
     * If pollLast() returns an chunk which be combined with the chunk to be
     * offered, then combine the chunks, apply a mergeSort if they are ordered,
     * and add(E) the combined chunk [this should succeed immediately since we
     * are holding the lock, so no other thread can be adding to the queue
     * concurrently and we have just drained something from the queue so it can
     * not be full.]
     * 
     * Otherwise, add(E) the chunk returned by pollLast() [again, this should
     * succeed immediately since we are holding the lock and no other thread can
     * cause the size of the queue to increase] and then then offer(E) the
     * original chunk [but do not retry the chunk combination logic.]
     * 
     * Note: if no other thread is dequeuing elements from the last position
     * then we do not need to iteratively dequeue successive elements since any
     * successive element already has either a sufficient chunk size or can not
     * be combined with the current element.]
     * 
     * @todo review performance impact. do we need head combining and tail
     *       combining? tail combining is more efficient in that it does one
     *       merge sort no matter how many chunks were combined. head combining
     *       handles the special case where the queue is being run up to its
     *       capacity because a lot of small chunks are being added to the
     *       queue. This sometimes can cause a problem. For example, in the
     *       asynchronous write API, if ANY sink queue fills up then the master
     *       will block and progress will halt until the sink queue is no longer
     *       full.
     */
    private boolean combineChunkOnAdd(final E e) {

        /*
         * Note: the caller must verify that the element is an array type and
         * that the internal queue is a BlockingDeque.
         */
        
        /*
         * Note: the caller MUST be holding the lock.  That is how we achieve
         * our non-blocking guarantee.
         */
        assert lock.isHeldByCurrentThread();

        final BlockingDeque<E> deque = (BlockingDeque<E>) queue; // 

        // examine the last chunk in the dequeue.
        E t = deque.peekLast();

        if (t != null
                && ((Object[]) t).length + ((Object[]) e).length <= minimumChunkSize) {

            /*
             * Take the last chunk from the dequeue.
             * 
             * Note: Since we are holding the lock, and since the lock is
             * required to add a chunk to the internal queue, we are guaranteed
             * that we can return a chunk to the queue without blocking. That
             * will either be the chunk that we get from pollLast() or a new
             * chunk we obtain by combining the caller's chunk with the chunk
             * from pollLast().
             */
            t = deque.pollLast();

            if (t != null) {

                if (((Object[]) t).length + ((Object[]) e).length <= minimumChunkSize) {

                    /*
                     * Combine chunks.
                     * 
                     * Note: The order of the elements in the resulting array
                     * maintains their queuing order. Since [t] was on the
                     * queue, it comes first in the combined chunk.
                     */
                    t = combineChunks(t, e);
                    
                    if(ordered) {
                        /*
                         * Maintain the natural order within the
                         * combined chunk using an in place merge
                         * sort.
                         */
                        ChunkMergeSortHelper.mergeSort((Object[]) t);
                    }

                    // add combined chunk (will not block).
                    deque.add(t);

                    chunksAddedCount++;
                    elementsAddedCount += ((Object[]) e).length;
                    elementsOnQueueCount.addAndGet(((Object[]) e).length);

                    if (log.isDebugEnabled())
                        log.debug("add/combined chunk: len="
                                + ((Object[]) e).length + ", combined length="
                                + ((Object[]) t).length);

                    // done : must exit : @todo count #of head combined chunks.
                    return true;

                }

                // return chunk to dequeue (will not block)
                deque.add(t);

                // fall through (caller's chunk was not queued).

            }

        }

        /*
         * Fall through - either the dequeue is empty or last chunk
         * plus this chunk exceeds the target chunkCapacity.
         */

        return false;
        
    }

    /**
     * Add element to the buffer.
     * 
     * @param e
     *            The element.
     * @param timeout
     *            The timeout.
     * @param unit
     *            The unit in which the timeout is expressed.
     * 
     * @return <code>true</code> iff the element was added to the buffer (
     *         <code>false</code> indicates that the timeout expired before the
     *         element could be added to the buffer).
     * 
     * @throws InterruptedException
     *             if interrupted
     */
    public boolean add(final E e, final long timeout, final TimeUnit unit)
        throws InterruptedException {
        
        if (e == null)
            throw new IllegalArgumentException();

        if (e.getClass().getComponentType() != null) {

            if (((Object[]) e).length == 0) {

                if(log.isInfoEnabled())
                    log.info("Empty chunk.");
                
                // empty chunk.
                return true;

            }

        }

        final long begin = System.nanoTime();
        
        // wait if the queue is full.
        int ntries = 0;
        // initial delay before the 1st log message.
        long logTimeout = initialLogTimeout;
        // false unless we attempt to combine the chunk with the last chunk on the deque.
        boolean didCombine = false;
        
        // nanoseconds remaining until the timeout.
        long nanos = unit.toNanos(timeout);
        
        long lastTime = begin;

        while (true) {

            {

                final long now = System.nanoTime();

                nanos -= now - lastTime;

                lastTime = now;

                if (nanos <= 0) {

                    // timeout.
                    return false;

                }
                
            } 
            
            if (/* lock.tryLock()|| */lock.tryLock(nanos, TimeUnit.NANOSECONDS)) {

                try {

                    /*
                     * Note: This is done inside of the loop so that we will
                     * notice if the buffer is closed asynchronously. Otherwise
                     * we would just spin forever once we made it past the guard
                     * the first time.
                     */
                    assertOpen();

                    /*
                     * Consider combining with the last element on the queue
                     * only the first time through. If it does not work, then
                     * trying again will only waste CPU.
                     */

                    if (!didCombine && minimumChunkSize > 0
                            && queue instanceof BlockingDeque<?>
                            && e.getClass().getComponentType() != null) {

                        if (combineChunkOnAdd(e)) {

                            // done (was able to combine the chunks on add).
                            return true;

                        }

                        didCombine = true;
                        
                    } // not a dequeue or not an array type (fall through).

                    /*
                     * Note: This is basically a spin lock, though offer(e) does
                     * acquire a lock internally. If we have spun enough times,
                     * then we will use staged timeouts for subsequent offer()s.
                     * This allows the consumer to catch up with less contention
                     * for the queue. [@todo complexity imposed by non-access to queue's internal lock.]
                     */

                    final boolean added;

                    if (ntries < NSPIN) {

                        // offer (non-blocking).
                        added = queue.offer(e);

                    } else {

                        // update in case we waited a while for the lock.
                        final long now = System.nanoTime();
                        
                        nanos -= now - lastTime;
                        
                        lastTime = now;

                        final long offerTimeoutNanos = Math.min(nanos,
                                TimeUnit.MILLISECONDS
                                        .toNanos(getTimeoutMillis(ntries)));

                        try {

                            // offer (staged timeout, not to exceed the time
                            // remaining).
                            added = queue.offer(e, offerTimeoutNanos,
                                    TimeUnit.NANOSECONDS);

                        } catch (InterruptedException ex) {

                            abort(ex);

                            throw new RuntimeException(
                                    "Buffer closed by interrupt", ex);

                        }

                    }

                    if (!added) {

                        ntries++;

                        final long elapsed = System.nanoTime() - begin;

                        if (elapsed >= logTimeout) {

                            logTimeout += Math.min(maxLogTimeout, logTimeout);

                            final String msg = "blocked: ntries="
                                    + ntries
                                    + ", elapsed="
                                    + TimeUnit.MILLISECONDS.convert(elapsed,
                                            TimeUnit.NANOSECONDS)
                                    + ", timeout="
                                    + TimeUnit.MILLISECONDS.convert(logTimeout,
                                            TimeUnit.NANOSECONDS) + "ms : "
                                    + this;

                            if (log.isInfoEnabled()
                                    && logTimeout > maxLogTimeout) {
                                /*
                                 * Issue warning with stack trace showing who is
                                 * blocked.
                                 */
                                log.warn(msg, new RuntimeException(
                                        MSG_PRODUCER_STACK_FRAME));
                            } else {
                                // issue warning.
                                log.warn(msg);
                            }

                        }

                        // try to add the element again.
                        continue;

                    } // if (!added)

                    // item now on the queue.
                    if (e.getClass().getComponentType() != null) {

                        chunksAddedCount++;
                        elementsAddedCount += ((Object[]) e).length;
                        elementsOnQueueCount.addAndGet(((Object[]) e).length);

                        if (log.isDebugEnabled())
                            log.debug("added chunk: len="
                                    + ((Object[]) e).length);

                    } else {

                        elementsAddedCount++;
                        elementsOnQueueCount.incrementAndGet();

                        if (log.isDebugEnabled())
                            log.debug("added: " + e.toString());

                    }

                    // success.
                    return true;

                } finally {

                    lock.unlock();

                }

            } // if(tryLock())

        } // while

    }

    public long flush() {

        return 0L;
        
    }

    public void reset() {
        
        queue.clear();
        
        // clear nextE on the inner class?
        
    }

    /**
     * The iterator is NOT thread-safe and does NOT support remove().
     * <p>
     * Note: If the {@link IAsynchronousIterator} is
     * {@link ICloseableIterator#close()}d before the {@link Future} of the
     * process writing on the {@link BlockingBuffer} is done, then the
     * {@link Future} will be canceled using {@link Thread#interrupt()}. Owing
     * to a feature of {@link FileChannel}, this will cause the backing store to
     * be asynchronously closed if the interrupt is detected during an IO. The
     * backing store will be re-opened transparently, but there is overhead
     * associated with that (locks to be re-acquired, etc).
     * <p>
     * The most common reason to close an iterator early are that you want to
     * only visit a limited #of elements. However, if you use either
     * {@link IAccessPath#iterator(int, int)} or {@link IRule} with an
     * {@link IQueryOptions} to impose that limit, then most processes that
     * produce {@link IAsynchronousIterator}s will automatically terminate when
     * they reach the desired limit, thereby avoiding issuing interrupts. Those
     * processes include {@link IAccessPath} scans where the #of elements to be
     * visited exceeds the fully materialized chunk threshold and {@link IRule}
     * evaluation.
     * 
     * @return The iterator (this is a singleton).
     * 
     * @see BlockingIterator#close()
     */
    public IAsynchronousIterator<E> iterator() {

        return iterator;
        
    }

    /**
     * An inner class that reads from the buffer. This is not thread-safe - it
     * makes no attempt to be atomic in its operations in {@link #hasNext()} or
     * {@link #next()}.
     * 
     * @author <a href="mailto:thompsonbry@users.sourceforge.net">Bryan Thompson</a>
     * @version $Id$
     */
    protected class BlockingIterator implements IAsynchronousIterator<E> {
        
        /**
         * <code>true</code> iff this iterator is open - it is closed when the
         * thread consuming the iterator decides that it is done with the
         * iterator.
         * <p>
         * Note: {@link BlockingBuffer#open} is <code>true</code> until the
         * thread WRITING on the buffer decides that it has nothing further to
         * write. Once {@link BlockingBuffer#open} becomes <code>false</code>
         * and there are no more elements in the buffer then the iterator is
         * exhausted since there is nothing left that it can visit and nothing
         * new will enter into the buffer.
         * <p>
         * Note: This is NOT <code>volatile</code> since it is set by the
         * consumer using {@link #close()} and the consumer is supposed to be
         * single-threaded.  However, this means that invoking {@link #toString()}
         * from another thread can show the old state of the field.
         */
        private boolean open = true;

        /**
         * The next element to be returned (from the head of the queue).
         * <p>
         * Note: We use {@link #nextE} because {@link BlockingQueue} does not
         * offer a method in which we peek with a timeout, only in which we poll
         * with a timeout. Therefore we poll with a timeout and if poll()
         * returns an element, then we set it on {@link #nextE}.
         */
        private E nextE = null;

        /**
         * Safe non-blocking representation of the iterator state.
         */
        public String toString() {

            final StringBuilder sb = new StringBuilder();

            sb.append("BlockingIterator");

            sb.append("{ open=" + open);

            sb.append(", futureIsDone=" + futureIsDone);

            sb.append(", bufferIsOpen=" + BlockingBuffer.this.open);

            sb.append(", nextE=" + (nextE != null));

            sb.append("}");

            return sb.toString();

        }

        /**
         * Create an iterator that reads from the buffer.
         */
        private BlockingIterator() {
       
            if (log.isInfoEnabled())
                log.info("Starting iterator.");
            
        }
       
//        /**
//         * @throws IllegalStateException
//         *             if the {@link BlockingBuffer#abort(Throwable)} was
//         *             invoked asynchronously.
//         */
//        final private void assertNotAborted() {
//
//            if (cause != null) {
//
//                throw new IllegalStateException(cause);
//
//            }
//                
//        }

        /**
         * Mark the iterator as being closed but DO NOT cancel the
         * {@link Future}.
         */
        private void _close() {

            if (log.isDebugEnabled())
                log.debug("");
            
            if (!open)
                return;

            open = false;

        }
        
        /**
         * {@inheritDoc}
         * 
         * @see BlockingBuffer#iterator()
         */
        public void close() {

            _close();
            
            if (future == null) {

                /*
                 * Note: The future is not always set. For example, when a Join
                 * Task creates a BlockingBuffer for each sink there is an
                 * inversion of control. The JoinTask is populating the
                 * BlockingBuffer in its own thread(s) while the sink is
                 * draining the BlockingBuffer independently. However, the more
                 * common case has a task that is created to write on the
                 * BlockingBuffer and the iterator is then consumed by the
                 * caller (Query works this way).
                 */
                
                if (log.isInfoEnabled()) {

                    /*
                     * Purely for debugging.
                     */

                    final String msg = "Future not set: " + this;

                    log.warn(msg, new RuntimeException());

                    if (openStackFrame != null) {

                        log.warn(msg, openStackFrame);

                    }

                }
                
            } else if (!future.isDone()) {

                if (log.isInfoEnabled()) {
                    
                    /*
                     * Log @ WARN with a stack trace so that you can see who
                     * closed the iterator.
                     */
                    log.warn(this, new RuntimeException("Cancelling future: "
                            + future));

					/*
					 * Note: I have taken out this warning message since it is a
					 * common enough event and nothing to be concerned about. It
					 * is just the relative timing and source of the buffer
					 * close event. If the Iterator (consumer) is closed first,
					 * then this code path is not taken. It is common that the
					 * iterator is closed first, but a common counter example is
					 * when a join breaks in a manner which throus an exception
					 * which we are willing to mask and we interrupt the
					 * downstream join tasks. If the BlockingBuffer (producer)
					 * is closed first, then this code path is token. Since this
					 * is not a difference which makes a difference there is no
					 * point issuing a warning for it.
					 */
//                } else {
//                    
//                    /*
//                     * Otherwise log @ WARN w/o a stack trace.
//                     */
//                    log.warn("Cancelling future: " + future);
                    
                }

                /*
                 * Note: Cancelling the Future may cause a
                 * ClosedByInterruptException to be thrown. That will be noticed
                 * by checkFuture(), which logs this @ INFO..
                 */
                future.cancel(true/* mayInterruptIfRunning */);

            }

        }

//        /**
//         * <code>true</code> iff the {@link Future} has been set and
//         * {@link Future#isDone()} returns <code>true</code>.
//         */
//        public boolean isFutureDone() {
//            
//            return futureIsDone;
//            
//        }
        
        /**
         * Checks the {@link BlockingBuffer#future} to see if it (a) is done;
         * and (b) has completed successfully. The first time this method checks
         * the {@link Future} and discovers that {@link Future#isDone()} returns
         * <code>true</code> it {@link BlockingBuffer#close()}s the
         * {@link BlockingBuffer}. This is done in case the producer fails to
         * close the {@link BlockingBuffer} themselves. If this method tests the
         * {@link Future} and discovers an exception, then it will wrap and
         * re-throw that exception such that it becomes visible to the consumer.
         * <p>
         * Note: {@link #hasNext()} WILL NOT return <code>false</code> until
         * the {@link BlockingBuffer} is closed. Therefore, this method MUST be
         * invoked MUST be invoked periodically. We do this if the iterator
         * appears to not be progressing since failure by the producer to close
         * the {@link BlockingBuffer} will lead to an iterator that appears to
         * be stalled. However, we also must invoke {@link #checkFuture()} no
         * later than when {@link #hasNext(long, TimeUnit)} returns
         * <code>false</code> in order for the consumer to be guaranteed to
         * see any exception thrown by the producer.
         * <p>
         * Note: Once the {@link BlockingBuffer} is closed (except for aborts),
         * the consumer still needs to drain the {@link BlockingBuffer#queue}.
         */
        private final void checkFuture() {

            if (!futureIsDone && future != null && future.isDone()) {

                if (log.isInfoEnabled())
                    log.info("Future is done");

                // don't re-execute this code.
                futureIsDone = true;

                /*
                 * Make sure the buffer is closed. In fact, the caller probably
                 * does not need to close the buffer since we do it here when
                 * their task completes.
                 */
                BlockingBuffer.this.close();

                try {

                    // look for an error from the Future.
                    future.get();

                } catch (InterruptedException e) {

                    if (log.isInfoEnabled())
                        log.info(e.getMessage());

                    // itr will not deliver any more elements.
                    _close();

                } catch (ExecutionException e) {

					if (InnerCause.isInnerCause(e,
							ClosedByInterruptException.class)||
						InnerCause.isInnerCause(e,
									InterruptedException.class)) {

						/*
						 * Note: ClosedByInterruptException indicates that the
						 * producer was interrupted. This occurs any time the
						 * iterator is closed prematurely. For example, if there
						 * is a LIMIT on a query then the join will be broken
						 * when the limit is satisfied. That causes the
						 * producer's Future to be cancelled, which means that
						 * it gets interrupted. This is not an error.
						 * 
						 * Note: a wrapped InterruptedException is handled the
						 * same as an plain InterruptedException (above) or the
						 * ClosedByInterruptException (here).
						 */

                        if (log.isInfoEnabled())
                            log.info(e.getMessage());

                        // itr will not deliver any more elements.
                        _close();

                        return;

                    }
                    
                    log.error(e, e);

                    // itr will not deliver any more elements.
                    _close();

                    // rethrow exception.
                    throw new RuntimeException(e);

                }

            }

        }
        private boolean futureIsDone = false;

        public boolean isExhausted() {
            
            if (!BlockingBuffer.this.open && nextE == null && queue.isEmpty()) {

                // iterator is known to be exhausted.
                return true;

            }

            // iterator might visit more elements (might not also).
            return false;
            
        }

        /**
         * Return <code>true</code> iff there is at least one element that can
         * be visited (blocking). If the buffer is empty then this will block
         * until: (a) an element appears in the buffer; or (b) the buffer is
         * {@link BlockingBuffer#close()}ed.
         */
        public boolean hasNext() {

            /*
             * Note: We can safely interpret a [false] return as an indication
             * that the iterator is exhausted since we have set an infinite
             * timeout.
             */
            
            try {

                // Note: This shaves off the conversion to nanoseconds.
                return _hasNext(Long.MAX_VALUE);//, TimeUnit.SECONDS);

            } catch (InterruptedException ex) {

                // itr will not deliver any more elements.
                _close();

                // strong false (interrupted, so itr is closed).
                checkFuture();

                if (log.isDebugEnabled())
                    log.info("Interrupted: " + this, ex);
                else if (log.isInfoEnabled())
                    log.info("Interrupted: " + this);

                return false;

            }
            
        }
        
        public boolean hasNext(final long timeout, final TimeUnit unit)
                throws InterruptedException {
            
//            if (nextE != null) {
//
//                // we already have the next element on hand.
//                return true;
//                
//            }
//
//            /*
//             * core impl.
//             */
            
            final long nanos = unit.toNanos(timeout);

//            final boolean hasNext = _hasNext(nanos);
//            
//            if(!hasNext) {
//                
//                /*
//                 * Note: We call checkFuture() no later than when hasNext()
//                 * would return false so that the consumer will see any
//                 * exception thrown by the producer's Future.
//                 */
//                
//                checkFuture();
//                
//            }

            return _hasNext(nanos);

        }
        
        /**
         * 
         * @param nanos
         *            The number of nanoseconds remaining until timeout. This
         *            value is decremented until LTE ZERO (0L), at which point
         *            {@link #_hasNext(long)} will timeout.
         * 
         * @return iff an element is available before the timeout has expired.
         * 
         * @throws InterruptedException
         */
        private boolean _hasNext(long nanos) throws InterruptedException {

            if (nextE != null) {

                // we already have the next element on hand.
                return true;
                
            }

        	// set to true to log stack traces at most once per request.
        	final boolean logOnce = !log.isDebugEnabled();

            /*
             * This false until the producer/consumer stack traces have been
             * logged. The flag is used to prevent repeated logging of those
             * stack traces while the iterator is blocked in this method. The
             * traces will be logged at most once per invocation of this method.
             */
            boolean loggedStackTraces = false;
            
            final long begin = System.nanoTime();

            long lastTime = begin;

            // #of times that we poll() the queue.
            int ntries = 0;

            // the timeout until the next log message.
            long logTimeout = initialLogTimeout;

            /*
             * Loop while the BlockingBuffer is open -or- there is an element
             * available.
             * 
             * Note: hasNext() must wait until the buffer is closed and all
             * elements in the queue (and nextE) have been consumed before it
             * can conclude that there will be nothing more that it can visit.
             * This re-tests whether or not the buffer is open after a timeout
             * and continues to loop until the buffer is closed AND there are no
             * more elements in the queue.
             * 
             * Note: These tests are in order of _speed_. poll() and isEmpty()
             * both acquire a lock, so they are the slowest. BlockingBuffer.open
             * is volatile. nextE is just a local field.
             */
//            while (nextE != null || BlockingBuffer.this.open
//                    || ((nextE = queue.poll()) != null)) {
            while (true) {

                if (nextE == null && !BlockingBuffer.this.open) {
                    /*
                     * Note: The lock is used to make the decision that the
                     * buffer is exhausted atomic with respect to the close of
                     * the buffer and add(E,timeout). Without the lock it is
                     * possible that add(E,timeout) passed the assertOpen()
                     * guard but has not yet offered the element to the queue.
                     * With the lock, this becomes atomic.
                     */
                    // Wait a bit for the lock, but not more time than remains.
                    final long lockTimeout = Math.min(nanos,
                            TimeUnit.MILLISECONDS.toNanos(5));
                    if (lock.tryLock(lockTimeout, TimeUnit.NANOSECONDS)) {
                        try {
                            if (((nextE = queue.poll()) == null)) {

                                if (log.isInfoEnabled())
                                    log.info("Exhausted");

                                assert isExhausted();

                                // strong false - the iterator is exhausted.
                                checkFuture();

                                return false;
                            }
                        } finally {
                            lock.unlock();
                        }
                    } else { // else tryLock()
                        
                        final long now = System.nanoTime();

                        // decrement time remaining.
                        nanos -= now - lastTime;

                        lastTime = now;
                        
                        if (nanos <= 0) {

                            if (log.isDebugEnabled())
                                log.debug("Timeout");

                            // weak false (timeout).
                            return false;
                            
                        }

                        if(log.isDebugEnabled())
                            log.debug("Lock timeout - will retry.");
                        
                        // try again for the lock.
                        continue;
                    }// end if(tryLock)
                }

                if (nextE == null) {

                    /*
                     * Non-blocking test. This covers the case when the buffer
                     * is still open so we would not have polled the queue in
                     * the while() condition above. Since we did not poll above
                     * we will do it now before testing against the timeout. If
                     * we don't poll the queue before we examine the timeout
                     * then hasNext(timeout) will return false when there is
                     * something already buffered and the timeout is short
                     * (1ns).
                     */

                    nextE = queue.poll();
                
                }
                
                if (nextE != null) {

                    /*
                     * Either nextE was already bound or the queue was not empty
                     * and we took the head of the queue using the non-blocking
                     * poll().
                     * 
                     * Note: poll() is no more expensive than size(). However,
                     * it both tests whether or not the queue is empty and takes
                     * the head of the queue iff it is not empty. Note that we
                     * DO NOT poll unless [nextE] is [null] since that would
                     * cause us to loose the value in [nextE].
                     */
                    
                    return true;

                }
                
                /*
                 * Perform some checks to decide whether the iterator is still
                 * valid.
                 */
                
                if(!open) {
                    
                    if (log.isDebugEnabled())
                        log.debug("iterator is closed");

                    // check before returning a strong [false] (vs timeout).
                    checkFuture();
                    
                    return false;
                    
                }

                // Note: tests volatile field.
                if (cause != null)
                    throw new IllegalStateException(cause);

                /*
                 * Now that we have those checks out of the way, update the time
                 * remaining and see if we have a timeout.
                 */
                
                final long now = System.nanoTime();

                // decrement time remaining.
                nanos -= now - lastTime;

                lastTime = now;
                
                if (nanos <= 0) {

                    if (log.isDebugEnabled())
                        log.debug("Timeout");

                    // weak false (timeout).
                    return false;
                    
                }
                
                /*
                 * Poll the queue.
                 * 
                 * Note: DO NOT sleep() here. Polling will use a Condition to
                 * wake up when there is something in the queue. If you sleep()
                 * here then ANY timeout can introduce an unacceptable latency
                 * since many queries can be evaluated in LT 10ms !
                 * 
                 * Note: Even with poll(timeout,unit), a modest timeout will
                 * result in the thread yielding and a dramatic performance
                 * hit. We are better off using a short timeout so that we can
                 * continue to test the other conditions, specifically whether
                 * the buffer was closed asynchronously. Otherwise a client that
                 * writes nothing on the buffer will wind up hitting the timeout
                 * inside of poll(timeout,unit) [@todo This could be fixed by a poison pill.]
                 */

                if (ntries < NSPIN) {

                    /*
                     * This is basically a spin lock (it can spin without
                     * yielding if there is no contention for the queue because
                     * the producer is lagging).
                     */
                    
                    if ((nextE = queue.poll()) != null) {
                        
                        if (log.isDebugEnabled())
                            log.debug("next: " + nextE);

                        return true;

                    }
                    
                } else {
                    
                    /*
                     * Here we are willing to be put to sleep for a bit. This
                     * can free a CPU that was otherwise caught in a spin on
                     * poll() to run the producer so that we have something to
                     * read.
                     */
                    
//                    try {

//                        final long timeout = getTimeoutMillis(ntries);
                        final long timeout = Math.min(nanos, TimeUnit.MILLISECONDS
                                .toNanos(getTimeoutMillis(ntries)));
                        
                        if ((nextE = queue.poll(timeout, TimeUnit.NANOSECONDS)) != null) {

                            if (log.isDebugEnabled())
                                log
                                    .debug("next: "
                                            + (nextE.getClass()
                                                    .getComponentType() != null ? Arrays
                                                    .toString((Object[]) nextE)
                                                    : nextE));

                            return true;

                        }
                    
//                    } catch (InterruptedException ex) {
//
//                        // itr will not deliver any more elements.
//                        _close();
//
//                        // strong false (interrupted, so itr is closed).
//                        checkFuture();
//                        
//                        if (log.isDebugEnabled())
//							log.info("Interrupted: " + this, ex);
//						else if (log.isInfoEnabled())
//							log.info("Interrupted: " + this);
//
//                        return false;
//
//                    }

                }
                
                /*
                 * Nothing available yet on the queue.
                 */

                assert nextE == null;
                
                ntries++;
                
                final long elapsedNanos = (now - begin);

                if (elapsedNanos >= logTimeout) {

                    /*
                     * This could be a variety of things such as waiting on a
                     * mutex that is already held, e.g., an index lock, that
                     * results in a deadlock between the process writing on the
                     * buffer and the process reading from the buffer. If you
                     * are careful with who gets the unisolated view then this
                     * should not be a problem.
                     */

                    // increase timeout until the next log message.
                    logTimeout += Math.min(maxLogTimeout, logTimeout);

                    if (future == null) {

                        /*
                         * This can arise if you fail to set the future on the
                         * buffer such that the iterator can not monitor it. If
                         * the future completes (esp. with an error) then the
                         * iterator can keep looking for another element but the
                         * source is no longer writing on the buffer and nothing
                         * will show up.
                         * 
                         * Whether or not this is an error depends on whether or
                         * not you are intending to chain together producers and
                         * consumers using blocking buffers or if the output of
                         * the producer will be collected and then passed onto
                         * another process (perhaps on another node) once the
                         * producer is done.
                         */

                        if (log.isInfoEnabled())
                            log.info("Future not set on buffer.");

                    } else {

                        /*
                         * check future : if there is an error in the producer
                         * task and the producer fails to close() the blocking
                         * buffer then the iterator will appear to be stalled.
                         */
                        
                        checkFuture();

                        final String msg = "Iterator is not progressing: ntries="
                                + ntries
                                + ", elapsed="
                                + TimeUnit.MILLISECONDS.convert(elapsedNanos,
                                        TimeUnit.NANOSECONDS) + "ms : " + this;

                        if (log.isInfoEnabled() && !loggedStackTraces) {
                            
                            // shows stack trace of the consumer.
                            log.warn(msg, new RuntimeException(
                                    MSG_CONSUMER_STACK_FRAME));
                            
                            if (openStackFrame != null) {
                            
                                // shows stack trace where allocated.
                                log.warn(msg, openStackFrame);

                            }
                            
                            if (logOnce) {
								/*
								 * Do not log the stack traces again during this
								 * invocation.
								 */
								loggedStackTraces = true;
							}
                            
                        } else {
                            
                            // log a warning w/o stack trace.
                            log.warn(msg);
                            
                        }
                        
                    }

                }
                
                // loop again.
                continue;
                
            }

//            if (log.isInfoEnabled())
//                log.info("Exhausted");
//
//            assert isExhausted();
//            
//            // strong false - the iterator is exhausted.
//            checkFuture();
//            
//            return false;

        }

        public E next(long timeout, final TimeUnit unit) throws InterruptedException {

        	// elapsed is measured against this timestamp.
            final long startTime = System.nanoTime();
            
            long lastTime = startTime;

            /*
             * [nanos] is the time remaining in nanoseconds.
             * 
             * Note: we convert [timeout] to nanoseconds on entry since it is
             * passed into combineChunks() as nanoseconds.
             */
            long nanos = timeout = TimeUnit.NANOSECONDS.convert(timeout, unit);
            
            if (!hasNext(nanos, TimeUnit.NANOSECONDS)) {

                final long now = System.nanoTime();
                
                nanos -= now - lastTime;
                
                lastTime = now;

                if (nanos <= 0) {

                    /*
                     * Since the timeout was exceeded we can not know whether
                     * or not the buffer was exhausted,
                     */ 
                    
                    return null;
                    
                }

                throw new NoSuchElementException();

            }

            final E e = _next();
            
            if (e.getClass().getComponentType() != null) {
                
                /*
                 * Combine chunk(s)?
                 */

                final long now = System.nanoTime();

                nanos = now - startTime;

                if (nanos > 0) {

                    // combine chunks.
                    return combineChunks(e, 1/* nchunks */, startTime, timeout);

                }
                
            }

            return e;

        }
        
        /**
         * Return the next element. If the element is an array type, then the
         * optional chunk combiner may be applied to aggregate chunks. When the
         * chunk combiner is applied, this method will block until either a
         * chunk of sufficient size has been accumulated -or- the chunk combiner
         * timeout has been exceeded. In either case, it will then return the
         * chunk which was accumulated.
         */
        public E next() {
            
            if (!hasNext()) {

                throw new NoSuchElementException();

            }

            final E e = _next();
            
            if (chunkTimeout > 0 && e.getClass().getComponentType() != null) {
                
                /*
                 * Combine chunk(s).
                 */

                final E chunk = combineChunks(e, 1/* nchunks */, System
                        .nanoTime(), chunkTimeout);

                if (ordered) {

                    /*
                     * The data in the source chunk(s) are ordered so we apply a
                     * merge sort IFF two or more chunks were combined together
                     * such that the resulting chunk will remain ordered.
                     * 
                     * @todo Verify that this provides us with an efficient
                     * sort. We are merging N arrays of sorted elements.
                     * However, this merge sort does not directly take advantage
                     * of the source chunk boundaries. It would be easy enough
                     * to consider the current element for each source chunk in
                     * turn and take the smallest, writing it onto an output
                     * array. Since we know that we need to combine the chunks
                     * anyway, this might be faster. However, the
                     * combineChunks() method would have to be written
                     * differently so that it returned an array of chunks to
                     * which we could then apply the merge sort IFF the array
                     * had more than one element and the data were known to be
                     * ordered.
                     */
                    
                    final int len0 = ((Object[]) e).length;

                    final int len1 = ((Object[]) chunk).length;

                    if (len1 != len0) {

                        // in place merge sort.
                        ChunkMergeSortHelper.mergeSort((Object[]) chunk);

                    }

                }
                
                return chunk;
                
            }

            return e;
            
        }
        
        /**
         * Returns the next element (non-blocking).
         * 
         * @throws NoSuchElementException
         *             if {@link #nextE} is <code>null</code> (there is no
         *             element waiting for us).
         */
        private E _next() {

            if (nextE == null)
                throw new NoSuchElementException();
            
            // we already have the next element.
            final E e = nextE;

            nextE = null;
            
            if (e.getClass().getComponentType() != null) {

                chunksDrainedCount++;
                elementsDrainedCount += ((Object[]) e).length;
                elementsOnQueueCount.addAndGet(-((Object[]) e).length);
                
            } else {
                
                elementsDrainedCount++;
                elementsOnQueueCount.decrementAndGet();
                
            }
            
            return e;

        }
        
        /**
         * Method is invoked IFF <code>E</code> is an array type (a chunk).
         * The method examines the size of E compared to a desired minimum chunk
         * size. If we would rather have a larger chunk and the buffer is not
         * empty, then we immediately take the next chunk and combine it with
         * the current chunk. This proceeds recursively until either we have a
         * suitable chunk size or the queue is empty.
         * <p>
         * This method is intended to optimize cases where multiple threads
         * produce small chunks that were flushed onto the buffer. By combining
         * those chunks we can improve throughput.
         * 
         * @param e
         *            A chunk.
         * @param nchunks
         *            The #of chunks that have already been consumed. This is
         *            ONE (1) the first time this method is invoked by
         *            {@link #next()}.
         * @param startTime
         *            The start time in nanoseconds of the <i>depth==1</i>
         *            request.
         * @param timeout
         *            The timeout in nanoseconds.
         * 
         * @return Either the same chunk or another chunk with additional
         *         elements.
         */
        private E combineChunks(final E e, final int nchunks,
                final long startTime, final long timeout) {

            final Object[] chunk = (Object[]) e;
            
            final long elapsed = System.nanoTime() - startTime;
            
            final boolean isTimeout = elapsed >= timeout;
            boolean isInterrupt = false;
            
            // remaining nanos until timeout.
            final long nanos = chunkTimeout - elapsed;
            
            if (chunk.length < minimumChunkSize && !isTimeout) {
                try {
                    if (hasNext(nanos, TimeUnit.NANOSECONDS)) {
                        /*
                         * Note: hasNext() will block until either (a) we have
                         * another chunk; (b) the timeout has expired; (c) until
                         * the iterator is known to be exhausted; or (d) the
                         * current thread is interrupted.
                         */
                        return combineChunks(combineNextChunk(e), nchunks + 1,
                                startTime, timeout);
                    }
                } catch (InterruptedException ex) {
                    // Note: we treat an interrupt as if it forced a timeout.
                    isInterrupt = true;
                }
            }
            
            if (chunk.length < minimumChunkSize && !isTimeout && !isInterrupt
                    && !queue.isEmpty()) {

                /*
                 * Non-blocking case. Once we have satisfied the minimum chunk
                 * size we will only combine chunks that are already waiting in
                 * the queue.
                 * 
                 * Note: hasNext() is invoked here to make sure that _nextE is
                 * bound. This is non-blocking since we already know that the
                 * queue is not empty.
                 */
                hasNext();

                return combineChunks(combineNextChunk(e), nchunks + 1,
                        startTime, timeout);

            }

            // Done.
            if (log.isInfoEnabled())
                log.info("done:\n" + ">>> #combined=" + nchunks + ", #elements="
                        + chunk.length + ", minimumChunkCapacity=" + minimumChunkSize
                        + ", elapsed=" + elapsed + "ns, isTimeout=" + isTimeout
                        + ", queueEmpty=" + queue.isEmpty() + ", open="
                        + BlockingBuffer.this.open);

            return e;
            
        }
        
        /**
         * Combines this chunk with the {@link #_next()} one.
         * 
         * @param e
         *            A chunk that we already have on hand.
         * 
         * @return The given chunk combined with the {@link #_next()} chunk.
         */
//        @SuppressWarnings("unchecked")
        private E combineNextChunk(final E e) {
            
            return BlockingBuffer.this.combineChunks(e, _next());
            
//            final Object[] e1 = (Object[]) e;
//            
//            final Object[] e2 = (Object[]) _next();
//            
//            if (e2.length == 0) {
//            
//                // empty chunk.
//                return e;
//                
//            }
//            
//            final int chunkSize = e1.length + e2.length;
//            
//            // Dynamic instantiation of array of the same component type.
//            final Object[] a = (E[]) java.lang.reflect.Array.newInstance(e1[0]
//                    .getClass(), chunkSize);
//            
//            // copy first chunk onto the new array.
//            System.arraycopy(e, 0, a, 0, e1.length);
//            
//            // copy second chunk onto the new array.
//            System.arraycopy(e2, 0, a, e1.length, e2.length);
//            
//            // return the combined chunk.
//            return (E) a;
            
        }
        
        /**
         * The operation is not supported.
         */
        public void remove() {
            
            throw new UnsupportedOperationException();
            
        }

    }

    /**
     * Combines two chunks in the order given (DOES NOT apply a merge sort).
     * 
     * @param chunk1
     *            The first chunk.
     * @param chunk2
     *            The second chunk.
     * 
     * @return The combined chunks.
     */
    public static <E> E combineChunks(final E chunk1, final E chunk2) {
        
        final Object[] e1 = (Object[]) chunk1;
        
        if (e1.length == 0) {

            // empty chunk - return the other argument.
            return chunk2;
        }

        final Object[] e2 = (Object[]) chunk2;

        if (e2.length == 0) {

            // empty chunk - return the other argument.
            return chunk1;

        }
        
        assert e1[0] != null;
        assert e2[0] != null;
        
        if (log.isDebugEnabled()) {

            log.debug("Combining chunks: e.length=" + e1.length + ", t.length="
                    + e2.length);
            
        }
        
        final int chunkSize = e1.length + e2.length;
        
        // Dynamic instantiation of array of the same component type.
        final Object[] a = (Object[]) java.lang.reflect.Array.newInstance(e1[0]
                .getClass(), chunkSize);
        
        // copy first chunk onto the new array.
        System.arraycopy(e1, 0, a, 0, e1.length);
        
        // copy second chunk onto the new array.
        System.arraycopy(e2, 0, a, e1.length, e2.length);

        assert a[0] != null;
        
        // return the combined chunk.
        return (E) a;
        
    }

}<|MERGE_RESOLUTION|>--- conflicted
+++ resolved
@@ -166,22 +166,12 @@
      * The default capacity for the internal {@link Queue} on which elements (or
      * chunks of elements) are buffered.
      */
-<<<<<<< HEAD
     public static transient final int DEFAULT_PRODUCER_QUEUE_CAPACITY = 100;//5000;
-=======
-//    public static transient final int DEFAULT_PRODUCER_QUEUE_CAPACITY = 5000;
-    public static transient final int DEFAULT_PRODUCER_QUEUE_CAPACITY = 10; // was 5000
->>>>>>> 4d9bb41a
 
     /**
      * The default minimum chunk size for the chunk combiner.
      */
-<<<<<<< HEAD
     public static transient final int DEFAULT_MINIMUM_CHUNK_SIZE = 100;//10000;
-=======
-//    public static transient final int DEFAULT_MINIMUM_CHUNK_SIZE = 10000;
-    public static transient final int DEFAULT_MINIMUM_CHUNK_SIZE = 100; // was 10000
->>>>>>> 4d9bb41a
 
     /**
      * The default timeout in milliseconds during which chunks of elements may
