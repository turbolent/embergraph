--- conflicted
+++ resolved
@@ -54,12 +54,6 @@
 public class MemoryManager implements IMemoryManager, ISectorManager,
 		ICounterSetAccess {
 
-<<<<<<< HEAD
-    private static final Logger log = Logger
-    .getLogger(MemoryManager.class);
-
-    final DirectBufferPool m_pool;
-=======
 	private static final Logger log = Logger.getLogger(MemoryManager.class);
 
 	/**
@@ -72,7 +66,6 @@
 	 * The set of direct {@link ByteBuffer} which are currently being managed by
 	 * this {@link MemoryManager} instance.
 	 */
->>>>>>> f9a8ccbe
     private final ByteBuffer[] m_resources;
 	
 	/**
@@ -86,80 +79,6 @@
 	 */
 	final private Condition m_sectorFree = m_allocationLock.newCondition();
 
-<<<<<<< HEAD
-    int m_allocation = 0;
-    private final int m_sectorSize;
-	
-	private final ArrayList<SectorAllocator> m_sectors = new ArrayList<SectorAllocator>();
-	private final ArrayList<SectorAllocator> m_free = new ArrayList<SectorAllocator>();
-	
-	public MemoryManager(final DirectBufferPool pool, final int sectors) {
-		m_pool = pool;
-		m_resources = new ByteBuffer[sectors];
-		m_sectorSize = pool.getBufferCapacity();
-	}
-
-	protected void finalize() throws Throwable {
-		// release to pool.
-		releaseDirectBuffers();
-	}
-	
-	protected void releaseDirectBuffers() throws Throwable {
-		// release to pool.
-		for (ByteBuffer buf : m_resources) {
-			if (buf != null)
-				DirectBufferPool.INSTANCE.release(buf);
-		}
-	}
-	
-	/**
-	 * The memory manager can handle the ByteBuffer allocation and copying
-	 * directly.
-	 */
-	public long allocate(final ByteBuffer data) {
-		if (data == null)
-			throw new IllegalArgumentException();
-		
-		final long retaddr = allocate(data.remaining());
-		
-		ByteBuffer[] bufs = get(retaddr);
-		final ByteBuffer src = data.duplicate();
-		int pos = 0;
-		for (int i = 0; i < bufs.length; i++) {
-			final int tsize = bufs[i].remaining();
-			src.position(pos);
-			src.limit(pos + tsize);
-			bufs[i].put(src);
-			pos += tsize;
-		}
-		
-		return retaddr;
-	}
-	
-	public long allocate(final int nbytes) {
-		m_allocationLock.lock();
-		try {
-			if (nbytes <= SectorAllocator.BLOB_SIZE) {
-				if (m_free.size() == 0) {
-					if (!(m_sectors.size() < m_resources.length)) {
-						throw new MemoryManagerResourceError();
-					}
-					// Allocate new buffer
-					ByteBuffer nbuf = m_pool.acquire();
-					if (nbuf == null) {
-						throw new MemoryManagerResourceError();
-					}
-					
-					m_resources[m_sectors.size()] = nbuf;
-					
-					SectorAllocator sector = new SectorAllocator(this, null);
-					sector.setSectorAddress(m_allocation, m_sectorSize);
-					sector.setIndex(m_sectors.size());
-					
-					m_sectors.add(sector);
-					
-					m_allocation += m_sectorSize;				
-=======
 	/**
 	 * The size of a backing buffer.
 	 */
@@ -427,7 +346,6 @@
 					throw new RuntimeException(ex);
 				} catch (TimeoutException ex) {
 					throw new RuntimeException(ex);
->>>>>>> f9a8ccbe
 				}
 
 				m_resources[m_sectors.size()] = nbuf;
@@ -483,8 +401,6 @@
 					
 				}
 				
-<<<<<<< HEAD
-=======
 			}
 			
 		}
@@ -508,7 +424,6 @@
 				final SectorAllocator sector = getSectorFromFreeList(blocks,
 						nbytes);
 
->>>>>>> f9a8ccbe
 				final int rwaddr = sector.alloc(nbytes);
 				
 				if (SectorAllocator.getSectorIndex(rwaddr) >= m_sectors.size()) {
@@ -522,13 +437,6 @@
 //				final long paddr = sector.getPhysicalAddress(SectorAllocator.getSectorOffset(rwaddr));
 //				final ByteBuffer dest = m_resources[sector.m_index].duplicate();
 //				final int bufferAddr = (int) (paddr - (sector.m_index * m_sectorSize));
-<<<<<<< HEAD
-//				dest.position(bufferAddr);
-//				dest.limit(bufferAddr + nbytes);
-//				dest.put(data);
-				
-				return makeAddr(rwaddr, nbytes);
-=======
 //				dest.limit(bufferAddr + nbytes);
 //				dest.position(bufferAddr);
 //				dest.put(data);
@@ -540,7 +448,6 @@
 
 				return makeAddr(rwaddr, nbytes);
 				
->>>>>>> f9a8ccbe
 			} else {
 
 				/**
@@ -556,14 +463,9 @@
 					/*
 					 * BLOB RECURSION
 					 */
-<<<<<<< HEAD
-					final long bpaddr = allocate(bsize);
-					hdrbuf.putInt(getAllocationAddress(bpaddr));
-=======
 					final long bpaddr = allocate(bsize, blocks);
 					final int bprwaddr = getAllocationAddress(bpaddr);
 					hdrbuf.putInt(bprwaddr);
->>>>>>> f9a8ccbe
 				}
 				
 				// now allocate the blob header and fix the return address size
@@ -573,28 +475,21 @@
 				return makeAddr(retaddr, nbytes);
 			}
 			
-		} catch (InterruptedException e) {
-			throw new RuntimeException(e);
 		} finally {
 			m_allocationLock.unlock();
 		}
 	}
 	
 	public ByteBuffer[] get(final long addr) {
-<<<<<<< HEAD
+
+		if (addr == 0L)
+			throw new IllegalArgumentException();
+		
 		final int rwaddr = getAllocationAddress(addr);
 		final int size = getAllocationSize(addr);
-=======
-
-		if (addr == 0L)
-			throw new IllegalArgumentException();
-		
-		final int rwaddr = getAllocationAddress(addr);
-		final int size = getAllocationSize(addr);
 
 		if (size <= 0)
 			throw new IllegalArgumentException();
->>>>>>> f9a8ccbe
 
 		if (size <= SectorAllocator.BLOB_SIZE) {
 
@@ -703,12 +598,6 @@
 		final int offset = SectorAllocator.getSectorOffset(rwaddr);
 		
 		final long paddr = sector.getPhysicalAddress(offset);
-<<<<<<< HEAD
-		final ByteBuffer ret = m_resources[sector.m_index].duplicate();
-		final int bufferAddr = (int) (paddr - (sector.m_index * m_sectorSize));
-		ret.position(bufferAddr);
-		ret.limit(bufferAddr + size);
-=======
 		
 		// Duplicate the buffer to avoid side effects to position and limit.
 		final ByteBuffer ret = m_resources[sector.m_index].duplicate();
@@ -718,7 +607,6 @@
 		// Set position and limit of the view onto the backing buffer.
 		ret.limit(bufferAddr + size);
 		ret.position(bufferAddr);
->>>>>>> f9a8ccbe
 		
 		// Take a slice to fix the view of the buffer we return to the caller.
 		return ret.slice();
@@ -734,10 +622,6 @@
 	 */
 	SectorAllocator getSector(final int rwaddr) {
 	
-<<<<<<< HEAD
-	private SectorAllocator getSector(final int rwaddr) {
-=======
->>>>>>> f9a8ccbe
 		final int index = SectorAllocator.getSectorIndex(rwaddr);
 
 		if (index >= m_sectors.size())
@@ -753,10 +637,6 @@
 		return (int) (addr >> 32L);
 	}
 
-<<<<<<< HEAD
-	static int getAllocationSize(final long addr) {
-		return (int) (addr & 0xFFFFL);
-=======
 	/**
 	 * Return the size of the application data for the allocation with the given
 	 * address.
@@ -768,7 +648,6 @@
 	 */
 	static int getAllocationSize(final long addr) {
 		return (int) (addr & 0xFFFFFFFFL);
->>>>>>> f9a8ccbe
 	}
 
 	public void free(final long addr) {
@@ -859,19 +738,6 @@
 	public void clear() {
 		m_allocationLock.lock();
 		try {
-<<<<<<< HEAD
-			m_sectors.clear();
-			m_free.clear();
-			m_allocation = 0;
-			try {
-				releaseDirectBuffers();
-			} catch (Throwable e) {
-				log.warn("Unable to release direct buffers", e);
-			}
-			for (int i = 0; i < m_resources.length; i++) {
-				m_resources[i] = null;
-			}
-=======
 			if(log.isDebugEnabled())
 				log.debug("");
 			m_sectors.clear();
@@ -882,18 +748,10 @@
 			m_slotBytes.set(0L);
 			releaseDirectBuffers(); // release buffers back to the pool.
 			m_sectorFree.signalAll();
->>>>>>> f9a8ccbe
 		} finally {
 			m_allocationLock.unlock();
 		}
 	}
-<<<<<<< HEAD
-	
-//	public void releaseResources() throws InterruptedException {
-//		DirectBufferPool.INSTANCE.release(m_resource);
-//	}
-=======
->>>>>>> f9a8ccbe
 	
 	public void addToFreeList(final SectorAllocator sector) {
 		m_allocationLock.lock();
@@ -906,18 +764,6 @@
 	}
 
 	public void removeFromFreeList(final SectorAllocator sector) {
-<<<<<<< HEAD
-		assert m_free.get(0) == sector;
-		
-		m_free.remove(sector);
-	}
-
-	public void trimSector(final long trim, final SectorAllocator sector) {
-		assert m_free.get(0) == sector;
-		
-		// Do not trim when using buffer pool
-		// m_allocation -= trim;		
-=======
 		m_allocationLock.lock();
 		try {
 			assert m_free.get(0) == sector;
@@ -929,7 +775,6 @@
 
 	public void trimSector(final long trim, final SectorAllocator sector) {
 		// Do not trim when using buffer pool
->>>>>>> f9a8ccbe
 	}
 
 	public IMemoryManager createAllocationContext() {
@@ -940,8 +785,6 @@
 		return getAllocationSize(addr);
 	}
 
-<<<<<<< HEAD
-=======
 	/**
 	 * The maximum #of bytes which are available to the memory manager.
 	 */
@@ -1036,5 +879,4 @@
 	 * given size against a new sector.
 	 */
 
->>>>>>> f9a8ccbe
 }