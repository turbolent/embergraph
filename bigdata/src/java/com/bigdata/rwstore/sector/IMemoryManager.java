/**

Copyright (C) SYSTAP, LLC 2006-2011.  All rights reserved.

Contact:
     SYSTAP, LLC
     4501 Tower Road
     Greensboro, NC 27410
     licenses@bigdata.com

This program is free software; you can redistribute it and/or modify
it under the terms of the GNU General Public License as published by
the Free Software Foundation; version 2 of the License.

This program is distributed in the hope that it will be useful,
but WITHOUT ANY WARRANTY; without even the implied warranty of
MERCHANTABILITY or FITNESS FOR A PARTICULAR PURPOSE.  See the
GNU General Public License for more details.

You should have received a copy of the GNU General Public License
along with this program; if not, write to the Free Software
Foundation, Inc., 59 Temple Place, Suite 330, Boston, MA  02111-1307  USA
 */

package com.bigdata.rwstore.sector;

import java.nio.ByteBuffer;

<<<<<<< HEAD
/**
 * Abstraction for managing data in {@link ByteBuffer}s. Typically those buffers
 * will be allocated on the native process heap.
 * 
 * @author martyncutcher
 */
public interface IMemoryManager {
=======
import com.bigdata.counters.ICounterSetAccess;
import com.bigdata.io.DirectBufferPool;

/**
 * Abstraction for managing data in {@link ByteBuffer}s. Typically those buffers
 * will be allocated on the native process heap.
 * <p>
 * <strong>CAUTION: The memory manager helps you manage direct storage. However,
 * it does not prevent you from doing something stupid with it.</strong> The
 * most likely error is one in which you {@link #get(long)} an address and hold
 * onto the returned {@link ByteBuffer} after the data at that address has been
 * {@link #free(long) freed}. This can leave you in a position where you are
 * reading on (or writing on!) someone else's data on the JVM native heap. The
 * memory manager works with {@link DirectBufferPool}s. This class provides the
 * efficient reuse of direct allocations, but does not release them back to the
 * JVM. For this reason, if you do stomp on someone's memory, it will not be
 * memory in use by the JVM but only memory in use by another part of your
 * application using the same {@link DirectBufferPool} instance.
 * 
 * @author martyncutcher
 */
public interface IMemoryManager extends ICounterSetAccess {
>>>>>>> d8dd344c

	/**
	 * Allocates space on the backing resource and copies the provided data.
	 * 
	 * @param data
<<<<<<< HEAD
	 *            The data will be copied to the backing resource
	 * 
	 * @return the address to be passed to the get method to retrieve the data
	 * 
	 * @throws IllegalArgumentException
	 *             if the argument is <code>null</code>.
	 *             
	 *             FIXME Replace with allocate(int nbytes):ByteBuffer[] so the
	 *             caller can do zero copy NIO.
=======
	 *            The data will be copied to the backing resource. For each
	 *            buffer in this array, the position will be advanced to the
	 *            limit.
	 * @param blocks
	 *            When <code>true</code> the request will block until the memory
	 *            is available for the allocation.
	 * 
	 * @return the address to be passed to the get method to retrieve the data.
	 * 
	 * @throws IllegalArgumentException
	 *             if <i>data</i> is <code>null</code>.
	 * @throws IllegalArgumentException
	 *             if {@link ByteBuffer#remaining()} is ZERO (0).
	 * @throws MemoryManagerResourceError
	 *             If the memory is not available for the allocation and
	 *             <i>blocks:=false</i>. Whether or not this exception can be
	 *             thrown depends on whether the backing buffer pool has a
	 *             bounded capacity and whether the {@link IMemoryManager} using
	 *             that pool has a bounded capacity.
	 */
	public long allocate(ByteBuffer data, boolean blocks);

	/**
	 * Blocking version of {@link #allocate(ByteBuffer, boolean)}.
	 * 
	 * @param data
	 *            The data will be copied to the backing resource. For each
	 *            buffer in this array, the position will be advanced to the
	 *            limit.
	 * 
	 * @throws IllegalArgumentException
	 *             if <i>data</i> is <code>null</code>.
	 * @throws IllegalArgumentException
	 *             if {@link ByteBuffer#remaining()} is ZERO (0).
	 * @throws MemoryManagerResourceError
	 *             If the memory is not available for the allocation and
	 *             <i>blocks:=false</i>. Whether or not this exception can be
	 *             thrown depends on whether the backing buffer pool has a
	 *             bounded capacity and whether the {@link IMemoryManager} using
	 *             that pool has a bounded capacity.
>>>>>>> d8dd344c
	 */
	public long allocate(ByteBuffer data);

	/**
<<<<<<< HEAD
	 * To give more control to the caller by reserving the allocations without
	 * the requirement to supply a source ByteBuffer.
	 * 
	 * @param nbytes
	 * @return an address that will return a ByteBuffer[] using get
	 */
	public long allocate(int nbytes);

	/**
	 * The ByteBuffer[] return enables the handling of blobs that span more than
	 * a single slot, without the need to create an intermediate ByteBuffer.
=======
	 * Return the address of a new allocation sufficient to store the specified
	 * number of bytes of application data.
>>>>>>> d8dd344c
	 * 
	 * @param nbytes
	 *            The size of the allocation request.
	 * @param blocks
	 *            When <code>true</code> the method will block until the
	 *            allocation request can be satisfied. When <code>false</code> a
	 *            {@link MemoryManagerOutOfMemory} will be thrown.
	 * 
	 * @return The address of the allocation.
	 * 
	 * @throws IllegalArgumentException
	 *             if <i>nbytes</i> is non-positive.
	 * @throws MemoryManagerResourceError
	 *             If the memory is not available for the allocation and
	 *             <i>blocks:=false</i>. Whether or not this exception can be
	 *             thrown depends on whether the backing buffer pool has a
	 *             bounded capacity and whether the {@link IMemoryManager} using
	 *             that pool has a bounded capacity.
	 */
	public long allocate(int nbytes, boolean blocks);

	/**
	 * Return the address of a new allocation sufficient to store the specified
	 * number of bytes of application data. This is the blocking version of
	 * {@link #allocate(int)}.
	 * 
	 * @param nbytes
	 *            The size of the allocation request.
	 * @param blocks
	 *            When <code>true</code> the method will block until the
	 *            allocation request can be satisfied. When <code>false</code> a
	 *            {@link MemoryManagerOutOfMemory} will be thrown.
	 * 
	 * @return The address of the allocation.
	 * 
	 * @throws IllegalArgumentException
	 *             if <i>nbytes</i> is non-positive.
	 * @throws MemoryManagerResourceError
	 *             If the memory is not available for the allocation and
	 *             <i>blocks:=false</i>. Whether or not this exception can be
	 *             thrown depends on whether the backing buffer pool has a
	 *             bounded capacity and whether the {@link IMemoryManager} using
	 *             that pool has a bounded capacity.
	 */
	public long allocate(int nbytes);

	/**
	 * Return an array of {@link ByteBuffer}s providing an updatable view onto
	 * the backing allocation.
	 * <p>
	 * The ByteBuffer[] return enables the handling of blobs that span more than
	 * a single slot, without the need to create an intermediate ByteBuffer.
	 * This method is designed for use with zero-copy NIO. Furthermore, since
	 * the {@link ByteBuffer}s in the returned array are not read-only, they can
	 * be updated directly. In this way the {@link #allocate(int)} can be used
	 * in conjunction with get to provide more flexibility when storing data.
	 * <p>
	 * Using ByteBuffer:put the returned array can be efficiently copied to
	 * another ByteBuffer:
	 * 
	 * <pre>
	 * ByteBuffer mybb;
	 * ByteBuffer[] bufs = get(addr);
	 * for (ByteBuffer b : bufs) {
	 * 	mybb.put(b);
	 * }
	 * </pre>
	 * 
<<<<<<< HEAD
	 * Furthermore, since the ByteBuffers are not read-only, they can be updated
	 * directly.  In this way the {@link #allocate(int)} can be used
	 * in conjunction with get to provide more flexibility when storing data.
	 * 
	 * @param addr
	 *            An address previously returned by
	 *            {@link #allocate(ByteBuffer)} or {@link #allocate(int)}.
	 *            
=======
	 * <strong>CAUTION: Do not hold onto the {@link ByteBuffer} longer than is
	 * necessary.</strong> If the allocation is released by {@link #free(long)}
	 * or {@link #clear()}, then the memory backing the {@link ByteBuffer} could
	 * be reallocated by another {@link DirectBufferPool} consumer.
	 * 
	 * @param addr
	 *            An previously allocated address.
	 * 
>>>>>>> d8dd344c
	 * @return array of ByteBuffers
	 */
	public ByteBuffer[] get(long addr);

	/**
	 * Return a copy of the data stored at that address. This method is intended
	 * for use with patterns where the {@link IMemoryManager} is treated as a
	 * persistence store.
	 * 
	 * @param addr
	 *            The address.
	 * 
	 * @return A copy of the data stored at that address.
	 */
	public byte[] read(long addr);

	/**
	 * Frees the address and makes available for recycling
	 * 
	 * @param addr
	 *            to be freed
	 * 
	 * @throws IllegalArgumentException
	 *             If the address is known to be invalid (never written or
	 *             deleted). Note that the address 0L is always invalid as
	 *             is any address which encodes a 0 byte length.
	 */
	public void free(long addr);

	/**
	 * Clears all current allocations. Clearing an allocation context makes the
	 * backing heap storage available to immediate reallocation. Clearing the
	 * allocation context of the top-level {@link IMemoryManager} will release
	 * any direct {@link ByteBuffer}s back to the pool from which they were
	 * allocated.
	 * <p>
	 * <strong>CAUTION: Do not clear an allocation context until you know that
	 * all threads with access to that allocation context have either been
	 * terminated or released their reference to that allocation context.
	 * </strong>
	 */
	public void clear();

<<<<<<< HEAD
	/**
	 * Create a child allocation context within which the caller may make and
	 * release allocations.
	 */
	public IMemoryManager createAllocationContext();

	/**
	 * @param addr
	 * @return the number of bytes allocated at the address
	 */
	public int allocationSize(long addr);
=======
	/**
	 * Create a child allocation context within which the caller may make and
	 * release allocations.
	 */
	public IMemoryManager createAllocationContext();

	/**
	 * Return the size of the application data for the allocation with the given
	 * address.
	 * 
	 * @param addr
	 *            The address.
	 * 
	 * @return The #of bytes of in the applications allocation request.
	 */
	public int allocationSize(long addr);

	/**
	 * The #of allocation spanned by this allocation context (including any
	 * any child allocation contexts).
	 */
	public long getAllocationCount();

	/**
	 * Return the #of bytes of application data allocated against this
	 * {@link IMemoryManager} (including any child allocation contexts). Due to
	 * the overhead of the storage allocation scheme, this value may be smaller
	 * than {@link #getSlotBytes()}.
	 */
	public long getUserBytes();

	/**
	 * Return the #of bytes of consumed by allocation slots allocated against
	 * this {@link IMemoryManager} (including any child allocation contexts).
	 */
	public long getSlotBytes();
>>>>>>> d8dd344c
	
}<|MERGE_RESOLUTION|>--- conflicted
+++ resolved
@@ -26,15 +26,6 @@
 
 import java.nio.ByteBuffer;
 
-<<<<<<< HEAD
-/**
- * Abstraction for managing data in {@link ByteBuffer}s. Typically those buffers
- * will be allocated on the native process heap.
- * 
- * @author martyncutcher
- */
-public interface IMemoryManager {
-=======
 import com.bigdata.counters.ICounterSetAccess;
 import com.bigdata.io.DirectBufferPool;
 
@@ -57,23 +48,11 @@
  * @author martyncutcher
  */
 public interface IMemoryManager extends ICounterSetAccess {
->>>>>>> d8dd344c
 
 	/**
 	 * Allocates space on the backing resource and copies the provided data.
 	 * 
 	 * @param data
-<<<<<<< HEAD
-	 *            The data will be copied to the backing resource
-	 * 
-	 * @return the address to be passed to the get method to retrieve the data
-	 * 
-	 * @throws IllegalArgumentException
-	 *             if the argument is <code>null</code>.
-	 *             
-	 *             FIXME Replace with allocate(int nbytes):ByteBuffer[] so the
-	 *             caller can do zero copy NIO.
-=======
 	 *            The data will be copied to the backing resource. For each
 	 *            buffer in this array, the position will be advanced to the
 	 *            limit.
@@ -114,27 +93,12 @@
 	 *             thrown depends on whether the backing buffer pool has a
 	 *             bounded capacity and whether the {@link IMemoryManager} using
 	 *             that pool has a bounded capacity.
->>>>>>> d8dd344c
 	 */
 	public long allocate(ByteBuffer data);
 
 	/**
-<<<<<<< HEAD
-	 * To give more control to the caller by reserving the allocations without
-	 * the requirement to supply a source ByteBuffer.
-	 * 
-	 * @param nbytes
-	 * @return an address that will return a ByteBuffer[] using get
-	 */
-	public long allocate(int nbytes);
-
-	/**
-	 * The ByteBuffer[] return enables the handling of blobs that span more than
-	 * a single slot, without the need to create an intermediate ByteBuffer.
-=======
 	 * Return the address of a new allocation sufficient to store the specified
 	 * number of bytes of application data.
->>>>>>> d8dd344c
 	 * 
 	 * @param nbytes
 	 *            The size of the allocation request.
@@ -203,16 +167,6 @@
 	 * }
 	 * </pre>
 	 * 
-<<<<<<< HEAD
-	 * Furthermore, since the ByteBuffers are not read-only, they can be updated
-	 * directly.  In this way the {@link #allocate(int)} can be used
-	 * in conjunction with get to provide more flexibility when storing data.
-	 * 
-	 * @param addr
-	 *            An address previously returned by
-	 *            {@link #allocate(ByteBuffer)} or {@link #allocate(int)}.
-	 *            
-=======
 	 * <strong>CAUTION: Do not hold onto the {@link ByteBuffer} longer than is
 	 * necessary.</strong> If the allocation is released by {@link #free(long)}
 	 * or {@link #clear()}, then the memory backing the {@link ByteBuffer} could
@@ -221,7 +175,6 @@
 	 * @param addr
 	 *            An previously allocated address.
 	 * 
->>>>>>> d8dd344c
 	 * @return array of ByteBuffers
 	 */
 	public ByteBuffer[] get(long addr);
@@ -265,19 +218,6 @@
 	 */
 	public void clear();
 
-<<<<<<< HEAD
-	/**
-	 * Create a child allocation context within which the caller may make and
-	 * release allocations.
-	 */
-	public IMemoryManager createAllocationContext();
-
-	/**
-	 * @param addr
-	 * @return the number of bytes allocated at the address
-	 */
-	public int allocationSize(long addr);
-=======
 	/**
 	 * Create a child allocation context within which the caller may make and
 	 * release allocations.
@@ -314,6 +254,5 @@
 	 * this {@link IMemoryManager} (including any child allocation contexts).
 	 */
 	public long getSlotBytes();
->>>>>>> d8dd344c
 	
 }