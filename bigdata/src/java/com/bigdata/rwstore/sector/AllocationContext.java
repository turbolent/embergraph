--- conflicted
+++ resolved
@@ -59,13 +59,6 @@
  */
 public class AllocationContext implements IMemoryManager {
 	
-<<<<<<< HEAD
-	private final IMemoryManager m_parent;
-	
-	private HashSet<Long> m_addresses = new HashSet<Long>();
-	
-	public AllocationContext(final IMemoryManager parent) {
-=======
 	private static final transient Logger log = Logger
 			.getLogger(AllocationContext.class);
 	
@@ -111,43 +104,29 @@
 	}
 	
 	public AllocationContext(final AllocationContext parent) {
->>>>>>> d8dd344c
 
 		if(parent == null)
 			throw new IllegalArgumentException();
 		
-<<<<<<< HEAD
+		m_root = parent.m_root;
+
 		m_parent = parent;
 		
-=======
-		m_root = parent.m_root;
-
-		m_parent = parent;
-		
 		lock = m_root.m_allocationLock;
 		
->>>>>>> d8dd344c
-	}
-
-	synchronized
+	}
+
 	public long allocate(final ByteBuffer data) {
 
-<<<<<<< HEAD
+		return allocate(data, true/* blocks */);
+
+	}
+	
+	public long allocate(final ByteBuffer data, final boolean blocks) {
+
 		if (data == null)
 			throw new IllegalArgumentException();
 		
-		final long addr = m_parent.allocate(data);
-=======
-		return allocate(data, true/* blocks */);
-
-	}
-	
-	public long allocate(final ByteBuffer data, final boolean blocks) {
-
-		if (data == null)
-			throw new IllegalArgumentException();
->>>>>>> d8dd344c
-		
 		final long addr = allocate(data.remaining(), blocks);
 		
 		final ByteBuffer[] bufs = get(addr);
@@ -158,20 +137,6 @@
 
 	}
 
-<<<<<<< HEAD
-	synchronized
-	public long allocate(final int nbytes) {
-
-		final long addr = m_parent.allocate(nbytes);
-		
-		// getSectorAllocation(addr).allocate(addr);		
-		m_addresses.add(Long.valueOf(addr));
-		
-		return addr;
-	}
-
-	synchronized
-=======
 	public long allocate(final int nbytes) {
 
 		return allocate(nbytes, true/*blocks*/);
@@ -207,7 +172,6 @@
 
 	}
 
->>>>>>> d8dd344c
 	public void clear() {
 
 		lock.lock();
@@ -234,7 +198,6 @@
 
 	}
 
-	synchronized
 	public void free(final long addr) {
 
 		final int rwaddr = MemoryManager.getAllocationAddress(addr);
@@ -266,33 +229,17 @@
 
 	}
 
-<<<<<<< HEAD
-	synchronized
-	public ByteBuffer[] get(final long addr) {
-		return m_parent.get(addr);
+	public byte[] read(final long addr) {
+
+		return MemoryManager.read(this, addr);
+
 	}
 
 	public IMemoryManager createAllocationContext() {
-=======
-	public byte[] read(final long addr) {
-
-		return MemoryManager.read(this, addr);
-
-	}
-
-	public IMemoryManager createAllocationContext() {
-
->>>>>>> d8dd344c
+
 		return new AllocationContext(this);
 
 	}
-<<<<<<< HEAD
-
-	public int allocationSize(final long addr) {
-		return m_parent.allocationSize(addr);
-	}
-
-=======
 
 	public int allocationSize(final long addr) {
 
@@ -338,7 +285,6 @@
 		
 	}
 
->>>>>>> d8dd344c
 //	private SectorAllocation m_head = null;
 //	
 //	/**
