/**

Copyright (C) SYSTAP, LLC 2006-2011.  All rights reserved.

Contact:
     SYSTAP, LLC
     4501 Tower Road
     Greensboro, NC 27410
     licenses@bigdata.com

This program is free software; you can redistribute it and/or modify
it under the terms of the GNU General Public License as published by
the Free Software Foundation; version 2 of the License.

This program is distributed in the hope that it will be useful,
but WITHOUT ANY WARRANTY; without even the implied warranty of
MERCHANTABILITY or FITNESS FOR A PARTICULAR PURPOSE.  See the
GNU General Public License for more details.

You should have received a copy of the GNU General Public License
along with this program; if not, write to the Free Software
Foundation, Inc., 59 Temple Place, Suite 330, Boston, MA  02111-1307  USA
 */

package com.bigdata.rwstore.sector;

import java.io.DataInputStream;
import java.io.DataOutputStream;
import java.io.IOException;
import java.util.ArrayList;

import org.apache.log4j.Logger;

import com.bigdata.rwstore.FixedOutputStream;
import com.bigdata.rwstore.IAllocationContext;
import com.bigdata.rwstore.IWriteCacheManager;
import com.bigdata.rwstore.RWWriteCacheService;

/**
 * The SectorAllocator is designed as an alternative the the standard RWStore
 * FixedAllocators.
 * 
 * The idea of the SectorAllocator is to efficiently contain within a single
 * region as dense a usage as possible.  Since a SectorAllocator is able to
 * allocate a full range of slot sizes, it should be able to service several
 * thousand allocations and maximise disk locality on write.
 * 
 * Furthermore, it presents an option to be synced with the backing store -
 * similarly to a MappedFile, in which case a single write for the entire
 * sector could be made for update.
 * 
 * What we do not want is to run out of bits and to leave significant unused
 * space in the sector.  This could happen if we primarily allocated small
 * slots - say on average 512 bytes.  In this case, the maximum 1636 entries
 * would map 1636 * 32 * 512 bytes => only just over 26M, so a 64M sector
 * is massively wasteful.  The solution is to increment the sector reserve
 * as required for each tab, say by a minimum of 256K while ensuring always less
 * than 64M.  Bit waste in the allocator - where the sector memory is allocated
 * with far fewer bits than available is less of an issue, although it does
 * impact on teh total number of allocations available.  The absolute maximum
 * size of an RWStore is derived from the maximum sector size * the number
 * of sectors.  An 8K sector allows for 32K bits, which, which only requires
 * 15 unsigned bits, leaving a signed17bits for the sector index = 64K of
 * sectors.  Implying a maximum addressable store file of 64M * 64K,
 * = 4TB of full sectors.  If the average sector only requires 32M, then the
 * total store would be reduced appropriately.
 * 
 * The maximum theoretical storage is yielded by MAX_INT * AVG_SLOT_SIZE, so
 * 2GB * 2K (avg) would equate to the optimal maximum addressable allocations
 * and file size.  An AVG of > 2K yields fewer allocations and an AVG of < 2K
 * a reduced file size.
 * 
 * TODO: add parameterisation of META_SIZE for exploitation by MemoryManager.
 * TODO: cache block starts in m_addresses to simplify/optimise bit2Offset
 * 
 * When a new SectorAllocator is at the head of the free list, a store
 * such as the RWSectorStore can use an in-memory buffer to write the data
 * to - sized to the full size of the sector.  This can be written in a single
 * write to the WriteCacheService.
 * 
 * @author Martyn Cutcher
 *
 */
<<<<<<< HEAD
public class SectorAllocator implements Comparable {
    protected static final Logger log = Logger
    .getLogger(SectorAllocator.class);
=======
public class SectorAllocator implements Comparable<SectorAllocator> {
    
	private static final Logger log = Logger.getLogger(SectorAllocator.class);
>>>>>>> f9a8ccbe

    static final int getBitMask(int bits) {
		int ret = 0;
		
		for (int i = 0; i < bits; i++) ret += 1 << i;
		
		return ret;
	}
	static final int SECTOR_INDEX_BITS = 16;
	static final int SECTOR_OFFSET_BITS = 32-SECTOR_INDEX_BITS;
	static final int SECTOR_OFFSET_MASK = getBitMask(SECTOR_OFFSET_BITS);

	static final int META_SIZE = 8192; // 8K
	
	final static int SECTOR_SIZE = 64 * 1024 * 1024; // 64M
	final static int NUM_ENTRIES = (META_SIZE - 12) / (4 + 1); // 8K - index - address (- chksum) / (4 + 1) bits plus tag
	final int[] BIT_MASKS = {0x1, 0x3, 0x7, 0xF, 0xFF, 0xFFFF, 0xFFFFFFFF};
	final public static int BLOB_SIZE = 4096;
	final static int BLOB_CHAIN_OFFSET = BLOB_SIZE - 4;
	final public static int[] ALLOC_SIZES = {64, 128, 256, 512, 1024, 2048, BLOB_SIZE};
	final static int[] ALLOC_BITS = {32, 32, 32, 32, 32, 32, 32};
	int m_index;
	long m_sectorAddress;
	int m_maxSectorSize;
	byte[] m_tags = new byte[NUM_ENTRIES];
	int[] m_bits = new int[NUM_ENTRIES]; // 128 - sectorAddress(1) - m_tags(4)

	int[] m_transientbits = new int[NUM_ENTRIES];
	int[] m_commitbits = new int[NUM_ENTRIES];
	int[] m_addresses = new int[NUM_ENTRIES];
	
	// maintain count against each alloc size, this provides ready access to be
	//	able to check the minimum number of bits for all tag sizes.  No
	//	SectorAllocator should be on the free list unless there are free bits
	//	available for all tags.
	//
	// In order to return a SectorAllocator to the free list we can check not
	//	only the total number of bits, but the average number of bits for the
	//	tag, dividing the numebr of free bits by the total (number of blocks)
	//	for each tag.
	int[] m_free = new int[ALLOC_SIZES.length];
	int[] m_total = new int[ALLOC_SIZES.length];
	int[] m_allocations = new int[ALLOC_SIZES.length];
	int[] m_recycles = new int[ALLOC_SIZES.length];
	
	final ISectorManager m_store;
	boolean m_onFreeList = false;
	private int m_diskAddr;
	private final IWriteCacheManager m_writes;

	public SectorAllocator(ISectorManager store, IWriteCacheManager writes) {
		m_store = store;
		m_writes = writes;
	}

	static byte getTag(final int size) {
		byte tag = 0;
		while (size > ALLOC_SIZES[tag]) tag++;
		return tag;
	}
	
	/**
	 * Must find tag type that size fits in (or BLOB) and then find
	 * block of type into which an allocation can be made.
	 */
	public int alloc(final int size) {

		if (size > BLOB_SIZE) {
			throw new IllegalArgumentException("Cannot directly allocate a BLOB, use PSOutputStream");
		}
		
//		if (!m_onFreeList)
//			throw new IllegalStateException("Allocation request to allocator " + m_index + " not on the free list");
		
		final byte tag = getTag(size);
		
		assert m_free[tag] > 0;

		// now find allocated tag areas..
		int sbit = 0;
		int lbits = 0;
		for (int i = 0; i < NUM_ENTRIES; i++) {
			final int ttag = m_tags[i];
			
			if (ttag == -1) {
				throw new IllegalStateException("Allocator should not be on the FreeList for tag: " + ALLOC_SIZES[tag]);
			}
			
			lbits = ALLOC_BITS[ttag];
			
			if (ttag == tag) {
				final int bits = m_transientbits[i];
				int bit = fndBit(bits);
				
				if (bit != -1) {
					sbit += bit;
					
					if (log.isTraceEnabled())
						log.trace("Setting bit: " + sbit);
					
					setBit(m_bits, sbit);
					setBit(m_transientbits, sbit);
					
					if (!tstBit(m_bits, sbit)) {
						throw new IllegalStateException("WTF with bit:" + sbit);
					}
					m_free[tag]--;
					
					m_allocations[tag]++;
					
					if (m_free[tag] == 0 && m_onFreeList) {
						if (!addNewTag(tag)) {
							if (log.isInfoEnabled()) {
<<<<<<< HEAD
								StringBuffer str = new StringBuffer("Removing Sector #" + m_index + ": ");
								for (int t = 0; t < m_free.length; t++) {
									str.append("[" + m_allocations[t] + "," + m_free[t] + "," + m_recycles[t] + "]");
								}
							
								log.info(str.toString());
=======
								log.info("Removing Sector #" + m_index + ": "+toString());
>>>>>>> f9a8ccbe
							}
							m_store.removeFromFreeList(this);
							m_onFreeList = false;
						}
					}
					
					int raddr = makeAddr(m_index, sbit);
					
					if (log.isTraceEnabled())
						log.trace("Allocating " + m_index + ":" + sbit + " as " + raddr + " for " + size);

					if (getSectorIndex(raddr) != m_index) {
						throw new IllegalStateException("Address: " + raddr + " does not yield index: " + m_index);
					}

					return raddr;
				}
			}
			sbit += lbits; // bump over current tag's bits
		}
		
		return 0;
	}
	
	public static int makeAddr(final int index, final int bit) {
		return -(((index+1) << SECTOR_OFFSET_BITS) + bit);
	}

	private boolean addNewTag(byte tag) {
		int allocated = 0;
		for (int i = 0; i < m_tags.length; i++) {
			if (m_tags[i] == -1) {
				int block = this.ALLOC_SIZES[tag] * 32;
				if ((allocated + block) <= m_maxSectorSize) {
					m_tags[i] = tag;
					m_free[tag] += 32;
					m_total[tag]++;
					
					if (i < (m_tags.length-1)) {
						// cache next block offset
						m_addresses[i+1] = m_addresses[i] + (32 * ALLOC_SIZES[tag]);
					}
					
					if (log.isTraceEnabled())
						log.trace("addNewTag block for: " + ALLOC_SIZES[tag]);
					if ((i+1) == m_tags.length) {
						int trim = m_maxSectorSize - (allocated + block);

						m_store.trimSector(trim, this);
					}
					return true;
				} else {
					if (log.isDebugEnabled())
						log.debug("addNewTag FALSE due to Sector SIZE");
					
					return false;
				}
			} else {
				allocated += ALLOC_SIZES[m_tags[i]] * 32;
			}
		}
		
		if (log.isDebugEnabled())
			log.debug("addNewTag FALSE due to Sector BITS");
		return false;
	}

	/**
	 * 
	 * @param bit
	 * @return
	 */
	public boolean free(final int bit) {
		if (!tstBit(m_bits, bit)) {
			throw new IllegalStateException("Request to free bit not set: " + bit);
		}
		
		clrBit(m_bits, bit);
		if (!tstBit(m_commitbits, bit)) {
			if (!tstBit(m_transientbits, bit)) {
				throw new IllegalStateException("Request to free transient bit not set" + bit);
			}
			
			clrBit(m_transientbits, bit);
			int tag = bit2tag(bit);
			m_free[tag]++;
			
			m_recycles[tag]++;
			
			// The hasFree test is too coarse, ideally we should test for
			//	percentage of free bits - say 10% PLUS a minimum of say 10
			//	for each tag type.
			if ((!m_onFreeList) && hasFree(2)) { // minimum of 5 bits for each 32 bit block
				m_onFreeList = true;
				if (log.isInfoEnabled()) {
<<<<<<< HEAD
					StringBuffer str = new StringBuffer("Returning Sector #" + m_index + ": ");
					for (int t = 0; t < m_free.length; t++) {
						str.append("("+ (m_free[t]/m_total[t]) + ")[T" + (m_total[t] * 32) + ",A" + m_allocations[t] + ",F" + m_free[t] + ",R" + m_recycles[t] + "]");
					}
				
					log.info(str.toString());
=======
					log
							.info("Returning Sector #" + m_index + ": "
									+ toString());
>>>>>>> f9a8ccbe
				}
				m_store.addToFreeList(this);
			}
			
			if (m_writes != null && m_writes.removeWriteToAddr(getPhysicalAddress(bit))) {
				if (log.isTraceEnabled())
					log.trace("Removed potential DUPLICATE");
			}
		}
		
		return false;
	}

	/**
	 * 
	 * @param bit
	 * @return the block size
	 */
	int bit2Size(int bit) {
		for (int t = 0; t < NUM_ENTRIES; t++) {
			int tag = m_tags[t];
			if (tag == -1) {
				throw new IllegalStateException("bit offset too large");
			}
			int bits = ALLOC_BITS[tag];
			if (bit < bits) {
				return ALLOC_SIZES[tag];
			}
			bit -= bits;
		}
		
		return 0;
	}
	/**
	 * Uses the m_addresses block offset cache to efficiently determine the
	 * corresponding resource offset.
	 * 
	 * @param bit
	 * @return the offset in the sector
	 */
	int bit2Offset(int bit) {
		final int entry = bit / 32;
		final int entryBit = bit % 32;
		
		assert entry < m_addresses.length;
		
		int offset = m_addresses[entry];
		offset += entryBit * ALLOC_SIZES[m_tags[entry]];
		
		return offset;
	}
	/**
	 * A previous version of bit2Offset that calculated the offset dynamically
	 * @param bit
	 * @return the offset in the sector
	 */
	int calcBit2Offset(int bit) {
		int offset = 0;
		for (int t = 0; t < NUM_ENTRIES; t++) {
			int tag = m_tags[t];
			if (tag == -1) {
				throw new IllegalStateException("bit offset too large");
			}
			int bits = ALLOC_BITS[tag];
			if (bit < bits) {
				offset += ALLOC_SIZES[tag] * bit;
				return offset;
			} else {
				offset += ALLOC_SIZES[tag] * bits;
				bit -= bits;
			}
		}
		
		return 0;
	}
	/**
	 * Since we know that all allocations are 32 bits each, there is no need to
	 * san through the array.
	 * 
	 * @param bit
	 * @return the tag of the bit
	 */
	public int bit2tag(int bit) {
		return m_tags[bit/32];
	}
	/**
	 * 
	 */
	public long getPhysicalAddress(int offset) {
		if (!tstBit(m_transientbits, offset)) {
			return 0L;
		} else {
			return m_sectorAddress + bit2Offset(offset);
		}
	}

	public int getPhysicalSize(int offset) {
		return bit2Size(offset);
	}

	public long getStartAddr() {
		return m_sectorAddress;
	}

	public String getStats() {
		// TODO Auto-generated method stub
		return null;
	}

	/**
	 * 
	 * @param threshold the minimum number of bits free per 32 bit block
	 * @return whether there are sufficient free for all block sizes
	 */
	public boolean hasFree(int threshold) {
		for (int i = 0; i < m_free.length; i++) {
			if (m_free[i] < (threshold * m_total[i]))
				return false;
		}
		return true;
	}

	/**
	 * Checks
	 * @return if there is a positive free count for all tags
	 */
	public boolean hasFree() {
		return hasFree(1);
	}

	public void preserveSessionData() {
		// TODO Auto-generated method stub

	}

	public void read(DataInputStream str) {
		try {
			m_index = str.readInt();
			m_sectorAddress = str.readLong();
			
			System.out.println("Sector: " + m_index + " managing sector at " + m_sectorAddress);
			
			int taglen = str.read(m_tags);
			assert taglen == m_tags.length;
			
			m_addresses[0] = 0;
			for (int i = 0; i < NUM_ENTRIES; i++) {
				m_commitbits[i] = m_transientbits[i] = m_bits[i] = str.readInt();
				
				// maintain cached block offset
				if (i < (NUM_ENTRIES-1)) {
					final int tag = m_tags[i];
					if (tag != -1) {
						m_addresses[i+1] = m_addresses[i] + (32 * ALLOC_SIZES[tag]);
					}
				}
			}
		} catch (IOException ioe) {
			throw new RuntimeException(ioe);
		}
	}

	public int getDiskAddr() {
		return m_diskAddr;
	}
	
	public void setDiskAddr(int addr) {
		m_diskAddr = addr;
	}

	public boolean verify(int addr) {
		// TODO Auto-generated method stub
		return false;
	}

	public byte[] write() {
		byte[] buf = new byte[META_SIZE];
		DataOutputStream str = new DataOutputStream(new FixedOutputStream(buf));
		try {
			str.writeInt(m_index);
			str.writeLong(m_sectorAddress);
			str.write(m_tags);
			for (int i = 0; i < NUM_ENTRIES; i++) {
				str.writeInt(m_bits[i]);
			}
			
			m_transientbits = (int[]) m_bits.clone();
			m_commitbits = (int[]) m_bits.clone();
		} catch (IOException e) {
			e.printStackTrace();
		} finally {
			try {
				str.close();
			} catch (IOException e) {
				// ignore
			}
		}
		
		return buf;
	}

	public int addressSize(int offset) {
		return bit2Size(offset);
	}

	public void setIndex(int index) {
		assert m_index == 0;
		
		m_index = index;
	}

	public void addAddresses(final ArrayList<Long> addrs) {
		addrs.add(Long.valueOf(m_sectorAddress));
	}

	static void clrBit(int[] bits, int bitnum) {
		int index = bitnum / 32;
		int bit = bitnum % 32;

		int val = bits[index];

		val &= ~(1 << bit);

		bits[index] = val;
	}
	
	static void setBit(int[] bits, int bitnum) {
		int index = bitnum / 32;
		int bit = bitnum % 32;

		bits[index] |= 1 << bit;
	}

	static boolean tstBit(int[] bits, int bitnum) {
		int index = bitnum / 32;
		int bit = bitnum % 32;

		return (bits[index] & 1 << bit) != 0;
	}

	/*
	 * use divide and conquer rather than shifting through
	 */
	int fndBit(int bits) {
		for (int n = 0; n < 8; n++) { // check nibbles
			if ((bits & 0x0F) != 0xF) {
				for (int b = 0; b < 4; b++) {
					if ((bits & (1 << b)) == 0) {
						return b + (n * 4);
					}
				}
			}
			bits >>>= 4; //right shift a nibble
		}

		return -1;
	}

	/**
	 * As well as setting the address, this is the point when the
	 * allocator can pre-allocate the first set of tags.
	 * 
	 * @param sectorAddress managed by this Allocator
	 */
	public void setSectorAddress(final long sectorAddress, final int maxsize) {
		if (log.isInfoEnabled())
			log.info("setting sector #" + m_index + " address: " + sectorAddress);
		
		m_sectorAddress = sectorAddress;
		m_maxSectorSize = maxsize;
		m_addresses[0] = 0;
		for (int i = 0; i < ALLOC_SIZES.length; i++) {
			m_tags[i] = (byte) i;
			m_free[i] = 32;
			m_total[i] = 1;
			
			// cache block offset
			m_addresses[i+1] = m_addresses[i] + (32 * ALLOC_SIZES[i]);			
		}
		for (int i = ALLOC_SIZES.length; i < NUM_ENTRIES; i++) {
			m_tags[i] = (byte) -1;
		}
		
		m_onFreeList = true;
		m_store.addToFreeList(this);
	}

	public static int getSectorIndex(int rwaddr) {
		return ((-rwaddr) >>> SECTOR_OFFSET_BITS) - 1;
	}

	public static int getSectorOffset(int rwaddr) {
		return (-rwaddr) & SECTOR_OFFSET_MASK;
	}

	public static int getBlobBlockCount(int size) {
		final int nblocks = (size + BLOB_SIZE - 1) / BLOB_SIZE;
		
		return nblocks;
	}

	public static int getBlockForSize(int size) {
		for (int i = 0; i < ALLOC_SIZES.length; i++) {
			if (size <= ALLOC_SIZES[i]) {
				return ALLOC_SIZES[i];
			}
		}
		
		throw new IllegalArgumentException("Size does not fit in a slot");
	}

<<<<<<< HEAD
	public int compareTo(Object other) {
		final int oindex = ((SectorAllocator) other).m_index;
		
		return m_index < oindex ? -1 : (m_index > oindex ? 1 : 0);
=======
	public int compareTo(final SectorAllocator other) {
		
		final int oindex = ((SectorAllocator) other).m_index;
		
		return m_index < oindex ? -1 : (m_index > oindex ? 1 : 0);
		
>>>>>>> f9a8ccbe
	}

	public int getIndex() {
		return m_index;
	}

	public void releaseSession(IWriteCacheManager cache) {
		// TODO Auto-generated method stub
		
	}

	public boolean addressInRange(int addr) {
		// TODO Auto-generated method stub
		return false;
	}

	public int getAllocatedBlocks() {
		// TODO Auto-generated method stub
		return 0;
	}

	public long getFileStorage() {
		// TODO Auto-generated method stub
		return 0;
	}

	public long getAllocatedSlots() {
		// TODO Auto-generated method stub
		return 0;
	}

	public boolean canImmediatelyFree(int addr, int sze, IAllocationContext context) {
		// TODO Auto-generated method stub
		return false;
	}

	public boolean isAllocated(int addrOffset) {
		return tstBit(m_bits, addrOffset);
	}

	public void free(int addr, int sze, boolean overrideSession) {
		free(addr);
	}

	public void setAllocationContext(IAllocationContext m_context) {
		// TODO Auto-generated method stub
		
	}

	public int alloc(int size, IAllocationContext context) {

		return alloc(size);
	}

<<<<<<< HEAD
=======
	public String toString() {

		final StringBuilder str = new StringBuilder();

		for (int t = 0; t < m_free.length; t++) {

			str.append("(" + (m_free[t] / m_total[t]) + ")[T"
					+ (m_total[t] * 32) + ",A" + m_allocations[t] + ",F"
					+ m_free[t] + ",R" + m_recycles[t] + "]");

		}

		return str.toString();
		
	}

>>>>>>> f9a8ccbe
}<|MERGE_RESOLUTION|>--- conflicted
+++ resolved
@@ -34,7 +34,6 @@
 import com.bigdata.rwstore.FixedOutputStream;
 import com.bigdata.rwstore.IAllocationContext;
 import com.bigdata.rwstore.IWriteCacheManager;
-import com.bigdata.rwstore.RWWriteCacheService;
 
 /**
  * The SectorAllocator is designed as an alternative the the standard RWStore
@@ -81,15 +80,9 @@
  * @author Martyn Cutcher
  *
  */
-<<<<<<< HEAD
-public class SectorAllocator implements Comparable {
-    protected static final Logger log = Logger
-    .getLogger(SectorAllocator.class);
-=======
 public class SectorAllocator implements Comparable<SectorAllocator> {
     
 	private static final Logger log = Logger.getLogger(SectorAllocator.class);
->>>>>>> f9a8ccbe
 
     static final int getBitMask(int bits) {
 		int ret = 0;
@@ -203,16 +196,7 @@
 					if (m_free[tag] == 0 && m_onFreeList) {
 						if (!addNewTag(tag)) {
 							if (log.isInfoEnabled()) {
-<<<<<<< HEAD
-								StringBuffer str = new StringBuffer("Removing Sector #" + m_index + ": ");
-								for (int t = 0; t < m_free.length; t++) {
-									str.append("[" + m_allocations[t] + "," + m_free[t] + "," + m_recycles[t] + "]");
-								}
-							
-								log.info(str.toString());
-=======
 								log.info("Removing Sector #" + m_index + ": "+toString());
->>>>>>> f9a8ccbe
 							}
 							m_store.removeFromFreeList(this);
 							m_onFreeList = false;
@@ -308,18 +292,9 @@
 			if ((!m_onFreeList) && hasFree(2)) { // minimum of 5 bits for each 32 bit block
 				m_onFreeList = true;
 				if (log.isInfoEnabled()) {
-<<<<<<< HEAD
-					StringBuffer str = new StringBuffer("Returning Sector #" + m_index + ": ");
-					for (int t = 0; t < m_free.length; t++) {
-						str.append("("+ (m_free[t]/m_total[t]) + ")[T" + (m_total[t] * 32) + ",A" + m_allocations[t] + ",F" + m_free[t] + ",R" + m_recycles[t] + "]");
-					}
-				
-					log.info(str.toString());
-=======
 					log
 							.info("Returning Sector #" + m_index + ": "
 									+ toString());
->>>>>>> f9a8ccbe
 				}
 				m_store.addToFreeList(this);
 			}
@@ -631,19 +606,12 @@
 		throw new IllegalArgumentException("Size does not fit in a slot");
 	}
 
-<<<<<<< HEAD
-	public int compareTo(Object other) {
+	public int compareTo(final SectorAllocator other) {
+		
 		final int oindex = ((SectorAllocator) other).m_index;
 		
 		return m_index < oindex ? -1 : (m_index > oindex ? 1 : 0);
-=======
-	public int compareTo(final SectorAllocator other) {
-		
-		final int oindex = ((SectorAllocator) other).m_index;
-		
-		return m_index < oindex ? -1 : (m_index > oindex ? 1 : 0);
-		
->>>>>>> f9a8ccbe
+		
 	}
 
 	public int getIndex() {
@@ -698,8 +666,6 @@
 		return alloc(size);
 	}
 
-<<<<<<< HEAD
-=======
 	public String toString() {
 
 		final StringBuilder str = new StringBuilder();
@@ -716,5 +682,4 @@
 		
 	}
 
->>>>>>> f9a8ccbe
 }