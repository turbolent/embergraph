/**

Copyright (C) SYSTAP, LLC 2006-2010.  All rights reserved.

Contact:
     SYSTAP, LLC
     4501 Tower Road
     Greensboro, NC 27410
     licenses@bigdata.com

This program is free software; you can redistribute it and/or modify
it under the terms of the GNU General Public License as published by
the Free Software Foundation; version 2 of the License.

This program is distributed in the hope that it will be useful,
but WITHOUT ANY WARRANTY; without even the implied warranty of
MERCHANTABILITY or FITNESS FOR A PARTICULAR PURPOSE.  See the
GNU General Public License for more details.

You should have received a copy of the GNU General Public License
along with this program; if not, write to the Free Software
Foundation, Inc., 59 Temple Place, Suite 330, Boston, MA  02111-1307  USA
 */

package com.bigdata.rwstore;

import java.io.ByteArrayInputStream;
import java.io.DataInputStream;
import java.io.File;
<<<<<<< HEAD
import java.io.FileNotFoundException;
import java.io.IOException;
import java.io.InputStream;
import java.io.OutputStream;
=======
import java.io.IOException;
>>>>>>> 4d9bb41a
import java.io.RandomAccessFile;
import java.nio.ByteBuffer;
import java.nio.channels.Channel;
import java.nio.channels.ClosedByInterruptException;
import java.nio.channels.FileChannel;
<<<<<<< HEAD
import java.nio.channels.OverlappingFileLockException;
import java.util.ArrayList;
import java.util.Iterator;
import java.util.TreeSet;

import org.apache.log4j.Logger;

import com.bigdata.journal.FileMetadata;
import com.bigdata.journal.IRootBlockView;
import com.bigdata.journal.RWStrategy.FileMetadataView;
=======
import java.util.ArrayList;
import java.util.Collections;
import java.util.Iterator;
import java.util.Map;
import java.util.TreeMap;
import java.util.TreeSet;
import java.util.concurrent.ConcurrentHashMap;
import java.util.concurrent.atomic.AtomicReference;
import java.util.concurrent.locks.Lock;
import java.util.concurrent.locks.ReentrantLock;
import java.util.concurrent.locks.ReentrantReadWriteLock;

import org.apache.log4j.Logger;

import com.bigdata.btree.IIndex;
import com.bigdata.btree.ITuple;
import com.bigdata.btree.ITupleIterator;
import com.bigdata.btree.IndexMetadata;
import com.bigdata.btree.BTree.Counter;
import com.bigdata.config.LongValidator;
import com.bigdata.counters.CounterSet;
import com.bigdata.counters.Instrument;
import com.bigdata.counters.striped.StripedCounters;
import com.bigdata.io.DirectBufferPool;
import com.bigdata.io.FileChannelUtility;
import com.bigdata.io.IReopenChannel;
import com.bigdata.io.writecache.BufferedWrite;
import com.bigdata.io.writecache.WriteCache;
import com.bigdata.io.writecache.WriteCacheService;
import com.bigdata.journal.AbstractBufferStrategy;
import com.bigdata.journal.AbstractJournal;
import com.bigdata.journal.BufferMode;
import com.bigdata.journal.CommitRecordIndex;
import com.bigdata.journal.CommitRecordSerializer;
import com.bigdata.journal.FileMetadata;
import com.bigdata.journal.ForceEnum;
import com.bigdata.journal.ICommitRecord;
import com.bigdata.journal.IRootBlockView;
import com.bigdata.journal.Journal;
import com.bigdata.journal.JournalTransactionService;
import com.bigdata.journal.RootBlockUtility;
import com.bigdata.journal.RootBlockView;
import com.bigdata.journal.ha.HAWriteMessage;
import com.bigdata.quorum.Quorum;
import com.bigdata.rawstore.IRawStore;
import com.bigdata.service.AbstractTransactionService;
>>>>>>> 4d9bb41a
import com.bigdata.util.ChecksumUtility;

/**
 * Storage class
 * <p>
 * Provides an interface to allocating storage within a disk file.
 * <p>
 * Essentially provides a DiskMalloc interface.
 * <p>
 * In addition to the DiskMalloc/ReAlloc mechanism, a single root address can be
 * associated. This can be used when opening an existing storage file to
 * retrieve some management object - such as an object manager!
 * <p>
 * The allocator also support atomic update via a simple transaction mechanism.
 * <p>
 * Updates are normally committed immediately, but by using startTransaction and
 * commitTransaction, the previous state of the store is retained until the
 * moment of commitment.
 * <p>
 * It would also be possible to add some journaling/version mechanism, where
 * snapshots of the allocation maps are retained for sometime. For a store which
 * was only added to this would not be an unreasonable overhead and would
 * support the rolling back of the database weekly or monthly if required.
 * <p>
 * The input/output mechanism uses ByteArray Input and Output Streams.
 * <p>
 * One difference between the disk realloc and in memory realloc is that the
 * disk realloc will always return a new address and mark the old address as
 * ready to be freed.
 * <p>
 * The method of storing the allocation headers has been changed from always
 * allocating at the end of the file (and moving them on file extend) to
 * allocation of fixed areas. The meta-allocation data, containing the bitmap
 * that controls these allocations, is itself stored in the heap, and is now
 * structured to include both the bit data and the list of meta-storage
 * addresses.
 * <p>
 * Sizing: 256 allocators would reference approximately 2M objects/allocations.
 * At 1K per allocator this would require 250K of store. The meta-allocation
 * data would therefore need a start address plus 32 bytes (or 8 ints) to
 * represent the meta-allocation bits. An array of such data referencing
 * sequentially allocated storage areas completes the meta-allocation
 * requirements.
 * <p>
 * A meta-allocation address can therefore be represented as a single bit offset
 * from which the block, providing start address, and bit offset can be directly
 * determined.
 * <p>
 * The m_metaBits int array used to be fully used as allocation bits, but now
 * stores both the start address plus the 8 ints used to manage that data block.
 * <p>
 * Allocation is reduced to sets of allocator objects which have a start address
 * and a bitmap of allocated storage maps.
 * <p>
 * Searching thousands of allocation blocks to find storage is not efficient,
 * but by utilizing roving pointers and sorting blocks with free space available
 * this can be made most efficient.
 * <p>
 * In order to provide optimum use of bitmaps, this implementation will NOT use
 * the BitSet class.
 * <p>
 * Using the meta-allocation bits, it is straightforward to load ALL the
 * allocation headers. A total of (say) 100 allocation headers might provide up
 * to 4000 allocations each -> 400 000 objects, while 1000 headers -> 4m objects
 * and 2000 -> 8m objects.
 * <p>
 * The allocators are split into a set of FixedAllocators and then
 * BlobAllocation. The FixedAllocators will allocate from 128 to 32K objects,
 * with a minimum block allocation of 64K, and a minimum bit number per block of
 * 32.
 * <p>
 * Where possible lists and roving pointers will be used to minimize searching
 * of the potentially large structures.
 * <p>
 * Since the memory is allocated on (at least) a 128 byte boundary, there is
 * some leeway on storing the address. Added to the address is the shift
 * required to make to the "standard" 128 byte block, e.g. blocksize = 128 <<
 * (addr % 8)
 * <p>
 * NB Useful method on RandomAccessFile.setLength(newLength)
 * <p>
 * When session data is preserved two things must happen - the allocators must
 * not reallocate data that has been freed in this session, or more clearly can
 * only free data that has been allocated in this session. That should be it.
 * <p>
 * The ALLOC_SIZES table is the fibonacci sequence. We multiply by 64 bytes to
 * get actual allocation block sizes. We then allocate bits based on 8K
 * allocation rounding and 32 bits at a time allocation. Note that 4181 * 64 =
 * 267,584 and 256K is 262,144
 * <p>
 * All data is checksummed, both allocated/saved data and the allocation blocks.
 * <p>
 * BLOB allocation is not handled using chained data buffers but with a blob
 * header record. This is indicated with a BlobAllocator that provides indexed
 * offsets to the header record (the address encodes the BlobAllocator and the
 * offset to the address). The header record stores the number of component
 * allocations and the address of each.
 * <p>
 * This approach makes for much more efficient freeing/re-allocation of Blob
 * storage, in particular avoiding the need to read in the component blocks to
 * determine chained blocks for freeing. This is particularly important for
 * larger stores where a disk cache could be flushed through simply freeing BLOB
 * allocations.
 * <h2>
 * Deferred Free List</h2>
 * <p>
 * The previous implementation has been amended to associate a single set of
 * deferredFree blocks with each CommitRecord. The CommitRecordIndex will then
 * provide access to the CommitRecords to support the deferred freeing of
 * allocations based on age/earliestTxReleaseTime.
 * <p>
 * The last release time processed is held with the MetaAllocation data
 * 
 * @author Martyn Cutcher
 * 
 *         FIXME Release checklist:
 *         <p>
 *         Add metabits header record checksum field and verify on read back.
 *         <p>
 *         Done. Checksum fixed allocators (needs to be tested on read back).
 *         <p>
 *         Done. Add version field to the fixed allocator.
 *         <p>
 *         Done. Checksum delete blocks / blob records.
 *         <p>
 *         PSOutputStream - remove caching logic. It is unused and makes this
 *         class much more complex. A separate per-RWStore caching class for
 *         recycling PSOutputStreams can be added later.
 *         <p>
 *         Modify FixedAllocator to use arrayCopy() rather than clone and
 *         declare more fields to be final. See notes on {@link AllocBlock}.
 *         <p>
 *         Done. Implement logic to "abort" a shadow allocation context.
 *         <p>
 *         Unit test to verify that we do not recycle allocations from the last
 *         commit point even when the retention time is zero such that it is
 *         always possible to re-open the store from the alternative root block
 *         even after you have allocated things against the current root block
 *         (but not yet committed).
 *         <p>
 *         Read-only mode.
 *         <p>
 *         Unit tests looking for persistent memory leaks (e.g., all allocated
 *         space can be reclaimed).
 */

public class RWStore implements IStore {

    private static final transient Logger log = Logger.getLogger(RWStore.class);

    /**
     * Options understood by the {@link RWStore}.
     */
    public interface Options {

		/**
		 * Option defines the Allocation block sizes for the RWStore. The values
		 * defined are multiplied by 64 to provide the actual allocations. The
		 * list of allocations should be ',' delimited and in increasing order.
		 * This array is written into the store so changing the values does not
		 * break older stores. For example,
		 * 
		 * <pre>
		 * &quot;1,2,4,8,116,32,64&quot;
		 * </pre>
		 * 
		 * defines allocations from 64 to 4K in size. It is a good to define
		 * block sizes on 4K boundaries as soon as possible to optimize IO. This
		 * is particularly relevant for SSDs. A 1K boundary is expressed as
		 * <code>16</code> in the allocation sizes, so a 4K boundary is
		 * expressed as <code>64</code> and an 8k boundary as <code>128</code>.
		 * <p>
		 * The default allocations are {@value #DEFAULT_ALLOCATION_SIZES}.
		 * 
		 * @see #DEFAULT_ALLOCATION_SIZES
		 */
        String ALLOCATION_SIZES = RWStore.class.getName() + ".allocationSizes";

        /**
         * @see #ALLOCATION_SIZES
         */
        //String DEFAULT_ALLOCATION_SIZES = "1, 2, 3, 5, 8, 12, 16, 32, 48, 64, 128";
        String DEFAULT_ALLOCATION_SIZES = "1, 2, 3, 5, 8, 12, 16, 32, 48, 64, 128, 192, 320, 512, 832, 1344, 2176, 3520";
        // private static final int[] DEFAULT_ALLOC_SIZES = { 1, 2, 3, 5, 8, 13, 21, 34, 55, 89, 144, 233, 377, 610, 987, 1597, 2584, 4181 };
        // private static final int[] ALLOC_SIZES = { 1, 2, 4, 8, 16, 32, 64, 128 };

        /**
         * Option defines the initial size of the meta bits region and effects
         * how rapidly this region will grow (default
         * {@value #DEFAULT_META_BITS_SIZE}).
         * <p>
         * Note: A value of <code>9</code> may be used to stress the logic which
         * is responsible for the growth in the meta bits region.
         */
        String META_BITS_SIZE = RWStore.class.getName() + ".metaBitsSize";

        String DEFAULT_META_BITS_SIZE = "9";

        /**
         * Defines the number of bits that must be free in a FixedAllocator for
         * it to be added to the free list.  This is used to ensure a level
         * of locality when making large numbers of allocations within a single
         * commit.
         * <p>
         * The value should be >= 1 and <= 5000
         */
        String FREE_BITS_THRESHOLD = RWStore.class.getName() + ".freeBitsThreshold";

        String DEFAULT_FREE_BITS_THRESHOLD = "300";

		/**
		 * When <code>true</code>, scattered writes which are strictly ascending
		 * will be coalesced within a buffer and written out as a single IO
		 * (default {@value #DEFAULT_DOUBLE_BUFFER_WRITES}). This improves write
		 * performance for SATA, SAS, and even SSD.
		 */
        String DOUBLE_BUFFER_WRITES = RWStore.class.getName() + ".doubleBuffer";
        
        String DEFAULT_DOUBLE_BUFFER_WRITES = "true";
        
    }

    /*
     * Error messages.
     */
    
    private static final String ERR_WRITE_CACHE_CREATE = "Unable to create write cache service";

	/**
	 * The fixed size of any allocator on the disk in bytes. The #of allocations
	 * managed by an allocator is this value times 8 because each slot uses one
	 * bit in the allocator. When an allocator is allocated, the space on the
	 * persistent heap is reserved for all slots managed by that allocator.
	 * However, the {@link FixedAllocator} only incrementally allocates the
	 * {@link AllocBlock}s.
	 */
	static private final int ALLOC_BLOCK_SIZE = 1024;
	
//	// from 32 bits, need 13 to hold max offset of 8 * 1024, leaving 19 for number of blocks: 256K
//	static final int BLOCK_INDEX_BITS = 19;
	static final int OFFSET_BITS = 13;
	static final int OFFSET_BITS_MASK = 0x1FFF; // was 0xFFFF
	
	static final int ALLOCATION_SCALEUP = 16; // multiplier to convert allocations based on minimum allocation of 32k
	static private final int META_ALLOCATION = 8; // 8 * 32K is size of meta Allocation

	/**
	 * Maximum fixed allocs in a BLOB, but do restrict to size that will fit
	 * within a single fixed allocation Ignored.
	 * 
	 * FIXME Javadoc. Is this ignored or not? (what is the Ignored doing at the
	 * end of the comment above?) Is this in units of int32 values or bytes?
	 */
	static final int BLOB_FIXED_ALLOCS = 2048;
//	private ICommitCallback m_commitCallback;
//
//	public void setCommitCallback(final ICommitCallback callback) {
//		m_commitCallback = callback;
//	}

	// If required, then allocate 1M direct buffers
	private static final int cDirectBufferCapacity = 1024 * 1024;

	private int cMaxDirectBuffers = 20; // 20M of direct buffers
	static final int cDirectAllocationOffset = 64 * 1024;

	// ///////////////////////////////////////////////////////////////////////////////////////
	// RWStore Data
	// ///////////////////////////////////////////////////////////////////////////////////////

	private final File m_fd;
//	private RandomAccessFile m_raf;
//	protected FileMetadata m_metadata;
//	protected int m_transactionCount;
//	private boolean m_committing;

//    /**
//     * When <code>true</code> the allocations will not actually be recycled
//     * until after a store restart. When <code>false</code>, the allocations are
//     * recycled once they satisfy the history retention requirement.
//     */
//	private boolean m_preserveSession = false;
//	private boolean m_readOnly;

	/**
	 * lists of total alloc blocks.
	 * 
	 * @todo examine concurrency and lock usage for {@link #m_alloc} and the
	 *       rest of these lists.
	 */
	private final ArrayList<FixedAllocator> m_allocs;

	/**
	 * A fixed length array of lists of free {@link FixedAllocator}s with one
	 * entry in the array for each configured allocator size. An allocator is
	 * put onto this free list when it is initially created. When the store is
	 * opened, it will be added to this list if {@link Allocator#hasFree()}
	 * returns true. It will be removed when it has no free space remaining. It
	 * will be added back to the free list when its free slots exceeds a
	 * configured threshold.
	 */
	private ArrayList<FixedAllocator> m_freeFixed[];
	
//	/** lists of free blob allocators. */
	// private final ArrayList<BlobAllocator> m_freeBlobs;

	/** lists of blocks requiring commitment. */
	private final ArrayList<Allocator> m_commitList;

//	private WriteBlock m_writes;
	
	private final Quorum<?,?> m_quorum;
	
	private final RWWriteCacheService m_writeCache;

	/**
	 * The actual allocation sizes as read from the store.
	 * 
	 * @see #DEFAULT_ALLOCATION_SIZES
	 */
	private int[] m_allocSizes;

	/**
	 * The maximum allocation size (bytes).
	 */
    final int m_maxFixedAlloc;

    /**
     * The minimum allocation size (bytes).
     */
    final int m_minFixedAlloc;
	
    /**
     * Currently we do not support a Blob header to be a Blob, so the
     * maximum possible Blob is ((maxFixed-4) * maxFixed) - 4.
     */
    final int m_maxBlobAllocSize;
	
    /**
     * This lock is used to exclude readers when the extent of the backing file
     * is about to be changed.
     * <p>
     * At present we use synchronized (this) for alloc/commitChanges and
     * getData, since only alloc and commitChanges can cause a file extend, and
     * only getData can read.
     * <p>
     * By using an explicit extensionLock we can unsure that that the taking of
     * the lock is directly related to the functionality, plus we can support
     * concurrent reads.
     * <p>
     * You MUST hold the {@link #m_allocationLock} before acquiring the
     * {@link ReentrantReadWriteLock#writeLock()} of the
     * {@link #m_extensionLock}.
     */
    final private ReentrantReadWriteLock m_extensionLock = new ReentrantReadWriteLock();

	/**
	 * An explicit allocation lock allows for reads concurrent with allocation
	 * requests. You must hold the allocation lock while allocating or clearing
	 * allocations. It is only when an allocation triggers a file extension that
	 * the write extensionLock needs to be taken.
	 * 
	 * TODO: There is scope to take advantage of the different allocator sizes
	 * and provide allocation locks on the fixed allocators. We will still need
	 * a store-wide allocation lock when creating new allocation areas, but
	 * significant contention may be avoided.
	 */
    final private ReentrantLock m_allocationLock = new ReentrantLock();

	/**
	 * The deferredFreeList is simply an array of releaseTime,freeListAddrs
	 * stored at commit.
	 * <p> 
	 * Note that when the deferredFreeList is saved, ONLY thefreeListAddrs
	 * are stored, NOT the releaseTime.  This is because on any open of
	 * the store, all deferredFrees can be released immediately. This
	 * mechanism may be changed in the future to enable explicit history
	 * retention, but if so a different header structure would be used since
	 * it would not be appropriate to retain a simple header linked to
	 * thousands if not millions of commit points.
	 */
//    * 
//    * If the current txn list exceeds the MAX_DEFERRED_FREE then it is
//    * incrementally saved and a new list begun.  The master list itself
//    * serves as a BLOB header when there is more than a single entry with
//    * the same txReleaseTime.
//	private static final int MAX_DEFERRED_FREE = 4094; // fits in 16k block
    private final long m_minReleaseAge;

    /**
     * The #of open transactions (read-only or read-write).
     * 
     * This is guarded by the {@link #m_allocationLock}.
     */
    private int m_activeTxCount = 0;
    
	private volatile long m_lastDeferredReleaseTime = 0L;
//	private final ArrayList<Integer> m_currentTxnFreeList = new ArrayList<Integer>();
	private final PSOutputStream m_deferredFreeOut;

    /**
     * Used to transparently re-open the backing channel if it has been closed
     * by an interrupt during an IO.
     */
	private final ReopenFileChannel m_reopener;

	private volatile BufferedWrite m_bufferedWrite;
	
	/**
	 * Our StoreageStats objects
	 */
	private StorageStats m_storageStats;
	private long m_storageStatsAddr = 0;
	
	/**
	 * Direct ByteBuffer allocations.
	 * 
	 * TODO: Support different scaleups for disk and direct allocation to
	 * allow for finer granularity of allocation.  For example, a 1K
	 * scaleup would allow 32bit slot allocations for all slot sizes.
	 */
	private int m_directSpaceAvailable = 0;
	private int m_nextDirectAllocation = cDirectAllocationOffset;
	private ArrayList<ByteBuffer> m_directBuffers = null;
	
	private final boolean m_enableDirectBuffer;
    
    /**
     * <code>true</code> iff the backing store is open.
     */
    private volatile boolean m_open = true;
    
    private TreeMap<Integer, Integer> m_lockAddresses = null;

	class WriteCacheImpl extends WriteCache.FileChannelScatteredWriteCache {
        public WriteCacheImpl(final ByteBuffer buf,
                final boolean useChecksum,
                final boolean bufferHasData,
                final IReopenChannel<FileChannel> opener)
                throws InterruptedException {

            super(buf, useChecksum, m_quorum != null
                    && m_quorum.isHighlyAvailable(), bufferHasData, opener,
                    m_bufferedWrite);

        }

        /**
         * {@inheritDoc}
         * <p>
         * Note: The performance counters for writes to the disk are reported by
         * the {@link WriteCacheService}. The {@link RWStore} never writes
         * directly onto the disk (other than the root blocks).
         */
        @Override
        protected boolean writeOnChannel(final ByteBuffer data,
                final long firstOffsetignored,
                final Map<Long, RecordMetadata> recordMap,
                final long nanos) throws InterruptedException, IOException {
            final Lock readLock = m_extensionLock.readLock();
            readLock.lock();
            try {
                boolean ret = super.writeOnChannel(data, firstOffsetignored,
                        recordMap, nanos);
                return ret;
            } finally {
                readLock.unlock();
            }

        }
        
        // Added to enable debug of rare problem
        // FIXME: disable by removal once solved
        protected void registerWriteStatus(long offset, int length, char action) {
    		m_writeCache.debugAddrs(offset, length, action);
        }
		
	};
	
    /**
     * The ALLOC_SIZES must be initialized from either the file or the
     * properties associated with the fileMetadataView
     * 
     * @param fileMetadataView
     * @param readOnly
     * @param quorum
     * @throws InterruptedException
     * 
     * @todo support read-only open.
     */
    public RWStore(final FileMetadata fileMetadata, final Quorum<?, ?> quorum) {

        if (fileMetadata == null)
            throw new IllegalArgumentException();

        this.m_minReleaseAge = Long.valueOf(fileMetadata.getProperty(
                AbstractTransactionService.Options.MIN_RELEASE_AGE,
                AbstractTransactionService.Options.DEFAULT_MIN_RELEASE_AGE));

        if (log.isInfoEnabled())
            log.info(AbstractTransactionService.Options.MIN_RELEASE_AGE + "="
                    + m_minReleaseAge);
        /*
         * Disable TemporaryRW option for now
         */
        // m_enableDirectBuffer = fileMetadata.getBufferMode() == BufferMode.TemporaryRW;
        m_enableDirectBuffer = false;
        
        if (m_enableDirectBuffer) {
			m_directBuffers = new ArrayList<ByteBuffer>();
			addDirectBuffer();
        }

        cDefaultMetaBitsSize = Integer.valueOf(fileMetadata.getProperty(
                Options.META_BITS_SIZE,
                Options.DEFAULT_META_BITS_SIZE));

        if (cDefaultMetaBitsSize < 9)
            throw new IllegalArgumentException(Options.META_BITS_SIZE
                    + " : Must be GTE 9");
        
        m_metaBitsSize = cDefaultMetaBitsSize;

        cDefaultFreeBitsThreshold = Integer.valueOf(fileMetadata.getProperty(
                Options.FREE_BITS_THRESHOLD,
                Options.DEFAULT_FREE_BITS_THRESHOLD));
        
        if (cDefaultFreeBitsThreshold < 1 || cDefaultFreeBitsThreshold > 5000) {
            throw new IllegalArgumentException(Options.FREE_BITS_THRESHOLD
                    + " : Must be between 1 and 5000");
        }

        m_metaBits = new int[m_metaBitsSize];
		
		m_metaTransientBits = new int[m_metaBitsSize];
		
		// @todo Review maximum file size constraints - is this old stuff?
		m_maxFileSize = 2 * 1024 * 1024; // 1gb max (mult by 128)!!
		
        m_quorum = quorum;
		
		m_fd = fileMetadata.file;
		
		// initialize striped performance counters for this store.
        this.storeCounters.set(new StoreCounters(10/* batchSize */));
        
		final IRootBlockView m_rb = fileMetadata.rootBlock;

		m_commitList = new ArrayList<Allocator>();

		m_allocs = new ArrayList<FixedAllocator>();
		
		// m_freeBlobs = new ArrayList<BlobAllocator>();

		try {
	        final RandomAccessFile m_raf = fileMetadata.getRandomAccessFile();
			m_reopener = new ReopenFileChannel(m_fd, m_raf, "rw");
		} catch (IOException e1) {
			throw new RuntimeException(e1);
		}

		if (Boolean.valueOf(fileMetadata.getProperty(
				Options.DOUBLE_BUFFER_WRITES,
				Options.DEFAULT_DOUBLE_BUFFER_WRITES))) {
			try {
				m_bufferedWrite = new BufferedWrite(this);
			} catch (InterruptedException e1) {
				m_bufferedWrite = null;
			}
		} else {
			m_bufferedWrite = null;
		}

		final int buffers = fileMetadata.writeCacheBufferCount;
		
		if(log.isInfoEnabled())
		    log.info("RWStore using writeCacheService with buffers: " + buffers);

        try {
            m_writeCache = new RWWriteCacheService(buffers, m_fd.length(),
                    m_reopener, m_quorum) {
				
                        @SuppressWarnings("unchecked")
			            public WriteCache newWriteCache(final ByteBuffer buf,
			                    final boolean useChecksum,
			                    final boolean bufferHasData,
			                    final IReopenChannel<? extends Channel> opener)
			                    throws InterruptedException {
			                return new WriteCacheImpl(buf,
			                        useChecksum, bufferHasData,
			                        (IReopenChannel<FileChannel>) opener);
			            }
				};
		} catch (InterruptedException e) {
			throw new IllegalStateException(ERR_WRITE_CACHE_CREATE, e);
		} catch (IOException e) {
			throw new IllegalStateException(ERR_WRITE_CACHE_CREATE, e);
		}		

		try {
            if (m_rb.getNextOffset() == 0) { // if zero then new file
            	setAllocations(fileMetadata);
            	
            	defaultInit();
            	
        		m_maxFixedAlloc = m_allocSizes[m_allocSizes.length-1]*64;
        		m_minFixedAlloc = m_allocSizes[0]*64;
        		
        		m_storageStats = new StorageStats(m_allocSizes);

        		// commitChanges(null);
			} else {
				
				initfromRootBlock(m_rb);
				
				m_maxFixedAlloc = m_allocSizes[m_allocSizes.length-1]*64;
				m_minFixedAlloc = m_allocSizes[0]*64;

				if (m_storageStatsAddr != 0) {
					long statsAddr = m_storageStatsAddr >> 16;
					int statsLen = ((int) m_storageStatsAddr) & 0xFFFF;
					byte[] stats = new byte[statsLen + 4]; // allow for checksum
					getData(statsAddr, stats);
					DataInputStream instr = new DataInputStream(new ByteArrayInputStream(stats));
					m_storageStats = new StorageStats(instr);
					
					for (FixedAllocator fa: m_allocs) {
						m_storageStats.register(fa);
					}
				} else {
	        		m_storageStats = new StorageStats(m_allocSizes);
				}
				
			}
			
            final int maxBlockLessChk = m_maxFixedAlloc-4;
            // ensure that BLOB header cannot itself be a BLOB
//            int blobFixedAlocs = maxBlockLessChk/4;
//            if (blobFixedAlocs > RWStore.BLOB_FIXED_ALLOCS)
//            	blobFixedAlocs = RWStore.BLOB_FIXED_ALLOCS;
//            m_maxBlobAllocSize = ((maxBlockLessChk/4) * maxBlockLessChk);
            
            m_maxBlobAllocSize = Integer.MAX_VALUE;
            
			assert m_maxFixedAlloc > 0;
			
			m_deferredFreeOut = PSOutputStream.getNew(this, m_maxFixedAlloc, null);
		} catch (IOException e) {
			throw new StorageTerminalError("Unable to initialize store", e);
		}
	}
    
    private void addDirectBuffer() {
    	if (cMaxDirectBuffers > m_directBuffers.size()) {
			ByteBuffer bbuf = ByteBuffer.allocateDirect(cDirectBufferCapacity);
			m_directBuffers.add(bbuf);
			m_directSpaceAvailable += cDirectBufferCapacity;
    	}
	}

	private void setAllocations(final FileMetadata fileMetadata)
            throws IOException {
        
        final String buckets = fileMetadata.getProperty(
                Options.ALLOCATION_SIZES, Options.DEFAULT_ALLOCATION_SIZES);
        final String[] specs = buckets.split("\\s*,\\s*");
        m_allocSizes = new int[specs.length];
        int prevSize = 0;
        for (int i = 0; i < specs.length; i++) {
            final int nxtSize = Integer.parseInt(specs[i]);
            if (nxtSize <= prevSize)
                throw new IllegalArgumentException(
                        "Invalid AllocSizes property");
            m_allocSizes[i] = nxtSize;
            prevSize = nxtSize;
        }
    }
    
    private void defaultInit() throws IOException {
		final int numFixed = m_allocSizes.length;

		m_freeFixed = new ArrayList[numFixed];

		for (int i = 0; i < numFixed; i++) {
			m_freeFixed[i] = new ArrayList<FixedAllocator>();
		}

		m_fileSize = convertFromAddr(m_fd.length());
		
		// make space for meta-allocators
		m_metaBits[0] = -1;
		m_metaTransientBits[0] = -1;
		m_nextAllocation = -(1 + META_ALLOCATION); // keep on a minimum 8K boundary
		
		if (m_fileSize > m_nextAllocation) {
			m_fileSize = m_nextAllocation;
		}
		
		m_reopener.raf.setLength(convertAddr(m_fileSize));

    }

    public boolean isOpen() {
        return m_open;
    }
    
    private void assertOpen() {
    
        if (!m_open)
            throw new IllegalStateException(AbstractBufferStrategy.ERR_NOT_OPEN);
        
    }
    
    synchronized public void close() {
        m_open = false;
        try {
            if (m_bufferedWrite != null) {
                m_bufferedWrite.release();
                m_bufferedWrite = null;
            }
            m_writeCache.close();
            m_reopener.raf.close();
        } catch (Throwable t) {
            throw new RuntimeException(t);
        }
    }

	/**
	 * Basic check on key root block validity
	 * 
	 * @param rbv
	 */
	private void checkRootBlock(final IRootBlockView rbv) {
		final long nxtOffset = rbv.getNextOffset();
		final int nxtalloc = -(int) (nxtOffset >> 32);

		final int metaBitsAddr = -(int) nxtOffset;

		final long metaAddr = rbv.getMetaStartAddr();
		final long rawMetaBitsAddr = rbv.getMetaBitsAddr();
		if (metaAddr == 0 || rawMetaBitsAddr == 0) {
            /*
             * possible when rolling back to empty file.
             */
			log.warn("No meta allocation data included in root block for RWStore");
		}
		
		if (log.isTraceEnabled()) {
            final int commitRecordAddr = (int) (rbv.getCommitRecordAddr() >> 32);
            log.trace("CommitRecord " + rbv.getCommitRecordAddr()
                    + " at physical address: "
                    + physicalAddress(commitRecordAddr));
        }
		
		final long commitCounter = rbv.getCommitCounter();

//		final int metaStartAddr = (int) -(metaAddr >> 32); // void
//		final int fileSize = (int) -(metaAddr & 0xFFFFFFFF);

		if (log.isTraceEnabled())
			log.trace("m_allocation: " + nxtalloc + ", m_metaBitsAddr: "
					+ metaBitsAddr + ", m_commitCounter: " + commitCounter);
		
	}
	
	/**
	 * Should be called where previously initFileSpec was used.
	 * 
	 * Rather than reading from file, instead reads from the current root block.
	 * 
	 * We use the rootBlock fields, nextOffset, metaStartAddr, metaBitsAddr.
	 * 
	 * metaBitsAddr indicates where the meta allocation bits are.
	 * 
	 * metaStartAddr is the offset in the file where the allocation blocks are
	 * allocated the long value also indicates the size of the allocation, such
	 * that the address plus the size is the "filesize".
	 * 
	 * Note that metaBitsAddr must be an absolute address, with the low order 16
	 * bits used to indicate the size.
	 * 
	 * @throws IOException
	 */
	private void initfromRootBlock(final IRootBlockView m_rb) throws IOException {
		// m_rb = m_fmv.getRootBlock();
		assert(m_rb != null);

		if (m_rb.getNextOffset() == 0) {
			defaultInit();
		} else {		
			final long nxtOffset = m_rb.getNextOffset();
			m_nextAllocation = -(int) (nxtOffset >> 32);
			
			if (m_nextAllocation == 0) {
				m_nextAllocation = -(1 + META_ALLOCATION);
			}
	
			m_metaBitsAddr = -(int) nxtOffset;
			
			if (log.isInfoEnabled()) {
				log.info("MetaBitsAddr: " + m_metaBitsAddr);
			}
	
			final long metaAddr = m_rb.getMetaStartAddr();
			m_fileSize = (int) -(metaAddr & 0xFFFFFFFF);
	
			long rawmbaddr = m_rb.getMetaBitsAddr();
			
	        /*
	         * Take bottom 16 bits (even 1K of metabits is more than sufficient)
	         */
			final int metaBitsStore = (int) (rawmbaddr & 0xFFFF);
			
			if (metaBitsStore > 0) {
				rawmbaddr >>= 16;
				
				// RWStore now restore metabits
				final byte[] buf = new byte[metaBitsStore * 4];
	
				FileChannelUtility.readAll(m_reopener, ByteBuffer.wrap(buf), rawmbaddr);
		
				final DataInputStream strBuf = new DataInputStream(new ByteArrayInputStream(buf));
				
				// Can handle minor store version incompatibility
				final int storeVersion = strBuf.readInt();
				if ((storeVersion & 0xFF00) != (cVersion & 0xFF00)) {
					throw new IllegalStateException("Incompatible RWStore header version");
				}
				m_lastDeferredReleaseTime = strBuf.readLong();
				cDefaultMetaBitsSize = strBuf.readInt();
				
				final int allocBlocks = strBuf.readInt();
				m_storageStatsAddr = strBuf.readLong();

				// and let's read in those reserved ints
	            for (int i = 0; i < cReservedMetaBits; i++) {
	            	strBuf.readInt();
	            }

				m_allocSizes = new int[allocBlocks];
				for (int i = 0; i < allocBlocks; i++) {
					m_allocSizes[i] = strBuf.readInt();
				}
				m_metaBitsSize = metaBitsStore - allocBlocks - cMetaHdrFields; // allow for header fields
				m_metaBits = new int[m_metaBitsSize];
				if (log.isInfoEnabled()) {
					log.info("Raw MetaBitsAddr: " + rawmbaddr);
				}
				for (int i = 0; i < m_metaBitsSize; i++) {
					m_metaBits[i] = strBuf.readInt();
				}
				m_metaTransientBits = (int[]) m_metaBits.clone();
		
				final int numFixed = m_allocSizes.length;
	
				m_freeFixed = new ArrayList[numFixed];
	
				for (int i = 0; i < numFixed; i++) {
					m_freeFixed[i] = new ArrayList<FixedAllocator>();
				}
	
				checkCoreAllocations();
		
				readAllocationBlocks();
				
				// clearOutstandingDeferrels(deferredFreeListAddr, deferredFreeListEntries);
	
				if (log.isTraceEnabled()) {
					final StringBuilder str = new StringBuilder();
					this.showAllocators(str);
					log.trace(str);
				}
				
				if (physicalAddress(m_metaBitsAddr) == 0) {
					throw new IllegalStateException("Free/Invalid metaBitsAddr on load");
				}
	
			}
			
			if (log.isInfoEnabled())
				log.info("restored from RootBlock: " + m_nextAllocation 
						+ ", " + m_metaBitsAddr);
		}
	}

//	/*
//	 * Called when store is opened to make sure any deferred frees are
//	 * cleared.
//	 * 
//	 * Stored persistently is only the list of addresses of blocks to be freed,
//	 * the knowledge of the txn release time does not need to be held persistently,
//	 * this is only relevant for transient state while the RWStore is open.
//	 * 
//	 * The deferredCount is the number of entries - integer address and integer
//	 * count at each address
//	 */
//	private void clearOutstandingDeferrels(final int deferredAddr, final int deferredCount) {
//		if (deferredAddr != 0) {
//			assert deferredCount != 0;
//			final int sze = deferredCount * 8 + 4; // include space for checksum
//			
//			if (log.isDebugEnabled())
//				log.debug("Clearing Outstanding Deferrals: " + deferredCount);
//			
//			byte[] buf = new byte[sze];
//			getData(deferredAddr, buf);
//			
//			final byte[] blockBuf = new byte[8 * 1024]; // maximum size required 
//			
//			ByteBuffer in = ByteBuffer.wrap(buf);
//			for (int i = 0; i < deferredCount; i++) {
//				int blockAddr = in.getInt();
//				int addrCount = in.getInt();
//				
//				// now read in this block and free all addresses referenced
//				getData(blockAddr, blockBuf, 0, addrCount*4 + 4);
//				ByteBuffer inblock = ByteBuffer.wrap(blockBuf);
//				for (int b = 0; b < addrCount; b++) {
//					final int defAddr = inblock.getInt();
//					Allocator alloc = getBlock(defAddr);
//					if (alloc instanceof BlobAllocator) {
//						b++;
//						assert b < addrCount;
//						alloc.free(defAddr, inblock.getInt());
//					} else {
//						alloc.free(defAddr, 0); // size ignored for FreeAllocators
//					}
//				}
//				// once read then free the block allocation
//				free(blockAddr, 0);
//			}
//			
//			// lastly free the deferredAddr
//			free(deferredAddr, 0);			
//		}
//		
//	}

	/*********************************************************************
	 * make sure resource is closed!
	 **/
	protected void finalize() {
		close();
	}

	protected void readAllocationBlocks() throws IOException {
		
		assert m_allocs.size() == 0;
		
        if (log.isInfoEnabled())
            log.info("readAllocationBlocks, m_metaBits.length: "
                    + m_metaBits.length);

		/**
		 * Allocators are sorted in StartAddress order (which MUST be the order
		 * they were created and therefore will correspond to their index) The
		 * comparator also checks for equality, which would indicate an error in
		 * the metaAllocation if two allocation blocks were loaded for the same
		 * address (must be two version of same Allocator).
		 * 
		 * Meta-Allocations stored as {int address; int[8] bits}, so each block
		 * holds 8*32=256 allocation slots of 1K totaling 256K.
		 */
		for (int b = 0; b < m_metaBits.length; b += cDefaultMetaBitsSize) {
			final long blockStart = convertAddr(m_metaBits[b]);
			final int startBit = (b * 32) + 32;
			final int endBit = startBit + ((cDefaultMetaBitsSize-1)*32);
			for (int i = startBit; i < endBit; i++) {
				if (tstBit(m_metaBits, i)) {
					final long addr = blockStart + ((i-startBit) * ALLOC_BLOCK_SIZE);

					final byte buf[] = new byte[ALLOC_BLOCK_SIZE];

					FileChannelUtility.readAll(m_reopener, ByteBuffer.wrap(buf), addr);

					final ByteArrayInputStream baBuf = new ByteArrayInputStream(buf);
					final DataInputStream strBuf = new DataInputStream(baBuf);

					final int allocSize = strBuf.readInt(); // if Blob < 0
					final FixedAllocator allocator;
					final ArrayList<? extends Allocator> freeList;
					assert allocSize > 0;

					// m_minFixedAlloc and m_maxFixedAlloc may not be set since
					// as finals they must be set in the constructor.  Therefore
					// recalculate for local load
					final int minFixedAlloc = 64 * m_allocSizes[0];
					final int maxFixedAlloc = 64 * m_allocSizes[m_allocSizes.length-1];
					int index = 0;
					int fixedSize = minFixedAlloc;
					while (fixedSize < allocSize && fixedSize < maxFixedAlloc)
						fixedSize = 64 * m_allocSizes[++index];

					if (allocSize != fixedSize) {
						throw new IllegalStateException("Unexpected allocator size: " 
								+ allocSize + " != " + fixedSize);
					}
					allocator = new FixedAllocator(this, allocSize);//, m_writeCache);

					freeList = m_freeFixed[index];

					allocator.read(strBuf);
	                final int chk = ChecksumUtility.getCHK().checksum(buf,
	                        buf.length - baBuf.available());
	                
	                int tstChk = strBuf.readInt();
	                if (tstChk != chk) {
	                	throw new IllegalStateException("FixedAllocator checksum error");
	                }

					allocator.setDiskAddr(i); // store bit, not physical
												// address!
					allocator.setFreeList(freeList);

					m_allocs.add(allocator);
					
					if (m_storageStats != null) {
						m_storageStats.register(allocator);
					}

				}
			}
		}

		// add sorted blocks into index array and set index number for address
		// encoding
		// m_allocs.addAll(blocks);
		Collections.sort(m_allocs);
		for (int index = 0; index < m_allocs.size(); index++) {
			((Allocator) m_allocs.get(index)).setIndex(index);
		}
	}
	
	/**
	 * Called from ContextAllocation when no free FixedAllocator is immediately
	 * available. First the free list will be checked to see if one is
	 * available, otherwise it will be created.  When the calling 
	 * ContextAllocation is released, its allocators will be added to the 
	 * global free lists.
	 * 
	 * @param block - the index of the Fixed size allocation
	 * @return the FixedAllocator
	 */
	private FixedAllocator establishFreeFixedAllocator(final int block) {
		
	    final ArrayList<FixedAllocator> list = m_freeFixed[block];

		if (list.size() == 0) {
			
		    final int allocSize = 64 * m_allocSizes[block];
	
            final FixedAllocator allocator = new FixedAllocator(this,
                    allocSize);//, m_writeCache);

			allocator.setIndex(m_allocs.size());
			
			m_allocs.add(allocator);
			
			if (m_storageStats != null) {
				m_storageStats.register(allocator);
			}

			return allocator;
		} else {
			return list.remove(0);
		}
	}

//	// Root interface
//	public long getRootAddr() {
//		return m_rootAddr;
//	}
//
//	// Root interface
//	public PSInputStream getRoot() {
//		try {
//			return getData(m_rootAddr);
//		} catch (Exception e) {
//			throw new StorageTerminalError("Unable to read root data", e);
//		}
//	}
//
//	public void setRootAddr(long rootAddr) {
//		m_rootAddr = (int) rootAddr;
//	}

//	// Limits
//	public void setMaxFileSize(final int maxFileSize) {
//		m_maxFileSize = maxFileSize;
//	}

	public long getMaxFileSize() {
		final long maxSize = m_maxFileSize;
		return maxSize << 8;
	}

//	// Allocators
//	public PSInputStream getData(final long addr) {
//		return getData((int) addr, addr2Size((int) addr));
//	}
//
//	// Allocators
//	public PSInputStream getData(final int addr, final int size) {
//        final Lock readLock = m_extensionLock.readLock();
//
//        readLock.lock();
//        
//		try {
//			try {
//				m_writeCache.flush(false);
//			} catch (InterruptedException e1) {
//			    throw new RuntimeException(e1);
//			}
//
//			if (addr == 0) {
//				return null;
//			}
//
//			final PSInputStream instr = PSInputStream.getNew(this, size);
//
//			try {
////				m_raf.seek(physicalAddress(addr));
////				m_raf.readFully(instr.getBuffer(), 0, size);
////				m_raf.getChannel().read(ByteBuffer.wrap(instr.getBuffer(), 0, size), physicalAddress(addr));
//				FileChannelUtility.readAll(m_reopener, ByteBuffer.wrap(instr.getBuffer(), 0, size),
//						physicalAddress(addr));
//			} catch (IOException e) {
//				throw new StorageTerminalError("Unable to read data", e);
//			}
//
//			return instr;
//		} finally {
//			readLock.unlock();
//		}
//	}

	volatile private long m_cacheReads = 0;
	volatile private long m_diskReads = 0;
	volatile private int m_allocations = 0;
	volatile private int m_frees = 0;
	volatile private long m_nativeAllocBytes = 0;

    /**
     * If the buf[] size is greater than the maximum fixed allocation, then the
     * direct read will be the blob header record. In this case we should hand
     * over the streaming to a PSInputStream.
     * 
     * FIXME: Javadoc update (was: For now we do not use the PSInputStream but instead process
     * directly...)
     * 
     * If it is a BlobAllocation, then the BlobAllocation address points to the
     * address of the BlobHeader record.
     */
	public void getData(final long addr, final byte buf[]) {
		
	    getData(addr, buf, 0, buf.length);
	    
	}
	
    public void getData(final long addr, final byte buf[], final int offset,
            final int length) {

        assertOpen();

        if (addr == 0) {
			return;
		}

        final long begin = System.nanoTime();

        final Lock readLock = m_extensionLock.readLock();

        readLock.lock();
        
		try {
	        assertOpen(); // check again after taking lock

			// length includes space for the checksum
			if (length > m_maxFixedAlloc) {
				try {
				    final int alloc = m_maxFixedAlloc-4;
					final int nblocks = (alloc - 1 + (length-4))/alloc;
                    if (nblocks < 0)
                        throw new IllegalStateException(
                                "Allocation error, m_maxFixedAlloc: "
                                        + m_maxFixedAlloc);

                    final byte[] hdrbuf = new byte[4 * (nblocks + 1) + 4]; // plus 4 bytes for checksum
                    if (hdrbuf.length > m_maxFixedAlloc) {
                    	if (log.isInfoEnabled()) {
                    		log.info("LARGE BLOB - header is BLOB");
                    	}
                    }
                    
//					final Allocator na = getBlock((int) addr);
//					if (! (na instanceof BlobAllocator)) {
//						throw new IllegalStateException("Invalid Allocator index");
//					}
//					final BlobAllocator ba = (BlobAllocator) na;
//					final int hdraddr = ba.getBlobHdrAddress(getOffset((int) addr));
//					getData(hdraddr, hdrbuf); // read in header - could itself be a blob!
                    getData(addr, hdrbuf); // fine but MUST NOT allow header to be a BLOB!
					final DataInputStream hdrstr = new DataInputStream(new ByteArrayInputStream(hdrbuf));
					final int rhdrs = hdrstr.readInt();
                    if (rhdrs != nblocks) {
                        throw new IllegalStateException(
                                "Incompatible BLOB header record, expected: "
                                        + nblocks + ", got: " + rhdrs);
                    }
					final int[] blobHdr = new int[nblocks];
					for (int i = 0; i < nblocks; i++) {
						blobHdr[i] = hdrstr.readInt();
					}
					// Now we have the header addresses, we can read MAX_FIXED_ALLOCS until final buffer
					int cursor = 0;
					int rdlen = m_maxFixedAlloc;
					for (int i = 0; i < nblocks; i++) {
						if (i == (nblocks - 1)) {
							rdlen = length - cursor;
						}
						getData(blobHdr[i], buf, cursor, rdlen); // include space for checksum
						cursor += rdlen-4; // but only increase cursor by data
					}
					
					return;
					
				} catch (IOException e) {
					log.error(e,e);
					
					throw new IllegalStateException("Unable to restore Blob allocation", e);
				}
			}

	        {
	            final StoreCounters<?> storeCounters = (StoreCounters<?>) this.storeCounters
	                    .get().acquire();
	            try {
	                final int nbytes = length;
	                if (nbytes > storeCounters.maxReadSize) {
	                    storeCounters.maxReadSize = nbytes;
	                }
	            } finally {
	                storeCounters.release();
	            }
	        }

	        try {
	        	
	        	if (getBlock((int) addr).getBlockSize() < length) {
	        		throw new IllegalStateException("Bad Address: length requested greater than allocated slot");
	        	}

	            final long paddr = physicalAddress((int) addr);
                
	            if (paddr == 0) {
                
	                assertAllocators();

                    throw new PhysicalAddressResolutionException(addr);
                    
				}
	            
				if (paddr < 0) { // read from Direct ByteBuffer
					directRead(paddr, buf, offset, length);
					
					return;
				}

                /**
                 * Check WriteCache first
                 * 
                 * Note that the buffer passed in should include the checksum
                 * value, so the cached data is 4 bytes less than the buffer
                 * size.
                 */
				final ByteBuffer bbuf;
				try {
					bbuf = m_writeCache.read(paddr);
				} catch (Throwable t) {
                    throw new IllegalStateException(
                            "Error reading from WriteCache addr: " + paddr
                                    + " length: " + (length - 4)
                                    + ", writeCacheDebug: "
                                    + m_writeCache.addrDebugInfo(paddr), t);
				}
				if (bbuf != null) {
					final byte[] in = bbuf.array(); // reads in with checksum - no need to check if in cache
					if (in.length != length-4) {
						assertAllocators();
                        throw new IllegalStateException(
                                "Incompatible buffer size for addr: " + paddr
                                        + ", " + in.length + " != "
                                        + (length - 4) + " writeCacheDebug: "
                                        + m_writeCache.addrDebugInfo(paddr));
					}
					for (int i = 0; i < length-4; i++) {
						buf[offset+i] = in[i];
					}
					m_cacheReads++;
	                /*
	                 * Hit on the write cache.
	                 * 
	                 * Update the store counters.
	                 */
	                final StoreCounters<?> c = (StoreCounters<?>) storeCounters
	                        .get().acquire();
	                try {
	                    final int nbytes = length;
	                    c.nreads++;
	                    c.bytesRead += nbytes;
	                    c.elapsedReadNanos += (System.nanoTime() - begin);
	                } finally {
	                    c.release();
	                }
				} else {
		            // Read through to the disk.
		            final long beginDisk = System.nanoTime();
					// If checksum is required then the buffer should be sized to include checksum in final 4 bytes
				    final ByteBuffer bb = ByteBuffer.wrap(buf, offset, length);
					FileChannelUtility.readAll(m_reopener, bb, paddr);
					final int chk = ChecksumUtility.getCHK().checksum(buf, offset, length-4); // read checksum
					final int tstchk = bb.getInt(offset + length-4);
					if (chk != tstchk) {
						assertAllocators();
						
						final String cacheDebugInfo = m_writeCache.addrDebugInfo(paddr);
						log.warn("Invalid data checksum for addr: " + paddr 
								+ ", chk: " + chk + ", tstchk: " + tstchk + ", length: " + length
								+ ", first bytes: " + toHexString(buf, 32) + ", successful reads: " + m_diskReads
								+ ", at last extend: " + m_readsAtExtend + ", cacheReads: " + m_cacheReads
								+ ", writeCacheDebug: " + cacheDebugInfo);
						
                        throw new IllegalStateException(
                                "Invalid data checksum from address: " + paddr
                                        + ", size: " + (length - 4));
					}
					
					m_diskReads++;
		            // Update counters.
		            final StoreCounters<?> c = (StoreCounters<?>) storeCounters.get()
		                    .acquire();
		            try {
		                final int nbytes = length;
		                c.nreads++;
		                c.bytesRead += nbytes;
		                c.bytesReadFromDisk += nbytes;
		                c.elapsedReadNanos += (System.nanoTime() - begin);
		                c.elapsedDiskReadNanos += (System.nanoTime() - beginDisk);
		            } finally {
		                c.release();
		            }
				}
			} catch (Throwable e) {
				log.error(e,e);
				
				throw new IllegalArgumentException("Unable to read data", e);
			}
		} finally {
			readLock.unlock();
		}
	}

    /**
     * Retrieves data from the direct byte buffers, must handle transfers across
     * multiple buffers
     */
	private void directRead(final long paddr, final byte[] buf, final int offset, final int length) {
		assert paddr < 0;
		assert m_directBuffers != null;
		
		final int baddr = (int) (-paddr) - cDirectAllocationOffset; // buffer address
		int bufIndex = baddr / cDirectBufferCapacity;
		int bufOffset = baddr % cDirectBufferCapacity;
		
		int transfer = 0;
		int curOut = offset;
		
		while (transfer < length) {
			ByteBuffer direct = m_directBuffers.get(bufIndex);
			direct.position(bufOffset);
			int avail = cDirectBufferCapacity - bufOffset;
			int req = length - transfer;
			int tlen = avail < req ? avail : req;
			
			direct.get(buf, curOut, tlen);
			
			transfer += tlen;
			curOut += tlen;
			
			bufIndex++;
			bufOffset = 0;
		}
	}

	/**
	 * Writes to direct buffers, transferring across boundaries as required
	 */
    private void directWrite(final long pa, final byte[] buf, final int offset, final int length, final int chk) {
		assert pa < 0;
		assert m_directBuffers != null;
		
		final int baddr = (int) (-pa) - cDirectAllocationOffset; // buffer address
		int bufIndex = baddr / cDirectBufferCapacity;
		int bufOffset = baddr % cDirectBufferCapacity;
		
		int transfer = 0;
		int curIn = offset;
		
		while (transfer < length) {
			ByteBuffer direct = m_directBuffers.get(bufIndex);
			direct.position(bufOffset);
			int avail = cDirectBufferCapacity - bufOffset;
			int req = length - transfer;
			int tlen = avail < req ? avail : req;
			
			direct.put(buf, curIn, tlen);
			
			transfer += tlen;
			curIn += tlen;
			
			bufIndex++;
			bufOffset = 0;
		}
	}

	private void assertAllocators() {
		for (int i = 0; i < m_allocs.size(); i++) {
			if (m_allocs.get(i).getIndex() != i) {
				throw new IllegalStateException("Allocator at invalid index: " + i + ", index  stored as: "
						+ m_allocs.get(i).getIndex());
			}
		}
	}

	static private final char[] HEX_CHAR_TABLE = {
		   '0', '1','2','3',
		   '4','5','6','7',
		   '8','9','a','b',
		   'c','d','e','f'
		  };    

	// utility to display byte array of maximum i bytes as hexString
	static private String toHexString(final byte[] buf, int n) {
		n = n < buf.length ? n : buf.length;
		final StringBuffer out = new StringBuffer();
		for (int i = 0; i < n; i++) {
			final int v = buf[i] & 0xFF;
			out.append(HEX_CHAR_TABLE[v >>> 4]);
			out.append(HEX_CHAR_TABLE[v &0xF]);
		}
		return out.toString();
	}

	public void free(final long laddr, final int sze) {
        
	    free(laddr, sze, null/* AlocationContext */);
	    
	}

    /**
     * free
     * <p>
     * If the address is greater than zero than it is interpreted as a physical
     * address and the allocators are searched to find the allocations.
     * Otherwise the address directly encodes the allocator index and bit
     * offset, allowing direct access to clear the allocation.
     * <p>
     * A blob allocator contains the allocator index and offset, so an allocator
     * contains up to 245 blob references.
     * 
     * @param laddr
     * @param sze
     * @param context
     */
	public void free(final long laddr, final int sze, final IAllocationContext context) {
	    assertOpen();
		final int addr = (int) laddr;
		
		switch (addr) {
		case 0:
		case -1:
		case -2:
			return;
		}
		m_allocationLock.lock();
		try {
			if (m_lockAddresses != null && m_lockAddresses.containsKey((int)laddr))
				throw new IllegalStateException("address locked: " + laddr);
			
			if (sze > m_maxFixedAlloc-4) {
				freeBlob(addr, sze, context);
			} else {
				final FixedAllocator alloc = getBlockByAddress(addr);
                /*
                 * There are a few conditions here. If the context owns the
                 * allocator and the allocation was made by this context then it
                 * can be freed immediately. The problem comes when the context
                 * is null and the allocator is NOT owned, BUT there are active
                 * AllocationContexts, in this situation, the free must ALWAYS
                 * be deferred.
                 * 
                 * If the MIN_RELEASE_AGE is ZERO then we can protect allocations
                 * and read-only transactions with Session protection, avoiding
                 * the need to manage deferred frees.
                 * 
                 * FIXME We need unit tests when MIN_RELEASE_AGE is GT ZERO.
                 * 
                 * FIXME We need unit test when MIN_RELEASE_AGE is ZERO AND
                 * there are open read-only transactions.
                 */
				if (m_minReleaseAge == 0) {
					/*
					 * The session protection is complicated by the mix of
					 * transaction protection and isolated AllocationContexts.
					 */
					if (this.isSessionProtected()) {
						
						immediateFree(addr, sze, context != null && alloc.canImmediatelyFree(addr, sze, context));
					} else {
						immediateFree(addr, sze);
					}
				} else {
	                boolean alwaysDefer = m_activeTxCount > 0;

					if (!alwaysDefer)
	                    alwaysDefer = context == null && !m_contexts.isEmpty();
					
	                if (alwaysDefer)
						if (log.isDebugEnabled())
						    log.debug("Should defer " + addr + " real: " + physicalAddress(addr));
	                if (alwaysDefer || !alloc.canImmediatelyFree(addr, sze, context)) {
						deferFree(addr, sze);
					} else {
						immediateFree(addr, sze);
					}
				}
			}
		} finally {
			m_allocationLock.unlock();
		}
		
	}
	
	long getHistoryRetention() {
		return m_minReleaseAge;
	}

	/**
	 * Session protection can only be used in preference to deferred frees when 
	 * the minReleaseAge is zero.  If so then two protection states are checked:
	 * either a positive activeTxCount incremented by the TransactionManager
	 * or if there are active AllocationContexts.
	 * 
	 * The activeTxCount esentially protects read-only transactions while the
	 * AllocationContexts enable concurrent store allocations, whilst also
	 * supporting immediate re-cycling of localized allocations (those made
	 * and released within the same AllocationContext).
	 * 
	 * @return whether there is a logical active session
	 */
	boolean isSessionProtected() {
		return m_minReleaseAge == 0 && (m_activeTxCount > 0 || !m_contexts.isEmpty());
	}

	/**
	 * Sessions will only be used to protect transactions and read-only views
	 * when the m_minReleaseAge is no zero, otherwise the deferredFree
	 * approach will be used.
	 * 
	 * When called, will call through to the Allocators to re-sync the
	 * transient bits with the committed and live.
	 * 
	 * The writeCache is passed into the allocator to enable any "now free"
	 * allocations to be cleared from the cache.  Until the session is released
	 * the writeCache must be maintained to support readers of uncommitted and
	 * unwritten allocations.
	 */
	void releaseSessions() {
		if (m_minReleaseAge == 0) {
			for (FixedAllocator fa : m_allocs) {
				fa.releaseSession(m_writeCache);
			}
		}
	}
	
	private boolean freeBlob(final int hdr_addr, final int sze, final IAllocationContext context) {
		if (sze < (m_maxFixedAlloc-4))
			throw new IllegalArgumentException("Unexpected address size");
		
        if (m_storageStats != null) {
        	m_storageStats.deleteBlob(sze);
        }

        final int alloc = m_maxFixedAlloc-4;
		final int blcks = (alloc - 1 + sze)/alloc;		
		
		// read in header block, then free each reference
		final byte[] hdr = new byte[(blcks+1) * 4 + 4]; // add space for checksum
		getData(hdr_addr, hdr);
		
		final DataInputStream instr = new DataInputStream(
				new ByteArrayInputStream(hdr, 0, hdr.length-4) );
		try {
			final int allocs = instr.readInt();
			int rem = sze;
			for (int i = 0; i < allocs; i++) {
				final int nxt = instr.readInt();
				free(nxt, rem < alloc ? rem : alloc);
				rem -= alloc;
			}
			free(hdr_addr, hdr.length);
			
			return true;
		} catch (IOException ioe) {
			throw new RuntimeException(ioe);
		}
	}

	//	private long immediateFreeCount = 0;
	private void immediateFree(final int addr, final int sze) {
		immediateFree(addr, sze, false);
	}
	
	private void immediateFree(final int addr, final int sze, final boolean overrideSession) {
		
		switch (addr) {
		case 0:
		case -1:
		case -2:
			return;
		}

		m_allocationLock.lock();
		try {
			final FixedAllocator alloc = getBlockByAddress(addr);
			final int addrOffset = getOffset(addr);
			if (alloc == null) {
				throw new IllegalArgumentException("Invalid address provided to immediateFree: " + addr + ", size: " + sze);
			}
            final long pa = alloc.getPhysicalAddress(addrOffset);
            
            if (log.isTraceEnabled())
                log.trace("Freeing allocation at " + addr + ", physical address: " + pa);
            alloc.free(addr, sze, overrideSession);
			// must clear after free in case is a blobHdr that requires reading!
			// the allocation lock protects against a concurrent re-allocation
			// of the address before the cache has been cleared
			assert pa != 0;
			// only clear any existing write to cache if no active session
			if (overrideSession || !this.isSessionProtected()) {
				m_writeCache.clearWrite(pa);
			}
			m_frees++;
			if (alloc.isAllocated(addrOffset))
				throw new IllegalStateException("Reallocation problem with WriteCache");

			if (!m_commitList.contains(alloc)) {
				m_commitList.add(alloc);
				
				m_recentAlloc = true;
			}
		} finally {
			m_allocationLock.unlock();
		}

	}

	/**
	 * alloc
	 * 
	 * Alloc always allocates from a FixedAllocation. Blob allocations are
	 * implemented using largest Fixed blocks as specified in MAX_FIXED_ALLOC.
	 * 
	 * The previous Stream method chained blocks together, but the new approach
	 * uses a master block and a list of allocations. Since we now have a
	 * MAX-FIXED_ALLOC of 256K this means that we would represent a 1MB
	 * allocation as a 64byte masters and four 256K blocks. For BigData 1MB
	 * bloom filters we would probably handle all in a single FixedAllocator of
	 * 256K allocations since we would hold 4096 of these in a single allocator,
	 * which with (say) 12 1MB bloom filters with 2-phase commit would only
	 * require 2 * (4 * 12) = 48 bits plus 12 64 byte headers. The maximum BLOB
	 * would be determined by a 256K header record with 64K * 256K allocations
	 * or 16GB, which is larger than MAXINT (we use an int to store allocation
	 * size in the address).
	 * 
	 * The use of a IAllocationContext adds some complexity to the previous
	 * simple freelist management.  The problem is two-fold.
	 * 
	 * Firstly it is okay for an Allocator on the free list to return a null
	 * address, since it may be managing  storage for a specific context.
	 * 
	 * Secondly we must try and ensure that Allocators used by a specific
	 * context can be found again.  For example, if allocator#1 is assigned to
	 * context#1 and allocator#2 to context#2, when context#1 is detached we
	 * want context#2 to first find allocator#2.  This is further complicated
	 * by the finer granularity of the AllocBlocks within a FixedAllocator.
	 */

//	private volatile long m_maxAllocation = 0;
	private volatile long m_spareAllocation = 0;
	
	public int alloc(final int size, final IAllocationContext context) {
		if (size > m_maxFixedAlloc) {
			throw new IllegalArgumentException("Allocation size to big: " + size);
		}
		
		m_allocationLock.lock();
		try {
			try {
				final FixedAllocator allocator;
				final int i = fixedAllocatorIndex(size);
				if (context != null) {
					allocator = establishContextAllocation(context).getFreeFixed(i);
				} else {
					final int block = 64 * m_allocSizes[i];
					m_spareAllocation += (block - size); // Isn't adjusted by frees!
					
					final ArrayList<FixedAllocator> list = m_freeFixed[i];
					if (list.size() == 0) {

						if (canAllocateDirect()) {
							allocator = new DirectFixedAllocator(this, block);
						} else {
							allocator = new FixedAllocator(this, block);
						}
						
						allocator.setFreeList(list);
						allocator.setIndex(m_allocs.size());

						if (log.isTraceEnabled())
							log.trace("New FixedAllocator for " + block);

						m_allocs.add(allocator);
						
						if (m_storageStats != null) {
							m_storageStats.register(allocator, true);
						}
					} else {
						// Verify free list only has allocators with free bits
						if (log.isDebugEnabled()){
							int tsti = 0;
							final Iterator<FixedAllocator> allocs = list.iterator();
							while (allocs.hasNext()) {
								final Allocator tstAlloc = allocs.next();
								if (!tstAlloc.hasFree()) {
									throw new IllegalStateException("Free list contains full allocator, " + tsti + " of " + list.size());
								}
								tsti++;
							}
						}
						allocator = list.get(0);
					}
					
				}
				
				final int addr = allocator.alloc(this, size, context);

				if (!m_commitList.contains(allocator)) {
					m_commitList.add(allocator);
				}

				m_recentAlloc = true;

				final long pa = physicalAddress(addr);
                if (pa == 0L) {
                    throw new IllegalStateException(
                            "No physical address found for " + addr);
                }

				m_allocations++;
				m_nativeAllocBytes += size;
				
				return addr;
			} catch (Throwable t) {
				log.error(t,t);

				throw new RuntimeException(t);
			}
		} finally {
			m_allocationLock.unlock();
		}
	}
	
	/**
	 * @return true if we have spare directBuffers.
	 */
	private boolean canAllocateDirect() {
		return m_directBuffers != null && m_directBuffers.size() < cMaxDirectBuffers;
	}

	private int fixedAllocatorIndex(final int size) {
		int i = 0;

		int cmp = m_minFixedAlloc;
		while (size > cmp) {
			i++;
			cmp = 64 * m_allocSizes[i];
		}
		
		return i;
	}

	/****************************************************************************
	 * The base realloc method that returns a stream for writing to rather than
	 * handle the reallocation immediately.
	 **/
	public PSOutputStream realloc(final long oldAddr, final int size) {
		free(oldAddr, size);

		return PSOutputStream.getNew(this, m_maxFixedAlloc, null);
	}

    /****************************************************************************
     * Called by PSOutputStream to make to actual allocation or directly by
     * lower level API clients.
     * <p>
     * If the allocation is for greater than MAX_FIXED_ALLOC, then a
     * PSOutputStream is used to manage the chained buffers.
     * 
     * TODO: Instead of using PSOutputStream, manage allocations written to the
     * WriteCacheService, building BlobHeader as you go.
     **/
    public long alloc(final byte buf[], final int size,
            final IAllocationContext context) {

        final long begin = System.nanoTime();
        
        if (size > (m_maxFixedAlloc - 4)) {
        
            if (size > getMaxBlobSize())
                throw new IllegalArgumentException(
                        "Allocation request beyond maximum BLOB of " + getMaxBlobSize());

            if (log.isTraceEnabled())
                log.trace("BLOB ALLOC: " + size);
            
            if (m_storageStats != null) {
            	m_storageStats.allocateBlob(size);
            }

            final PSOutputStream psout = PSOutputStream.getNew(this,
                    m_maxFixedAlloc, context);
            try {
                
                int i = 0;
                final int blocks = size/512;
                for (int b = 0; b < blocks; b++) {
                    psout.write(buf, i, 512); // add 512 bytes at a time
                    i += 512;
                }
                psout.write(buf, i, size - i);

                return psout.save();
            
            } catch (IOException e) {
                
                throw new RuntimeException("Closed Store?", e);
                
            } finally {
            	try {
            		psout.close(); // return stream
            	} catch (IOException ioe) {
            		// should not happen, since this should only be
            		// recycling
            		log.warn("Unexpected error closing PSOutputStream", ioe);
            	}
            }

        }

		final int newAddr = alloc(size + 4, context); // allow size for checksum
		
		if (newAddr == 0)
			throw new IllegalStateException("NULL address allocated");

		final int chk = ChecksumUtility.getCHK().checksum(buf, size);
		
		final long pa = physicalAddress(newAddr);

		// if from DirectFixedAllocator then physical address will be negative
		if (pa < 0) {
			directWrite(pa, buf, 0, size, chk);
		} else {
			try {
				m_writeCache.write(pa, ByteBuffer.wrap(buf,  0, size), chk);
			} catch (InterruptedException e) {
	            throw new RuntimeException("Closed Store?", e);
			}
		}

        // Update counters.
        final StoreCounters<?> c = (StoreCounters<?>) storeCounters.get()
                .acquire();
        try {
            final int nwrite = size + 4;// size plus checksum.
            c.nwrites++;
            c.bytesWritten += nwrite;
            c.elapsedWriteNanos += (System.nanoTime() - begin);
            if (nwrite > c.maxWriteSize) {
                c.maxWriteSize = nwrite;
            }
        } finally {
            c.release();
        }

        return newAddr;
	}

//	/****************************************************************************
//	 * Fixed buffer size reallocation
//	 **/
//	public long realloc(final long oldAddr, final int oldSize, final byte buf[]) {
//		
//	    free(oldAddr, oldSize);
//
//		return alloc(buf, buf.length);
//	}

//	/**
//	 * Must handle valid possibility that a request to start/commit transaction
//	 * could be made within a commitCallback request
//	 */
//	synchronized public void startTransaction() {
//		if (m_committing) {
//			return;
//		}
//
//		m_transactionCount++;
//	}
//
//	synchronized public void commitTransaction() {
//		if (m_committing) {
//			return;
//		}
//
//		if (log.isDebugEnabled())
//			log.debug("Commit Transaction");
//		
//		if (--m_transactionCount <= 0) {
//			commitChanges();
//
//			m_transactionCount = 0;
//		}
//	}
//
//	public int getTransactionCount() {
//		return m_transactionCount;
//	}
//
//	// --------------------------------------------------------------------------------------------
//	// rollbackTransaction
//	//
//	// clear write cache
//	// read in last committed header
//	synchronized public void rollbackTransaction() {
//		if (m_transactionCount > 0 || m_readOnly) { // hack for resync
//			baseInit();
//
//			try {
//				m_writeCache.reset(); // dirty writes are discarded
//
//				readAllocationBlocks();
//			} catch (Exception e) {
//				throw new StorageTerminalError("Unable to rollback transaction", e);
//			}
//		}
//	}

	/**
     * Toss away all buffered writes and then reload from the current root
     * block.
     * 
     * If the store is using DirectFixedAllocators then an IllegalStateException
     * is thrown
     */
	public void reset() {
	    assertOpen();
	    
	    if (m_directBuffers != null)
	    	throw new IllegalStateException("Reset is not supported with direct buffers");
	    
		if (log.isInfoEnabled()) {
			log.info("RWStore Reset");
		}
	    m_allocationLock.lock();
		try {

            final RootBlockUtility tmp = new RootBlockUtility(m_reopener, m_fd,
                    true/* validateChecksum */, false/* alternateRootBlock */);

            final IRootBlockView rootBlock = tmp.rootBlock;
            
	        checkRootBlock(rootBlock);

	        m_commitList.clear();
			m_allocs.clear();
			// m_freeBlobs.clear();
			
			final int numFixed = m_allocSizes.length;
			for (int i = 0; i < numFixed; i++) {
				m_freeFixed[i].clear();
			}


			try {
				m_writeCache.reset();
			} catch (InterruptedException e) {
			    throw new RuntimeException(e);
			}
	        			
			initfromRootBlock(rootBlock);

			// notify of current file length.
			m_writeCache.setExtent(convertAddr(m_fileSize));
		} catch (Exception e) {
			throw new IllegalStateException("Unable to reset the store", e);
		} finally {
		    m_allocationLock.unlock();
		}
	}

//	synchronized public boolean isActiveTransaction() {
//		return m_transactionCount > 0;
//	}

	/**
	 * writeMetaBits must be called after all allocations have been made, the
	 * last one being the allocation for the metabits themselves (allowing for
	 * an extension!).
	 * 
	 * @throws IOException
	 */
	private void writeMetaBits() throws IOException {
		// the metabits is now prefixed by a long specifying the lastTxReleaseTime
		// used to free the deferedFree allocations.  This is used to determine
		//	which commitRecord to access to process the nextbatch of deferred
		//	frees.
		// the cDefaultMetaBitsSize is also written since this can now be
		//	parameterized.
	    final int len = 4 * (cMetaHdrFields + m_allocSizes.length + m_metaBits.length);
		final byte buf[] = new byte[len];

        final FixedOutputStream str = new FixedOutputStream(buf);
        try {
            str.writeInt(cVersion);
            str.writeLong(m_lastDeferredReleaseTime);
            str.writeInt(cDefaultMetaBitsSize);            
            str.writeInt(m_allocSizes.length);           
            str.writeLong(m_storageStatsAddr);

            // Let's reserve ourselves some space 
            for (int i = 0; i < cReservedMetaBits; i++) {
            	str.writeInt(0);
            }
            
            for (int i = 0; i < m_allocSizes.length; i++) {
                str.writeInt(m_allocSizes[i]);
            }
            for (int i = 0; i < m_metaBits.length; i++) {
                str.writeInt(m_metaBits[i]);
            }

            str.flush();
        } finally {
            str.close();
        }

		final long addr = physicalAddress(m_metaBitsAddr);
		if (addr == 0) {
			throw new IllegalStateException("Invalid metabits address: " + m_metaBitsAddr);
		}
		if (addr < 0) {
			directWrite(addr, buf, 0, buf.length, 0);
		} else {
			try {
				m_writeCache.write(addr, ByteBuffer.wrap(buf), 0, false);
			} catch (InterruptedException e) {
				throw new RuntimeException(e);
			}
		}
	}

//	static final float s_version = 3.0f;
//
//	public String getVersionString() {
//		return "RWStore " + s_version;
//	}

	public void commitChanges(final Journal journal) {
	    assertOpen();
		checkCoreAllocations();

		// take allocation lock to prevent other threads allocating during commit
		m_allocationLock.lock();
		
		try {
		
			final int totalFreed = checkDeferredFrees(true, journal); // free now if possible
			
			if (totalFreed > 0 && log.isInfoEnabled()) {
				log.info("Freed " + totalFreed + " deferralls on commit");
			}
			// free old storageStatsAddr
			if (m_storageStatsAddr != 0) {
				int len = (int) (m_storageStatsAddr & 0xFFFF);				
				int addr = (int) (m_storageStatsAddr >> 16);
            	immediateFree(addr, len);
			}
			if (m_storageStats != null) {
				byte[] buf = m_storageStats.getData();
				long addr = alloc(buf, buf.length, null);
				m_storageStatsAddr = (addr << 16) + buf.length;
			}
			
			// Allocate storage for metaBits
			final long oldMetaBits = m_metaBitsAddr;
			final int oldMetaBitsSize = (m_metaBits.length + m_allocSizes.length + 1) * 4;
			m_metaBitsAddr = alloc(getRequiredMetaBitsStorage(), null);

			// DEBUG SANITY CHECK!
			if (physicalAddress(m_metaBitsAddr) == 0) {
				throw new IllegalStateException("Returned MetaBits Address not valid!");
			}
			
			// Call immediateFree - no need to defer freeof metaBits, this
			//	has to stop somewhere!
			// No more allocations must be made
			immediateFree((int) oldMetaBits, oldMetaBitsSize);

			// There must be no buffered deferred frees
			assert m_deferredFreeOut.getBytesWritten() == 0;

			// save allocation headers
			final Iterator<Allocator> iter = m_commitList.iterator();
			while (iter.hasNext()) {
				final Allocator allocator = iter.next();
				final int old = allocator.getDiskAddr();
				metaFree(old);
				
				final int naddr = metaAlloc();
				allocator.setDiskAddr(naddr);
				
                if (log.isTraceEnabled())
                    log.trace("Update allocator " + allocator.getIndex()
                            + ", old addr: " + old + ", new addr: " + naddr);

				try {
				    // do not use checksum
				    m_writeCache.write(metaBit2Addr(naddr), ByteBuffer
                        .wrap(allocator.write()), 0, false);
				} catch (InterruptedException e) {
					throw new RuntimeException(e);
				}
			}
			m_commitList.clear();

			writeMetaBits();

			try {
				m_writeCache.flush(true);
			} catch (InterruptedException e) {
			    log.error(e, e);
				throw new RuntimeException(e);
			}

			// Should not write rootBlock, this is responsibility of client
			// to provide control
			// writeFileSpec();

			m_metaTransientBits = (int[]) m_metaBits.clone();

//				if (m_commitCallback != null) {
//					m_commitCallback.commitComplete();
//				}

			// The Journal handles the force in doubleSync
			// m_reopener.reopenChannel().force(false); // TODO, check if required!
		} catch (IOException e) {
			throw new StorageTerminalError("Unable to commit transaction", e);
		} finally {
            try {
                // m_committing = false;
                m_recentAlloc = false;
            } finally {
                m_allocationLock.unlock();
            }
		}

		checkCoreAllocations();

        if (log.isTraceEnabled())
            log.trace("commitChanges for: " + m_nextAllocation + ", "
                    + m_metaBitsAddr + ", active contexts: "
                    + m_contexts.size());
    }

    /**
     * Called prior to commit, so check whether storage can be freed and then
     * whether the deferredheader needs to be saved.
     * <p>
     * Note: The caller MUST be holding the {@link #m_allocationLock}.
     * <p>
     * Note: This method is package private in order to expose it to the unit
     * tests.
     * 
     * returns number of addresses freed
     */
    /* public */int checkDeferredFrees(final boolean freeNow,
            final Journal journal) {

        // Note: Invoked from unit test w/o the lock...
//        if (!m_allocationLock.isHeldByCurrentThread())
//            throw new IllegalMonitorStateException();
		
        if (journal != null) {
		
            final JournalTransactionService transactionService = (JournalTransactionService) journal
                    .getLocalTransactionManager().getTransactionService();

//            // the previous commit point.
//            long lastCommitTime = journal.getLastCommitTime(); 
//
//            if (lastCommitTime == 0L) {
//                // Nothing committed.
//                return;
//            }
            
            // the effective release time.
            long latestReleasableTime = transactionService.getReleaseTime();

            /*
             * add one because we want to read the delete blocks for all commit
             * points up to and including the first commit point that we may not
             * release.
             */
            latestReleasableTime++;

            /*
             * add one to give this inclusive upper bound semantics to the range
             * scan.
             */
            latestReleasableTime++;

            /*
             * Free deferrals.
             * 
             * Note: This adds one to the lastDeferredReleaseTime to give
             * exclusive lower bound semantics.
             */
            return freeDeferrals(journal, m_lastDeferredReleaseTime + 1,
                    latestReleasableTime);
            
        } else {
        	return 0;
        }
        
    }

    /**
     * 
     * @return conservative requirement for metabits storage, mindful that the
     *         request to allocate the metabits may require an increase in the
     *         number of allocation blocks and therefore an extension to the
     *         number of metabits.
     */
	private int getRequiredMetaBitsStorage() {
		int ints = cMetaHdrFields;
		ints += m_allocSizes.length + m_metaBits.length;
		
		// add the maximum number of new metaBits storage that may be
		//	needed to save the current committed objects
		final int commitInts = ((32 + m_commitList.size()) / 32);
		final int allocBlocks = (cDefaultMetaBitsSize - 1 + commitInts)/(cDefaultMetaBitsSize-1);
		ints += cDefaultMetaBitsSize * allocBlocks;
		
		return ints*4; // return as bytes
	}

	// Header Data
//	volatile private long m_curHdrAddr = 0;
//	volatile private int m_rootAddr;

	volatile private int m_fileSize;
	volatile private int m_nextAllocation;
	final private int m_maxFileSize;

//	private int m_headerSize = 2048;

    /*
     * Meta Allocator
     */
	
	/**
	 * MetaBits HEADER version must be changed when the header or allocator
	 * serialization changes
	 * 
	 * Use BCD-style numbering so
	 * 0x0200 == 2.00
	 * 0x0320 == 3.20
	 * 
	 * The minor byte values should maintain binary compatibility, with
	 * major bytes
	 * Versions
	 * 0x0300 - extended header to include reserved ints
	 * 0x0400 - removed explicit BlobAllocators
	 */
	final private int cVersion = 0x0400;
	
    /**
     * cReservedMetaBits is the reserved space in the metaBits header
     * to alloc for binary compatibility moving forward.
     * 
     * If we need to add int values to the header we can do so and reduce the
     * reservation by 1 each time
     */
    final int cReservedMetaBits = 20;
    
    /**
     * MetaBits Header
     * 0 int version
     * 1-2 int[2] long deferredFree
     * 3 int defaultMetaBitsSize
     * 4 int length of allocation sizes
     * 5-6 int[2] storage stats addr
     * + 20 reserved
     */
	final private int cMetaHdrFields = 7 + cReservedMetaBits;  
	/**
	 * @see Options#META_BITS_SIZE
	 */
	private int cDefaultMetaBitsSize;
	/**
	 * @see Options#META_BITS_SIZE
	 */
    volatile private int m_metaBitsSize;
	/**
	 * Package private since is uded by FixedAllocators
	 * 
	 * @see Options#META_BITS_SIZE
	 */
	final int cDefaultFreeBitsThreshold;
	
	private int m_metaBits[];
	private int m_metaTransientBits[];
	// volatile private int m_metaStartAddr;
    private volatile int m_metaBitsAddr;
    // @todo javadoc please.
	volatile private boolean m_recentAlloc = false;

	/**
	 * Return the address of a contiguous region on the persistent heap.
	 * 
	 * @param size
	 *            The size of that region (this is not bytes, but something a
	 *            bit more complicated).
	 */
	protected int allocBlock(final int size) {
		// minimum 1
		if (size <= 0) {
			throw new Error("allocBlock called with zero size request");
		}

		final int allocAddr = m_nextAllocation;
		m_nextAllocation -= size;

		while (convertAddr(m_nextAllocation) >= convertAddr(m_fileSize)) {
			extendFile();
		}

		checkCoreAllocations();

		if (log.isTraceEnabled())
			log.trace("allocation created at " + convertAddr(allocAddr) + " for " + convertAddr(-size));

		return allocAddr;
	}

	private void checkCoreAllocations() {
		final long lfileSize = convertAddr(m_fileSize);
		final long lnextAlloc = convertAddr(m_nextAllocation);

		if (lnextAlloc >= lfileSize) {
			throw new IllegalStateException("Core Allocation Error - file size: " 
					+ lfileSize + ", nextAlloc: " + lnextAlloc);
		}
	}

	/**
	 * meta allocation/free
	 * 
	 * Allocates persistent store for allocation blocks.
	 * 
	 * grows data from the top to the file, e.g. bit 0 is 1024 from end-of-file.
	 * 
	 * If metaStart <= nextAllocation, then the file must be extended. All the
	 * allocation blocks are moved to the new end of file area, and the
	 * metaStartAddress is incremented by the same delta value.
	 * 
	 * NB the metaStart calculation uses an address rounded to 8k, so on
	 * extension the new metaStart may be up to 8K less than the true start
	 * address.
	 * 
	 * The updated approach to metaAllocation uses native allocation from
	 * the heap (by simply incrementing from m_nextAllocation) to provide
	 * space for the allocation blocks.
	 * 
	 * This approach means that the file only needs to be extended when
	 * m_nextAllocation passes the m_fileSize, since we no longer store
	 * the allocation blocks at the end of the file.
	 */
	int metaAlloc() {
//		long lnextAlloc = convertAddr(m_nextAllocation);

		int bit = fndMetabit();

		if (bit < 0) {
			// reallocate metaBits and recalculate m_headerSize
			// extend m_metaBits by 8 ints of bits plus start address!
		    final int nsize = m_metaBits.length + cDefaultMetaBitsSize;

			// arrays initialized to zero by default
			final int[] nbits = new int[nsize];
			final int[] ntransients = new int[nsize];

			// copy existing values
			for (int i = 0; i < m_metaBits.length; i++) {
				nbits[i] = m_metaBits[i];
				ntransients[i] = m_metaTransientBits[i];
			}
			m_metaBits = nbits;
			m_metaTransientBits = ntransients;
			
			m_metaBits[m_metaBitsSize] = m_nextAllocation;
			m_nextAllocation -= META_ALLOCATION; // 256K

			m_metaBitsSize = nsize;

			// now get new allocation!
			bit = fndMetabit();
		}

		setBit(m_metaTransientBits, bit);
		setBit(m_metaBits, bit);

		if (m_nextAllocation <= m_fileSize) {
			if (log.isInfoEnabled())
				log.info("ExtendFile called from metaAlloc");
			
			extendFile();
		}

		// cat.info("meta allocation at " + addr);

		checkCoreAllocations();

		return bit;
	}

    private int fndMetabit() {
        final int blocks = m_metaBits.length / cDefaultMetaBitsSize;
        for (int b = 0; b < blocks; b++) {
            final int ret = fndBit(m_metaTransientBits,
                    (b * cDefaultMetaBitsSize) + 1, 8);
            if (ret != -1) {
				return ret;
			}
		}
		
		return -1; // none found
	}
	
	void metaFree(final int bit) {
		
		if (!m_allocationLock.isHeldByCurrentThread()) {
			/*
			 * Must hold the allocation lock while allocating or clearing
			 * allocations.
			 */
			throw new IllegalMonitorStateException();
		}
		
		if (bit <= 0) {
			return;
		}
		
		if (tstBit(m_metaBits, bit)) {
			clrBit(m_metaBits, bit);
		} else {
			clrBit(m_metaTransientBits, bit);
		}
		
		m_writeCache.clearWrite(metaBit2Addr(bit));
	}

	long metaBit2Addr(final int bit) {
//		final int bitsPerBlock = 9 * 32;
		
		final int intIndex = bit / 32; // divide 32;
		final int addrIndex = (intIndex/cDefaultMetaBitsSize)*cDefaultMetaBitsSize;
		final long addr = convertAddr(m_metaBits[addrIndex]);

		final int intOffset = bit - ((addrIndex+1) * 32);

		final long ret =  addr + (ALLOC_BLOCK_SIZE * intOffset);
		
		return ret;
	}

	public static long convertAddr(final int addr) {
	    final long laddr = addr;
		if (laddr < 0) {
		    final long ret = (-laddr) << ALLOCATION_SCALEUP; 
			return ret;
		} else {
			return laddr & 0xFFFFFFF0;
		}
	}

	public int convertFromAddr(final long addr) {
		return (int) -(addr >> ALLOCATION_SCALEUP); 
	}

	private volatile boolean m_extendingFile = false;
	
	/**
	 * extendFile will extend by 10% and round up to be a multiple of 16k
	 * 
	 * The allocation blocks must also be moved. Note that it would be a bad
	 * idea if these were moved with an overlapping copy!
	 * 
	 * After moving the physical memory the in-memory allocation blocks must
	 * then be updated with their new position.
	 * 
	 * Note that since version 3.0 the size of the metaBits is variable. This
	 * must be taken into consideration when moving data. - Has the location
	 * changed as a result of the "reallocation". If this is incorrect then the
	 * wrong commit blocks will be copied, resulting in a corrupt data file.
	 * 
	 * There are two approaches to this problem. The first is only to copy the
	 * known committed (written) allocation blocks - but this cannot be implied
	 * by "zero'd" bits since this can indicate that memory has been cleared.
	 * 
	 * Synchronization
	 * 
	 * The writecache may contain allocation block writes that must be flushed 
	 * before the file can be extended.  The extend file explicitly moves the 
	 * written allocation blocks to there new location at the new end of the 
	 * file and then updates the rootblocks to ensure they point to the new 
	 * allocation areas.
	 * 
	 * Extend file is only triggered by either alloc or metaAlloc which are s
	 * synchronized by the allocation lock. So extend file ends up being 
	 * synchronized by the same lock.
	 *
	 * If we knew that the write cache had no writes to the allocation areas, 
	 * we would not need to flush, but calling flush prior to the extend is 
	 * sufficient to guarantee, in conjunction with holding the allocation lock,
	 * that no new writes to the allocation areas will be made.
	 * 
	 * Once the flush is complete we take the extension writeLock to prevent 
	 * further reads or writes, extend the file, moving the allocation areas on
	 * the disk, then force the new rootblocks to disk.
	 */
	private void extendFile() {
	    
		final int adjust = -1200 + (m_fileSize / 10);
		
		extendFile(adjust);
	}
	
	private volatile long m_readsAtExtend = 0;
	
	private void extendFile(final int adjust) {
		if (m_extendingFile) {
			throw new IllegalStateException("File concurrently extended");
		}
		try {
			/*
			 * The call to flush the cache cannot be made while holding the
			 * extension writeLock, since the writeOnChannel takes the
			 * extension readLock.
			 * TODO: Confirm that this cannot be a problem... that writes could
			 * not be added to the writeCache by another thread to the
			 * allocation block area.
			 */
			m_writeCache.flush(true);
		} catch (InterruptedException e) {
			throw new RuntimeException("Flush interrupted in extend file");
		}

		final Lock writeLock = this.m_extensionLock.writeLock();
		
		writeLock.lock();
		try {
			m_extendingFile = true;

//			final long curSize = convertAddr(m_fileSize);

			m_fileSize += adjust;

			if (getMaxFileSize() < m_fileSize) {
				// whoops!! How to exit more gracefully?
				throw new Error("System greater than maximum size");
			}

			final long toAddr = convertAddr(m_fileSize);
			
			if (log.isInfoEnabled()) log.info("Extending file to: " + toAddr);

			m_reopener.reopenChannel();
			m_reopener.raf.setLength(toAddr);
            storeCounters.get().ntruncate++;
			
			if (log.isInfoEnabled()) log.info("Extend file done");
		} catch (Throwable t) {
			throw new RuntimeException("Force Reopen", t);
		} finally {
            try {
                m_extendingFile = false;
                m_readsAtExtend = this.m_diskReads;
            } finally {
                writeLock.unlock();
            }
		}
	}

	static void setBit(final int[] bits, final int bitnum) {
		final int index = bitnum / 32;
		final int bit = bitnum % 32;

		bits[(int) index] |= 1 << bit;
	}

	static boolean tstBit(final int[] bits, final int bitnum) {
		final int index = bitnum / 32;
		final int bit = bitnum % 32;

		if (index >= bits.length)
			throw new IllegalArgumentException("Accessing bit index: " + index 
					+ " of array length: " + bits.length);

		return (bits[(int) index] & 1 << bit) != 0;
	}

	static void clrBit(final int[] bits, final int bitnum) {
		final int index = bitnum / 32;
		final int bit = bitnum % 32;

		int val = bits[index];

		val &= ~(1 << bit);

		bits[index] = val;
	}

	static int fndBit(final int[] bits, final int size) {
		return fndBit(bits, 0, size);
	}
	static int fndBit(final int[] bits, final int offset, final int size) {
		final int eob = size + offset;
		
		for (int i = offset; i < eob; i++) {
			if (bits[i] != 0xFFFFFFFF) {
				for (int k = 0; k < 32; k++) {
					if ((bits[i] & (1 << k)) == 0) {
						return (i * 32) + k;
					}
				}
			}
		}

		return -1;
	}
	
	public static class AllocationStats {
		public AllocationStats(final int i) {
			m_blockSize = i;
		}
		long m_blockSize;
		long m_reservedSlots;
		long m_filledSlots;
	}
	/**
	 * Utility debug outputing the allocator array, showing index, start
	 * address and alloc type/size
	 * 
	 * Collected statistics are against each Allocation Block size:
	 * total number of slots | store size
	 * number of filled slots | store used
	 * <dl>
	 * <dt>AllocatorSize</dt><dd>The #of bytes in the allocated slots issued by this allocator.</dd>
	 * <dt>AllocatorCount</dt><dd>The #of fixed allocators for that slot size.</dd>
	 * <dt>SlotsInUse</dt><dd>The difference between the two previous columns (net slots in use for this slot size).</dd>
	 * <dt>SlotsReserved</dt><dd>The #of slots in this slot size which have had storage reserved for them.</dd>
	 * <dt>SlotsAllocated</dt><dd>Cumulative allocation of slots to date in this slot size (regardless of the transaction outcome).</dd>
	 * <dt>SlotsRecycled</dt><dd>Cumulative recycled slots to date in this slot size (regardless of the transaction outcome).</dd>
	 * <dt>SlotsChurn</dt><dd>How frequently slots of this size are re-allocated (SlotsInUse/SlotsAllocated).</dd>
	 * <dt>%SlotsUnused</dt><dd>The percentage of slots of this size which are not in use (1-(SlotsInUse/SlotsReserved)).</dd>
	 * <dt>BytesReserved</dt><dd>The space reserved on the backing file for those allocation slots</dd>
	 * <dt>BytesAppData</dt><dd>The #of bytes in the allocated slots which are used by application data (including the record checksum).</dd>
	 * <dt>%SlotWaste</dt><dd>How well the application data fits in the slots (BytesAppData/(SlotsInUse*AllocatorSize)).</dd>
	 * <dt>%AppData</dt><dd>How much of your data is stored by each allocator (BytesAppData/Sum(BytesAppData)).</dd>
	 * <dt>%StoreFile</dt><dd>How much of the backing file is reserved for each allocator (BytesReserved/Sum(BytesReserved)).</dd>
	 * <dt>%StoreWaste</dt><dd>How much of the total waste on the store is waste for this allocator size ((BytesReserved-BytesAppData)/(Sum(BytesReserved)-Sum(BytesAppData))).</dd>
	 * </dl>
	 */
	public void showAllocators(final StringBuilder str) {
		m_storageStats.showStats(str);
//		final AllocationStats[] stats = new AllocationStats[m_allocSizes.length];
//		for (int i = 0; i < stats.length; i++) {
//			stats[i] = new AllocationStats(m_allocSizes[i]*64);
//		}
//		
//		final Iterator<FixedAllocator> allocs = m_allocs.iterator();
//		while (allocs.hasNext()) {
//			Allocator alloc = (Allocator) allocs.next();
//			alloc.appendShortStats(str, stats);
//		}
//		
//		// Append Summary
//		str.append("\n-------------------------\n");
//		str.append("RWStore Allocation Summary\n");
//		str.append("-------------------------\n");
//		str.append(padRight("Allocator", 10));
//		str.append(padLeft("SlotsUsed", 12));
//		str.append(padLeft("reserved", 12));
//		str.append(padLeft("StoreUsed", 14));
//		str.append(padLeft("reserved", 14));
//		str.append(padLeft("Usage", 8));
//		str.append(padLeft("Store", 8));
//		str.append("\n");
//		long treserved = 0;
//		long treservedSlots = 0;
//		long tfilled = 0;
//		long tfilledSlots = 0;
//		for (int i = 0; i < stats.length; i++) {
//		    final long reserved = stats[i].m_reservedSlots * stats[i].m_blockSize;
//			treserved += reserved;
//			treservedSlots += stats[i].m_reservedSlots;
//			final long filled = stats[i].m_filledSlots * stats[i].m_blockSize;
//			tfilled += filled;
//			tfilledSlots += stats[i].m_filledSlots;
//		}
//		for (int i = 0; i < stats.length; i++) {
//		    final long reserved = stats[i].m_reservedSlots * stats[i].m_blockSize;
//			final long filled = stats[i].m_filledSlots * stats[i].m_blockSize;
//			str.append(padRight("" + stats[i].m_blockSize, 10));
//			str.append(padLeft("" + stats[i].m_filledSlots, 12) + padLeft("" + stats[i].m_reservedSlots, 12));
//			str.append(padLeft("" + filled, 14) + padLeft("" + reserved, 14));
//			str.append(padLeft("" + (reserved==0?0:(filled * 100 / reserved)) + "%", 8));
//			str.append(padLeft("" + (treserved==0?0:(reserved * 100 / treserved)) + "%", 8));
//			str.append("\n");
//		}
//		str.append("\n");
//
//		str.append(padRight("Totals", 10));
//        str.append(padLeft("" + tfilledSlots, 12));
//        str.append(padLeft("" + treservedSlots, 12));
//        str.append(padLeft("" + tfilled, 14));
//        str.append(padLeft("" + treserved, 14));
//        str.append(padLeft("" + (treserved==0?0:(tfilled * 100 / treserved)) + "%", 8));
//        str.append("\nFile size: " + convertAddr(m_fileSize) + "bytes\n");
    }
	
	private String padLeft(String str, int minlen) {
		if (str.length() >= minlen)
			return str;
		
		StringBuffer out = new StringBuffer();
		int pad = minlen - str.length();
		while (pad-- > 0) {
			out.append(' ');
		}
		out.append(str);
		
		return out.toString();
	}
	private String padRight(String str, int minlen) {
		if (str.length() >= minlen)
			return str;
		
		StringBuffer out = new StringBuffer();
		out.append(str);
		int pad = minlen - str.length();
		while (pad-- > 0) {
			out.append(' ');
		}
		
		return out.toString();
	}

//	public ArrayList<Allocator> getStorageBlockAddresses() {
//		final ArrayList<Allocator> addrs = new ArrayList<Allocator>(m_allocs.size());
//
//		final Iterator<Allocator> allocs = m_allocs.iterator();
//		while (allocs.hasNext()) {
//			final Allocator alloc = allocs.next();
//			alloc.addAddresses(addrs);
//		}
//
//		return addrs;
//	}

	// --------------------------------------------------------------------------------------

	/**
	 * Given a physical address (byte offset on the store), return true if that
	 * address could be managed by an allocated block.
	 * 
	 * @param a
	 *            the storage address to be tested.
	 */
	public boolean verify(final long laddr) {
		
	    final int addr = (int) laddr;

		if (addr == 0) {
			return false;
		}

		return getBlockByAddress(addr) != null;
	}

	/*****************************************************************************
	 * Address transformation
	 * 
	 * latched2Physical
	 **/
	public long physicalAddress(final int addr) {
		if (addr > 0) {
			return addr & 0xFFFFFFE0;
		} else {
			final FixedAllocator allocator = getBlock(addr);
			final int offset = getOffset(addr);
			final long laddr = allocator.getPhysicalAddress(offset);
			
			return allocator instanceof DirectFixedAllocator ? -laddr : laddr;
		}
	}

	/********************************************************************************
	 * handle dual address format, if addr is positive then it is the physical
	 * address, so the Allocators must be searched.
	 **/
	FixedAllocator getBlockByAddress(final int addr) {
		if (addr < 0) {
			return getBlock(addr);
		}

		final Iterator<FixedAllocator> allocs = m_allocs.iterator();

		FixedAllocator alloc = null;
		while (allocs.hasNext()) {
			alloc = allocs.next();

			if (alloc.addressInRange(addr)) {
				break;
			}
			alloc = null;
		}

		return alloc;
	}

	private FixedAllocator getBlock(final int addr) {
		final int index = (-addr) >>> OFFSET_BITS;

		return m_allocs.get(index);
	}

	private int getOffset(final int addr) {
		return (-addr) & OFFSET_BITS_MASK; // OFFSET_BITS
	}

	/**
	 * The {@link RWStore} always generates negative address values.
	 * 
	 * @return whether the address given is a native IStore address
	 */
	public boolean isNativeAddress(final long addr) {
		return addr <= 0;
	}

	public File getStoreFile() {
		return m_fd;
	}

	public boolean requiresCommit() {
		return m_recentAlloc;
	}

	/**
	 * The 
	 * @return long representation of metaBitsAddr PLUS the size
	 */
	public long getMetaBitsAddr() {
		long ret = physicalAddress((int) m_metaBitsAddr);
		ret <<= 16;
		
		// include space for version, allocSizes and deferred free info AND cDefaultMetaBitsSize
		final int metaBitsSize = cMetaHdrFields + m_metaBits.length + m_allocSizes.length;
		ret += metaBitsSize;
		
        if (log.isTraceEnabled())
            log.trace("Returning metabitsAddr: " + ret + ", for "
                    + m_metaBitsAddr + " - " + m_metaBits.length + ", "
                    + metaBitsSize);

		return ret;
	}

	/**
	 * @return long representation of metaStartAddr PLUS the size where addr +
	 *         size is fileSize (not necessarily physical size)
	 */
	public long getMetaStartAddr() {
		return -m_fileSize;
	}

	/**
	 * 
	 * @return the nextAllocation from the file Heap to be provided to an
	 *         Allocation Block
	 */
	public long getNextOffset() {
		long ret = -m_nextAllocation;
		ret <<= 32;
		ret += -m_metaBitsAddr;

		if (log.isTraceEnabled())
			log.trace("Returning nextOffset: " + ret + ", for " + m_metaBitsAddr);

		return ret;
    }

    public void flushWrites(final boolean metadata) throws IOException {

        assertOpen();
        
        try {
        
            m_writeCache.flush(metadata);

            // sync the disk.
            m_reopener.reopenChannel().force(metadata);

            final StoreCounters<?> c = (StoreCounters<?>) storeCounters.get()
                    .acquire();
            try {
                c.nforce++;
            } finally {
                c.release();
            }
            
        } catch (InterruptedException e) {
            
            throw new ClosedByInterruptException();
            
        }

    }

    /** The # of allocation requests made. */
    public long getTotalAllocations() {
		return m_allocations;
	}

    /**
     * The # of free requests made
     */
	public long getTotalFrees() {
		return m_frees;
	}
	
    /**
     * The # of bytes requested - as opposed to the size of the slots allocated.
     */
	public long getTotalAllocationsSize() {
		return m_nativeAllocBytes;
	}

    /**
     * A Blob Allocator maintains a list of Blob headers. The allocator stores
     * up to 255 blob headers plus a checksum. When a request is made to read the
     * blob data, the blob allocator retrieves the blob header and reads the
     * data from that into the passed byte array.
     */
//    public int registerBlob(final int addr) {
//		m_allocationLock.lock();
//		try {
//			BlobAllocator ba = null;
//			if (m_freeBlobs.size() > 0) {
//				ba = (BlobAllocator) m_freeBlobs.get(0);
//			}
//			if (ba == null) {
//				final Allocator lalloc = (Allocator) m_allocs.get(m_allocs.size() - 1);
//				// previous block start address
//				final int psa = lalloc.getRawStartAddr();
//				assert (psa - 1) > m_nextAllocation;
//				ba = new BlobAllocator(this, psa - 1);
//				ba.setFreeList(m_freeBlobs); // will add itself to the free list
//				ba.setIndex(m_allocs.size());
//				m_allocs.add(ba);
//			}
//
//			if (!m_commitList.contains(ba)) {
//				m_commitList.add(ba);
//			}
//
//			return ba.register(addr);
//		} finally {
//			m_allocationLock.unlock();
//		}
//	}

	public void addToCommit(final Allocator allocator) {
		if (!m_commitList.contains(allocator)) {
			m_commitList.add(allocator);
		}
	}

	public Allocator getAllocator(final int i) {
		return (Allocator) m_allocs.get(i);
	}

    /**
     * Simple implementation for a {@link RandomAccessFile} to handle the direct
     * backing store.
     */
    private class ReopenFileChannel implements
            IReopenChannel<FileChannel> {

        final private File file;

        private final String mode;

        private volatile RandomAccessFile raf;

        public ReopenFileChannel(final File file, final RandomAccessFile raf,
                final String mode) throws IOException {

            this.file = file;

            this.mode = mode;
            
            this.raf = raf;

            reopenChannel();

        }

        public String toString() {

            return file.toString();

        }

        synchronized public FileChannel reopenChannel() throws IOException {

            if (raf != null && raf.getChannel().isOpen()) {

                /*
                 * The channel is still open. If you are allowing concurrent
                 * reads on the channel, then this could indicate that two
                 * readers each found the channel closed and that one was able
                 * to re-open the channel before the other such that the channel
                 * was open again by the time the 2nd reader got here.
                 */

                return raf.getChannel();

            }

            // open the file.
            this.raf = new RandomAccessFile(file, mode);

            // Update counters.
            final StoreCounters<?> c = (StoreCounters<?>) storeCounters.get()
                    .acquire();
            try {
                c.nreopen++;
            } finally {
                c.release();
            }
            
            return raf.getChannel();

        }

    }

    /**
     * If the current file extent is different from the required extent then the
     * call is made to {@link #extendFile(int)}.
     * 
     * @param extent
     *            The new file extent.
     */
	public void establishExtent(final long extent) {
		
	    assertOpen();

	    final long currentExtent = convertAddr(m_fileSize);
		
		if (extent > currentExtent) {

		    extendFile(convertFromAddr(extent - currentExtent));
		    
		} else if (extent < currentExtent) {
			throw new IllegalArgumentException("Cannot shrink RWStore extent");
		}
		
	}
	
	/**
	 * @return number of FixedAllocators
	 */
	public int getFixedAllocatorCount() {
		int fixed = 0;
		final Iterator<FixedAllocator> allocs = m_allocs.iterator();
		while (allocs.hasNext()) {
			if (allocs.next() instanceof FixedAllocator) {
				fixed++;
			}
		}
		
		return fixed;
	}
	
	/**
	 * @return  the number of heap allocations made to the FixedAllocators.
	 */
	public int getAllocatedBlocks() {
		int allocated = 0;
		final Iterator<FixedAllocator> allocs = m_allocs.iterator();
		while (allocs.hasNext()) {
			final Allocator alloc = allocs.next();
			if (alloc instanceof FixedAllocator) {
				allocated += ((FixedAllocator) alloc).getAllocatedBlocks();
			}
		}

		return allocated;
	}
	
	/**
	 * @return  the amount of heap storage assigned to the FixedAllocators.
	 */
	public long getFileStorage() {
		long allocated = 0;
		final Iterator<FixedAllocator> allocs = m_allocs.iterator();
		while (allocs.hasNext()) {
			final FixedAllocator alloc = allocs.next();
			allocated += ((FixedAllocator) alloc).getFileStorage();
		}

		return allocated;
	}
	
	/**
	 * Computes the amount of utilised storage
	 * 
	 * @return the amount of storage to alloted slots in the allocation blocks
	 */
	public long getAllocatedSlots() {
		long allocated = 0;
		final Iterator<FixedAllocator> allocs = m_allocs.iterator();
		while (allocs.hasNext()) {
			final Allocator alloc = allocs.next();
			if (alloc instanceof FixedAllocator) {
				allocated += ((FixedAllocator) alloc).getAllocatedSlots();
			}
		}

		return allocated;
	}

	/**
	 * Adds the address for later freeing to the deferred free list.
	 * <p>
	 * If the allocation is for a BLOB then the sze is also stored
	 * <p>
	 * The deferred list is checked on AllocBlock and prior to commit.
	 * <p>
	 * DeferredFrees are written to the deferred PSOutputStream
	 */
	public void deferFree(final int rwaddr, final int sze) {
	    m_allocationLock.lock();
		try {
			if (sze > this.m_maxFixedAlloc) {
				m_deferredFreeOut.writeInt(-rwaddr);
				m_deferredFreeOut.writeInt(sze);
			} else {
				m_deferredFreeOut.writeInt(rwaddr);				
			}
		} catch (IOException e) {
            throw new RuntimeException("Could not free: rwaddr=" + rwaddr
                    + ", size=" + sze, e);
		} finally {
			m_allocationLock.unlock();
		}
	}
	
//	private void checkFreeable(final JournalTransactionService transactionService) {
//		if (transactionService == null) {
//			return;
//		}
//		
//		try {
//			final Long freeTime = transactionService.tryCallWithLock(new Callable<Long>() {
//	
//				public Long call() throws Exception {
//					final long now = transactionService.nextTimestamp();
//					final long earliest =  transactionService.getEarliestTxStartTime();
//					final long aged = now - transactionService.getMinReleaseAge();
//					
//					if (transactionService.getActiveCount() == 0) {
//						return aged;
//					} else {
//						return aged < earliest ? aged : earliest;
//					}
//				}
//				
//			}, 5L, TimeUnit.MILLISECONDS);
//		} catch (RuntimeException e) {
//			// fine, will try again later
//		} catch (Exception e) {
//			throw new RuntimeException(e);
//		}
//	}

    /**
     * Saves the current list of delete blocks, returning the address allocated.
     * This can be used later to retrieve the addresses of allocations to be
     * freed.
     * 
     * Writes the content of currentTxnFreeList to the store.
     * 
     * These are the current buffered frees that have yet been saved into a
     * block referenced from the deferredFreeList
     * 
     * @return the address of the deferred addresses saved on the store, or zero
     *         if none.
     */
	public long saveDeferrals() {
	    m_allocationLock.lock();
		try {
			if (m_deferredFreeOut.getBytesWritten() == 0) {
				return 0;
			}
			m_deferredFreeOut.writeInt(0); // terminate!
			final int outlen = m_deferredFreeOut.getBytesWritten();
			
			long addr = m_deferredFreeOut.save();
			
			addr <<= 32;
			addr += outlen;
			
			m_deferredFreeOut.reset();

			return addr;			
		} catch (IOException e) {
			throw new RuntimeException("Cannot write to deferred free", e);
		} finally {
		    m_allocationLock.unlock();
		}
	}

	/**
	 * Provided with the address of a block of addresses to be freed
	 * @param blockAddr
	 * @return the total number of addresses freed
	 */
	private int freeDeferrals(final long blockAddr, final long lastReleaseTime) {
		final int addr = (int) (blockAddr >> 32);
		final int sze = (int) blockAddr & 0xFFFFFF;
		
		if (log.isTraceEnabled())
			log.trace("freeDeferrals at " + physicalAddress(addr) + ", size: " + sze + " releaseTime: " + lastReleaseTime);
		
		final byte[] buf = new byte[sze+4]; // allow for checksum
		getData(addr, buf);
		final DataInputStream strBuf = new DataInputStream(new ByteArrayInputStream(buf));
		m_allocationLock.lock();
		int totalFreed = 0;
		try {
			int nxtAddr = strBuf.readInt();
			
			int cnt = 0;
			
			while (nxtAddr != 0) { // while (false && addrs-- > 0) {
				
				if (nxtAddr > 0) { // Blob
					final int bloblen = strBuf.readInt();
					assert bloblen > 0; // a Blob address MUST have a size

					immediateFree(-nxtAddr, bloblen);
				} else {
					// The lack of size messes with the stats
					immediateFree(nxtAddr, 1); // size ignored for FixedAllocators
				}
				
				totalFreed++;
				
				nxtAddr = strBuf.readInt();
			}
            m_lastDeferredReleaseTime = lastReleaseTime;
            if (log.isTraceEnabled())
                log.trace("Updated m_lastDeferredReleaseTime="
                        + m_lastDeferredReleaseTime);
		} catch (IOException e) {
			throw new RuntimeException("Problem freeing deferrals", e);
		} finally {
			m_allocationLock.unlock();
		}
		
		return totalFreed;
	}

    /**
     * Provided with an iterator of CommitRecords, process each and free any
     * deferred deletes associated with each.
     * 
     * @param journal
     * @param fromTime
     *            The inclusive lower bound.
     * @param toTime
     *            The exclusive upper bound.
     */
    private int freeDeferrals(final AbstractJournal journal,
            final long fromTime,
            final long toTime) {

        final ITupleIterator<CommitRecordIndex.Entry> commitRecords;
	    {
            /*
             * Commit can be called prior to Journal initialisation, in which
             * case the commitRecordIndex will not be set.
             */
            final IIndex commitRecordIndex = journal.getReadOnlyCommitRecordIndex();
    
            final IndexMetadata metadata = commitRecordIndex
                    .getIndexMetadata();

            final byte[] fromKey = metadata.getTupleSerializer()
                    .serializeKey(fromTime);

            final byte[] toKey = metadata.getTupleSerializer()
                    .serializeKey(toTime);

            commitRecords = commitRecordIndex
                    .rangeIterator(fromKey, toKey);
            
        }

        if(log.isTraceEnabled())
            log.trace("fromTime=" + fromTime + ", toTime=" + toTime);

        int totalFreed = 0;
        
        while (commitRecords.hasNext()) {
            
            final ITuple<CommitRecordIndex.Entry> tuple = commitRecords.next();

            final CommitRecordIndex.Entry entry = tuple.getObject();

            final ICommitRecord record = CommitRecordSerializer.INSTANCE
                    .deserialize(journal.read(entry.addr));

            final long blockAddr = record
                    .getRootAddr(AbstractJournal.DELETEBLOCK);
			
            if (blockAddr != 0) {
			
                totalFreed += freeDeferrals(blockAddr, record.getTimestamp());
                
			}

        }
        
        return totalFreed;
	}

    /**
     * The ContextAllocation object manages a freeList of associated allocators
     * and an overall list of allocators. When the context is detached, all
     * allocators must be released and any that has available capacity will be
     * assigned to the global free lists.
	 * 	See {@link AllocBlock #releaseSession}
     * 
     * @param context
     *            The context to be released from all FixedAllocators.
     */
	public void detachContext(final IAllocationContext context) {
	    assertOpen();
		m_allocationLock.lock();
		try {
			final ContextAllocation alloc = m_contexts.remove(context);
			
			if (alloc != null) {
				alloc.release();			
			}
		} finally {
			m_allocationLock.unlock();
		}
	}
	
    /**
     * The ContextAllocation object manages a freeList of associated allocators
     * and an overall list of allocators.  When the context is aborted then
     * allocations made by that context should be released.
	 * 	See {@link AllocBlock #abortShadow}
     * 
     * @param context
     *            The context to be released from all FixedAllocators.
     */
	public void abortContext(final IAllocationContext context) {
	    assertOpen();
		m_allocationLock.lock();
		try {
			final ContextAllocation alloc = m_contexts.remove(context);
			
			if (alloc != null) {
				alloc.abort();			
			}
		} finally {
			m_allocationLock.unlock();
		}
	}
	
	/**
	 * The ContextAllocation class manages a set of Allocators.
	 * 
	 * A ContextAllocation can have a parent ContextAllocation such that when
	 * it is released it will transfer its Allocators to its parent.
	 * 
	 * 
	 * 
	 * @author Martyn Cutcher
	 *
	 */
	static class ContextAllocation {
	    private final RWStore m_store;
		private final ArrayList<FixedAllocator> m_freeFixed[];
		
		private final ArrayList<FixedAllocator> m_allFixed;
		
		// lists of free blob allocators
//		private final ArrayList<BlobAllocator> m_freeBlobs;
		
		private final ContextAllocation m_parent;
		private final IAllocationContext m_context;
		
        @SuppressWarnings("unchecked")
        ContextAllocation(final RWStore store,
                final int fixedBlocks,
                final ContextAllocation parent,
                final IAllocationContext acontext) {
            
            m_store = store;
			m_parent = parent;
			m_context = acontext;
			
			m_freeFixed = new ArrayList[fixedBlocks];
			
			for (int i = 0; i < m_freeFixed.length; i++) {
			
			    m_freeFixed[i] = new ArrayList<FixedAllocator>();
			    
			}
			
			m_allFixed = new ArrayList<FixedAllocator>();
			
//			m_freeBlobs = new ArrayList<BlobAllocator>();
			
		}
		
        /**
         * Must return the shadowed allocators to the parent/global
         * environment, resetting the freeList association.
         */
        void release() {
            final ArrayList<FixedAllocator> freeFixed[] = m_parent != null ? m_parent.m_freeFixed
                    : m_store.m_freeFixed;

            final IAllocationContext pcontext = m_parent == null ? null
                    : m_parent.m_context;

			for (FixedAllocator f : m_allFixed) {
				f.setAllocationContext(pcontext);
				f.setFreeList(freeFixed[m_store.fixedAllocatorIndex(f.m_size)]);
			}
			
			for (int i = 0; i < m_freeFixed.length; i++) {
				freeFixed[i].addAll(m_freeFixed[i]);
			}
			
//			freeBlobs.addAll(m_freeBlobs);
		}
		
        void abort() {
            final ArrayList<FixedAllocator> freeFixed[] = m_parent != null ? m_parent.m_freeFixed
                    : m_store.m_freeFixed;

            final IAllocationContext pcontext = m_parent == null ? null
                    : m_parent.m_context;

			for (FixedAllocator f : m_allFixed) {
				f.abortAllocationContext(pcontext);
			}
			
			for (int i = 0; i < m_freeFixed.length; i++) {
				freeFixed[i].addAll(m_freeFixed[i]);
			}
			
//			freeBlobs.addAll(m_freeBlobs);
		}
		
		FixedAllocator getFreeFixed(final int i) {
			final ArrayList<FixedAllocator> free = m_freeFixed[i];
			if (free.size() == 0) {
				final FixedAllocator falloc = establishFixedAllocator(i);
				falloc.setAllocationContext(m_context);
				falloc.setFreeList(free);
				free.add(falloc);
				m_allFixed.add(falloc);
			}
			
			return free.get(0); // take first in list
		}
		
		/**
		 * 
		 * @param i - the block-index for the allocator required
		 * @return
		 */
		FixedAllocator establishFixedAllocator(final int i) {
			if (m_parent == null) {
				 return m_store.establishFreeFixedAllocator(i);
			} else {
				return m_parent.establishFixedAllocator(i);
			}
		}
	}

	/**
	 * A map of the {@link IAllocationContext}s.
	 * <p>
	 * Note: This map must be thread-safe since it is referenced from various
	 * methods outside of the governing {@link #m_allocationLock}.
	 */
	private final Map<IAllocationContext, ContextAllocation> m_contexts = 
		new ConcurrentHashMap<IAllocationContext, ContextAllocation>();
	
    private ContextAllocation establishContextAllocation(
            final IAllocationContext context) {

        /*
         * The allocation lock MUST be held to make changes in the membership of
         * m_contexts atomic with respect to free().
         */
        assert m_allocationLock.isHeldByCurrentThread();
        
        ContextAllocation ret = m_contexts.get(context);
        
        if (ret == null) {
        
            ret = new ContextAllocation(this, m_freeFixed.length, null, context);

            if (m_contexts.put(context, ret) != null) {
                
                throw new AssertionError();
                
            }
        
            if (log.isInfoEnabled())
                log.info("Context: ncontexts=" + m_contexts.size()
                        + ", context=" + context);
            
        }

        return ret;
    
    }
	
	public int getSlotSize(final int data_len) {
		int i = 0;

		int ret = m_minFixedAlloc;
		while (data_len > ret) {
			i++;
			// If we write directly to the writeCache then the data_len
			//	may be larger than largest slot
			if (i == m_allocSizes.length)
				return data_len;
			
			ret = 64 * m_allocSizes[i];
		}
		
		return ret;
	}

    /**
     * The maximum allocation size (bytes).
     */
    public int getMaxAllocSize() {

        return m_maxFixedAlloc;

    }

    public void writeRootBlock(final IRootBlockView rootBlock,
            final ForceEnum forceOnCommit) {

        if (rootBlock == null)
            throw new IllegalArgumentException();
        
        checkRootBlock(rootBlock);
        
        assertOpen();

        if (log.isTraceEnabled()) {
            log.trace("Writing new rootblock with commitCounter: "
                    + rootBlock.getCommitCounter() + ", commitRecordAddr: "
                    + rootBlock.getCommitRecordAddr()
                    + ", commitRecordIndexAddr: "
                    + rootBlock.getCommitRecordIndexAddr());
        }
        
        try {
            
            final ByteBuffer data = rootBlock.asReadOnlyBuffer();

            final long pos = rootBlock.isRootBlock0()
                    ? FileMetadata.OFFSET_ROOT_BLOCK0
                    : FileMetadata.OFFSET_ROOT_BLOCK1;

            /*
             * Note: This uses the [opener] to automatically retry the operation
             * in case concurrent readers are interrupting, causing an
             * asynchronous close of the backing channel.
             */
            final Lock lock = m_extensionLock.readLock();
            lock.lock();
            try {

                // Update the root block.
                FileChannelUtility.writeAll(m_reopener, data, pos);

                /*
                 * Generally, you want to force the file data to the disk here.
                 * The file metadata MIGHT not matter since we always force it
                 * to the disk when we change the file size (unless the file
                 * system updates other aspects of file metadata during normal
                 * writes).
                 */

                // sync the disk.
                m_reopener.reopenChannel().force(forceOnCommit == ForceEnum.ForceMetadata);

                // Update counters.
                final StoreCounters<?> c = (StoreCounters<?>) storeCounters.get()
                        .acquire();
                try {
                    c.nwriteRootBlock++;
                } finally {
                    c.release();
                }
                
            } finally {

                lock.unlock();
                
            }

        } catch (IOException ex) {

            throw new RuntimeException(ex);

        }

        if (log.isDebugEnabled())
            log.debug("wrote root block: "+rootBlock);
        
    }

    public ByteBuffer readRootBlock(final boolean rootBlock0) {
        
        assertOpen();
        
        final ByteBuffer tmp = ByteBuffer
                .allocate(RootBlockView.SIZEOF_ROOT_BLOCK);

        try {

            FileChannelUtility.readAll(m_reopener, tmp,
                rootBlock0 ? FileMetadata.OFFSET_ROOT_BLOCK0
                        : FileMetadata.OFFSET_ROOT_BLOCK1);
            
            tmp.position(0); // resets the position.

        } catch (IOException ex) {

            throw new RuntimeException(ex);

        }

        return tmp;

    }


    /**
     * Striped performance counters for {@link IRawStore} access, including
     * operations that read or write through to the underlying media.
     * <p>
     * Note: The performance counters for writes to the disk are reported by the
     * {@link WriteCacheService}. The {@link RWStore} never writes directly onto
     * the disk (other than the root blocks).
     * 
     * @author <a href="mailto:thompsonbry@users.sourceforge.net">Bryan
     *         Thompson</a>
     * @param <T>
     * 
     * @todo report elapsed time and average latency for force, reopen, and
     *       writeRootBlock.
     * 
     *       FIXME CAT may be much faster than striped locks (2-3x faster).
     */
    static public class StoreCounters<T extends StoreCounters<T>> extends
            StripedCounters<T> {

        /**
         * #of read requests.
         */
        public volatile long nreads;

        /**
         * #of read requests that read through to the backing file.
         */
        public volatile long ndiskRead;
        
        /**
         * #of bytes read.
         */
        public volatile long bytesRead;

        /**
         * #of bytes that have been read from the disk.
         */
        public volatile long bytesReadFromDisk;
        
        /**
         * Total elapsed time for reads.
         */
        public volatile long elapsedReadNanos;

        /**
         * Total elapsed time for reading on the disk.
         */
        public volatile long elapsedDiskReadNanos;

        /**
         * The #of checksum errors while reading on the local disk.
         */
        public volatile long checksumErrorCount;
        
        /**
         * #of write requests.
         */
        public volatile long nwrites;
        
        // This is reported by the WriteCacheService.
//        /**
//         * #of write requests that write through to the backing file.
//         */
//        public volatile long ndiskWrite;

        /**
         * The size of the largest record read.
         */
        public volatile long maxReadSize;
        
        /**
         * The size of the largest record written.
         */
        public volatile long maxWriteSize;
        
        /**
         * #of bytes written.
         */
        public volatile long bytesWritten;

        // This is reported by the WriteCacheService.
//        /**
//         * #of bytes that have been written on the disk.
//         */
//        public volatile long bytesWrittenOnDisk;
        
        /**
         * Total elapsed time for writes.
         */
        public volatile long elapsedWriteNanos;
        
        // This is reported by the WriteCacheService.
//        /**
//         * Total elapsed time for writing on the disk.
//         */
//        public volatile long elapsedDiskWriteNanos;
        
        /**
         * #of times the data were forced to the disk.
         */
        public volatile long nforce;
        
        /**
         * #of times the length of the file was changed (typically, extended).
         */
        public volatile long ntruncate;
        
        /**
         * #of times the file has been reopened after it was closed by an
         * interrupt.
         */
        public volatile long nreopen;
        
        /**
         * #of times one of the root blocks has been written.
         */
        public volatile long nwriteRootBlock;

        /**
         * {@inheritDoc}
         */
        public StoreCounters() {
            super();
        }

        /**
         * {@inheritDoc}
         */
        public StoreCounters(final int batchSize) {
            super(batchSize);
        }

        /**
         * {@inheritDoc}
         */
        public StoreCounters(final int nstripes, final int batchSize) {
            super(nstripes, batchSize);
        }

        @Override
        public void add(final T o) {

            super.add(o);
            
            nreads += o.nreads;
            ndiskRead += o.ndiskRead;
            bytesRead += o.bytesRead;
            bytesReadFromDisk += o.bytesReadFromDisk;
            maxReadSize = Math.max(maxReadSize, o.maxReadSize);
            elapsedReadNanos += o.elapsedReadNanos;
            elapsedDiskReadNanos += o.elapsedDiskReadNanos;
            checksumErrorCount += o.checksumErrorCount;

            nwrites += o.nwrites;
//            ndiskWrite += o.ndiskWrite;
            maxWriteSize = Math.max(maxWriteSize, o.maxWriteSize);
            bytesWritten += o.bytesWritten;
//            bytesWrittenOnDisk += o.bytesWrittenOnDisk;
            elapsedWriteNanos += o.elapsedWriteNanos;
//            elapsedDiskWriteNanos += o.elapsedDiskWriteNanos;

            nforce += o.nforce;
            ntruncate += o.ntruncate;
            nreopen += o.nreopen;
            nwriteRootBlock += o.nwriteRootBlock;
            
        }

        @Override
        public T subtract(final T o) {

            // make a copy of the current counters.
            final T t = super.subtract(o);
            
            // subtract out the given counters.
            t.nreads -= o.nreads;
            t.ndiskRead -= o.ndiskRead;
            t.bytesRead -= o.bytesRead;
            t.bytesReadFromDisk -= o.bytesReadFromDisk;
            t.maxReadSize -= o.maxReadSize; // @todo report max? min?
            t.elapsedReadNanos -= o.elapsedReadNanos;
            t.elapsedDiskReadNanos -= o.elapsedDiskReadNanos;
            t.checksumErrorCount -= o.checksumErrorCount;

            t.nwrites -= o.nwrites;
//            t.ndiskWrite -= o.ndiskWrite;
            t.maxWriteSize -= o.maxWriteSize; // @todo report max? min?
            t.bytesWritten -= o.bytesWritten;
//            t.bytesWrittenOnDisk -= o.bytesWrittenOnDisk;
            t.elapsedWriteNanos -= o.elapsedWriteNanos;
//            t.elapsedDiskWriteNanos -= o.elapsedDiskWriteNanos;

            t.nforce -= o.nforce;
            t.ntruncate -= o.ntruncate;
            t.nreopen -= o.nreopen;
            t.nwriteRootBlock -= o.nwriteRootBlock;

            return t;
            
        }
        
        @Override
        public void clear() {

            // subtract out the given counters.
            nreads = 0;
            ndiskRead = 0;
            bytesRead = 0;
            bytesReadFromDisk = 0;
            maxReadSize = 0;
            elapsedReadNanos = 0;
            elapsedDiskReadNanos = 0;
            checksumErrorCount = 0;

            nwrites = 0;
//            ndiskWrite = 0;
            maxWriteSize = 0;
            bytesWritten = 0;
//            bytesWrittenOnDisk = 0;
            elapsedWriteNanos = 0;
//            elapsedDiskWriteNanos = 0;

            nforce = 0;
            ntruncate = 0;
            nreopen = 0;
            nwriteRootBlock = 0;

        }
        
        @Override
        public CounterSet getCounters() {

            final CounterSet root = super.getCounters();

            // IRawStore API
            {

                /*
                 * reads
                 */

                root.addCounter("nreads", new Instrument<Long>() {
                    public void sample() {
                        setValue(nreads);
                    }
                });

                root.addCounter("bytesRead", new Instrument<Long>() {
                    public void sample() {
                        setValue(bytesRead);
                    }
                });

                root.addCounter("readSecs", new Instrument<Double>() {
                    public void sample() {
                        final double elapsedReadSecs = (elapsedReadNanos / 1000000000.);
                        setValue(elapsedReadSecs);
                    }
                });

                root.addCounter("bytesReadPerSec", new Instrument<Double>() {
                    public void sample() {
                        final double readSecs = (elapsedReadNanos / 1000000000.);
                        final double bytesReadPerSec = (readSecs == 0L ? 0d
                                : (bytesRead / readSecs));
                        setValue(bytesReadPerSec);
                    }
                });

                root.addCounter("maxReadSize", new Instrument<Long>() {
                    public void sample() {
                        setValue(maxReadSize);
                    }
                });

                root.addCounter("checksumErrorCount", new Instrument<Long>() {
                    public void sample() {
                        setValue(checksumErrorCount);
                    }
                });

                /*
                 * writes
                 */

                root.addCounter("nwrites", new Instrument<Long>() {
                    public void sample() {
                        setValue(nwrites);
                    }
                });

                root.addCounter("bytesWritten", new Instrument<Long>() {
                    public void sample() {
                        setValue(bytesWritten);
                    }
                });

                root.addCounter("writeSecs", new Instrument<Double>() {
                    public void sample() {
                        final double writeSecs = (elapsedWriteNanos / 1000000000.);
                        setValue(writeSecs);
                    }
                });

                root.addCounter("bytesWrittenPerSec", new Instrument<Double>() {
                    public void sample() {
                        final double writeSecs = (elapsedWriteNanos / 1000000000.);
                        final double bytesWrittenPerSec = (writeSecs == 0L ? 0d
                                : (bytesWritten / writeSecs));
                        setValue(bytesWrittenPerSec);
                    }
                });

                root.addCounter("maxWriteSize", new Instrument<Long>() {
                    public void sample() {
                        setValue(maxWriteSize);
                    }
                });

            } // IRawStore

            // disk statistics
            {
                final CounterSet disk = root.makePath("disk");

                /*
                 * read
                 */

                disk.addCounter("nreads", new Instrument<Long>() {
                    public void sample() {
                        setValue(ndiskRead);
                    }
                });

                disk.addCounter("bytesRead", new Instrument<Long>() {
                    public void sample() {
                        setValue(bytesReadFromDisk);
                    }
                });

                disk.addCounter("bytesPerRead", new Instrument<Double>() {
                    public void sample() {
                        final double bytesPerDiskRead = (ndiskRead == 0 ? 0d
                                : (bytesReadFromDisk / (double) ndiskRead));
                        setValue(bytesPerDiskRead);
                    }
                });

                disk.addCounter("readSecs", new Instrument<Double>() {
                    public void sample() {
                        final double diskReadSecs = (elapsedDiskReadNanos / 1000000000.);
                        setValue(diskReadSecs);
                    }
                });

                disk.addCounter("bytesReadPerSec", new Instrument<Double>() {
                    public void sample() {
                        final double diskReadSecs = (elapsedDiskReadNanos / 1000000000.);
                        final double bytesReadPerSec = (diskReadSecs == 0L ? 0d
                                : bytesReadFromDisk / diskReadSecs);
                        setValue(bytesReadPerSec);
                    }
                });

                disk.addCounter("secsPerRead", new Instrument<Double>() {
                    public void sample() {
                        final double diskReadSecs = (elapsedDiskReadNanos / 1000000000.);
                        final double readLatency = (diskReadSecs == 0 ? 0d
                                : diskReadSecs / ndiskRead);
                        setValue(readLatency);
                    }
                });

                /*
                 * write
                 */

//                disk.addCounter("nwrites", new Instrument<Long>() {
//                    public void sample() {
//                        setValue(ndiskWrite);
//                    }
//                });
//
//                disk.addCounter("bytesWritten", new Instrument<Long>() {
//                    public void sample() {
//                        setValue(bytesWrittenOnDisk);
//                    }
//                });
//
//                disk.addCounter("bytesPerWrite", new Instrument<Double>() {
//                    public void sample() {
//                        final double bytesPerDiskWrite = (ndiskWrite == 0 ? 0d
//                                : (bytesWrittenOnDisk / (double) ndiskWrite));
//                        setValue(bytesPerDiskWrite);
//                    }
//                });
//
//                disk.addCounter("writeSecs", new Instrument<Double>() {
//                    public void sample() {
//                        final double diskWriteSecs = (elapsedDiskWriteNanos / 1000000000.);
//                        setValue(diskWriteSecs);
//                    }
//                });
//
//                disk.addCounter("bytesWrittenPerSec", new Instrument<Double>() {
//                    public void sample() {
//                        final double diskWriteSecs = (elapsedDiskWriteNanos / 1000000000.);
//                        final double bytesWrittenPerSec = (diskWriteSecs == 0L ? 0d
//                                : bytesWrittenOnDisk / diskWriteSecs);
//                        setValue(bytesWrittenPerSec);
//                    }
//                });
//
//                disk.addCounter("secsPerWrite", new Instrument<Double>() {
//                    public void sample() {
//                        final double diskWriteSecs = (elapsedDiskWriteNanos / 1000000000.);
//                        final double writeLatency = (diskWriteSecs == 0 ? 0d
//                                : diskWriteSecs / ndiskWrite);
//                        setValue(writeLatency);
//                    }
//                });

                /*
                 * other
                 */

                disk.addCounter("nforce", new Instrument<Long>() {
                    public void sample() {
                        setValue(nforce);
                    }
                });

                disk.addCounter("nextend", new Instrument<Long>() {
                    public void sample() {
                        setValue(ntruncate);
                    }
                });

                disk.addCounter("nreopen", new Instrument<Long>() {
                    public void sample() {
                        setValue(nreopen);
                    }
                });

                disk.addCounter("rootBlockWrites", new Instrument<Long>() {
                    public void sample() {
                        setValue(nwriteRootBlock);
                    }
                });

            } // disk
            
            return root;

        } // getCounters()
        
    } // class StoreCounters
    
    /**
     * Striped performance counters for this class.
     */
    @SuppressWarnings("unchecked")
    private final AtomicReference<StoreCounters> storeCounters = new AtomicReference<StoreCounters>();

    /**
     * Returns the striped performance counters for the store.
     */
    public StoreCounters<?> getStoreCounters() {

        return storeCounters.get();

    }

    /**
     * Replaces the {@link StoreCounters} object.
     * 
     * @param storeCounters
     *            The new {@link Counter}s.
     * 
     * @throws IllegalArgumentException
     *             if the argument is <code>null</code>.
     */
    public void setStoreCounters(final StoreCounters<?> storeCounters) {

        if (storeCounters == null)
            throw new IllegalArgumentException();

        this.storeCounters.set(storeCounters);
        
    }

    /**
     * Return interesting information about the write cache and file operations.
     * 
     * @todo allocations data? user extent allocated? user extent used? etc.
     */
    public CounterSet getCounters() {

        final CounterSet root = new CounterSet();

//        root.addCounter("nextOffset", new Instrument<Long>() {
//            public void sample() {
//                setValue(nextOffset.get());
//            }
//        });

        root.addCounter("extent", new Instrument<Long>() {
            public void sample() {
                setValue(getStoreFile().length());
            }
        });

        // attach the most recently updated values from the striped counters.
        root.attach(storeCounters.get().getCounters());

        if (m_writeCache != null) {

            final CounterSet tmp = root.makePath("writeCache");

            tmp.attach(m_writeCache.getCounters());

        }
        
        return root;

    }

    public void writeRawBuffer(final HAWriteMessage msg, final ByteBuffer b)
            throws IOException, InterruptedException {

        m_writeCache.newWriteCache(b, true/* useChecksums */,
                true/* bufferHasData */, m_reopener).flush(false/* force */);

    }

	public int getMaxBlobSize() {
		return m_maxBlobAllocSize-4; // allow for checksum
	}
	
	public StorageStats getStorageStats() {
		return m_storageStats;
	}

    public void activateTx() {
        m_allocationLock.lock();
        try {
            m_activeTxCount++;
            if(log.isInfoEnabled())
                log.info("#activeTx="+m_activeTxCount);
        } finally {
            m_allocationLock.unlock();
        }
    }
    
    public void deactivateTx() {
        m_allocationLock.lock();
        try {
            m_activeTxCount--;
            if(log.isInfoEnabled())
                log.info("#activeTx="+m_activeTxCount);
            
            if (m_activeTxCount == 0) {
            	releaseSessions();
            }
        } finally {
            m_allocationLock.unlock();
        }
    }

    /**
     * A request for a direct allocation from a Direct ByteBuffer
     * 
     * @param blockSize the size requested
     * @return the address of the direct allocation
     */
	public int allocateDirect(final int blockSize) {
		final int allocBytes = blockSize << this.ALLOCATION_SCALEUP;
		if (m_directSpaceAvailable < allocBytes) {
			// try and allocate a further buffer
			addDirectBuffer();			
		}
		
		if (m_directSpaceAvailable < allocBytes) {
			return -1;
		} else {
			final int ret = m_nextDirectAllocation;
			m_nextDirectAllocation += allocBytes;
			m_directSpaceAvailable -= allocBytes;
			
			return ret;
		}
	}

	/**
	 * Returns the slot size associated with this address
	 */
	public int getAssociatedSlotSize(int addr) {
		return getBlock(addr).getBlockSize();
	}

	/**
	 * lockAddress adds the address passed to a lock list.  This is for
	 * debug only and is not intended to be used generally for the live system.
	 * 
	 * @param addr - address to be locked
	 */
	public void lockAddress(int addr) {
		m_allocationLock.lock();
		try {
			if (m_lockAddresses == null) {
				m_lockAddresses = new TreeMap<Integer, Integer>();
			}
			
			if (m_lockAddresses.containsKey(addr)) {
				throw new IllegalStateException("address already locked " + addr);
			}
			
			m_lockAddresses.put(addr, addr);
		} finally {
			m_allocationLock.unlock();
		}
	}
    
}
<|MERGE_RESOLUTION|>--- conflicted
+++ resolved
@@ -1,4439 +1,4419 @@
-/**
-
-Copyright (C) SYSTAP, LLC 2006-2010.  All rights reserved.
-
-Contact:
-     SYSTAP, LLC
-     4501 Tower Road
-     Greensboro, NC 27410
-     licenses@bigdata.com
-
-This program is free software; you can redistribute it and/or modify
-it under the terms of the GNU General Public License as published by
-the Free Software Foundation; version 2 of the License.
-
-This program is distributed in the hope that it will be useful,
-but WITHOUT ANY WARRANTY; without even the implied warranty of
-MERCHANTABILITY or FITNESS FOR A PARTICULAR PURPOSE.  See the
-GNU General Public License for more details.
-
-You should have received a copy of the GNU General Public License
-along with this program; if not, write to the Free Software
-Foundation, Inc., 59 Temple Place, Suite 330, Boston, MA  02111-1307  USA
- */
-
-package com.bigdata.rwstore;
-
-import java.io.ByteArrayInputStream;
-import java.io.DataInputStream;
-import java.io.File;
-<<<<<<< HEAD
-import java.io.FileNotFoundException;
-import java.io.IOException;
-import java.io.InputStream;
-import java.io.OutputStream;
-=======
-import java.io.IOException;
->>>>>>> 4d9bb41a
-import java.io.RandomAccessFile;
-import java.nio.ByteBuffer;
-import java.nio.channels.Channel;
-import java.nio.channels.ClosedByInterruptException;
-import java.nio.channels.FileChannel;
-<<<<<<< HEAD
-import java.nio.channels.OverlappingFileLockException;
-import java.util.ArrayList;
-import java.util.Iterator;
-import java.util.TreeSet;
-
-import org.apache.log4j.Logger;
-
-import com.bigdata.journal.FileMetadata;
-import com.bigdata.journal.IRootBlockView;
-import com.bigdata.journal.RWStrategy.FileMetadataView;
-=======
-import java.util.ArrayList;
-import java.util.Collections;
-import java.util.Iterator;
-import java.util.Map;
-import java.util.TreeMap;
-import java.util.TreeSet;
-import java.util.concurrent.ConcurrentHashMap;
-import java.util.concurrent.atomic.AtomicReference;
-import java.util.concurrent.locks.Lock;
-import java.util.concurrent.locks.ReentrantLock;
-import java.util.concurrent.locks.ReentrantReadWriteLock;
-
-import org.apache.log4j.Logger;
-
-import com.bigdata.btree.IIndex;
-import com.bigdata.btree.ITuple;
-import com.bigdata.btree.ITupleIterator;
-import com.bigdata.btree.IndexMetadata;
-import com.bigdata.btree.BTree.Counter;
-import com.bigdata.config.LongValidator;
-import com.bigdata.counters.CounterSet;
-import com.bigdata.counters.Instrument;
-import com.bigdata.counters.striped.StripedCounters;
-import com.bigdata.io.DirectBufferPool;
-import com.bigdata.io.FileChannelUtility;
-import com.bigdata.io.IReopenChannel;
-import com.bigdata.io.writecache.BufferedWrite;
-import com.bigdata.io.writecache.WriteCache;
-import com.bigdata.io.writecache.WriteCacheService;
-import com.bigdata.journal.AbstractBufferStrategy;
-import com.bigdata.journal.AbstractJournal;
-import com.bigdata.journal.BufferMode;
-import com.bigdata.journal.CommitRecordIndex;
-import com.bigdata.journal.CommitRecordSerializer;
-import com.bigdata.journal.FileMetadata;
-import com.bigdata.journal.ForceEnum;
-import com.bigdata.journal.ICommitRecord;
-import com.bigdata.journal.IRootBlockView;
-import com.bigdata.journal.Journal;
-import com.bigdata.journal.JournalTransactionService;
-import com.bigdata.journal.RootBlockUtility;
-import com.bigdata.journal.RootBlockView;
-import com.bigdata.journal.ha.HAWriteMessage;
-import com.bigdata.quorum.Quorum;
-import com.bigdata.rawstore.IRawStore;
-import com.bigdata.service.AbstractTransactionService;
->>>>>>> 4d9bb41a
-import com.bigdata.util.ChecksumUtility;
-
-/**
- * Storage class
- * <p>
- * Provides an interface to allocating storage within a disk file.
- * <p>
- * Essentially provides a DiskMalloc interface.
- * <p>
- * In addition to the DiskMalloc/ReAlloc mechanism, a single root address can be
- * associated. This can be used when opening an existing storage file to
- * retrieve some management object - such as an object manager!
- * <p>
- * The allocator also support atomic update via a simple transaction mechanism.
- * <p>
- * Updates are normally committed immediately, but by using startTransaction and
- * commitTransaction, the previous state of the store is retained until the
- * moment of commitment.
- * <p>
- * It would also be possible to add some journaling/version mechanism, where
- * snapshots of the allocation maps are retained for sometime. For a store which
- * was only added to this would not be an unreasonable overhead and would
- * support the rolling back of the database weekly or monthly if required.
- * <p>
- * The input/output mechanism uses ByteArray Input and Output Streams.
- * <p>
- * One difference between the disk realloc and in memory realloc is that the
- * disk realloc will always return a new address and mark the old address as
- * ready to be freed.
- * <p>
- * The method of storing the allocation headers has been changed from always
- * allocating at the end of the file (and moving them on file extend) to
- * allocation of fixed areas. The meta-allocation data, containing the bitmap
- * that controls these allocations, is itself stored in the heap, and is now
- * structured to include both the bit data and the list of meta-storage
- * addresses.
- * <p>
- * Sizing: 256 allocators would reference approximately 2M objects/allocations.
- * At 1K per allocator this would require 250K of store. The meta-allocation
- * data would therefore need a start address plus 32 bytes (or 8 ints) to
- * represent the meta-allocation bits. An array of such data referencing
- * sequentially allocated storage areas completes the meta-allocation
- * requirements.
- * <p>
- * A meta-allocation address can therefore be represented as a single bit offset
- * from which the block, providing start address, and bit offset can be directly
- * determined.
- * <p>
- * The m_metaBits int array used to be fully used as allocation bits, but now
- * stores both the start address plus the 8 ints used to manage that data block.
- * <p>
- * Allocation is reduced to sets of allocator objects which have a start address
- * and a bitmap of allocated storage maps.
- * <p>
- * Searching thousands of allocation blocks to find storage is not efficient,
- * but by utilizing roving pointers and sorting blocks with free space available
- * this can be made most efficient.
- * <p>
- * In order to provide optimum use of bitmaps, this implementation will NOT use
- * the BitSet class.
- * <p>
- * Using the meta-allocation bits, it is straightforward to load ALL the
- * allocation headers. A total of (say) 100 allocation headers might provide up
- * to 4000 allocations each -> 400 000 objects, while 1000 headers -> 4m objects
- * and 2000 -> 8m objects.
- * <p>
- * The allocators are split into a set of FixedAllocators and then
- * BlobAllocation. The FixedAllocators will allocate from 128 to 32K objects,
- * with a minimum block allocation of 64K, and a minimum bit number per block of
- * 32.
- * <p>
- * Where possible lists and roving pointers will be used to minimize searching
- * of the potentially large structures.
- * <p>
- * Since the memory is allocated on (at least) a 128 byte boundary, there is
- * some leeway on storing the address. Added to the address is the shift
- * required to make to the "standard" 128 byte block, e.g. blocksize = 128 <<
- * (addr % 8)
- * <p>
- * NB Useful method on RandomAccessFile.setLength(newLength)
- * <p>
- * When session data is preserved two things must happen - the allocators must
- * not reallocate data that has been freed in this session, or more clearly can
- * only free data that has been allocated in this session. That should be it.
- * <p>
- * The ALLOC_SIZES table is the fibonacci sequence. We multiply by 64 bytes to
- * get actual allocation block sizes. We then allocate bits based on 8K
- * allocation rounding and 32 bits at a time allocation. Note that 4181 * 64 =
- * 267,584 and 256K is 262,144
- * <p>
- * All data is checksummed, both allocated/saved data and the allocation blocks.
- * <p>
- * BLOB allocation is not handled using chained data buffers but with a blob
- * header record. This is indicated with a BlobAllocator that provides indexed
- * offsets to the header record (the address encodes the BlobAllocator and the
- * offset to the address). The header record stores the number of component
- * allocations and the address of each.
- * <p>
- * This approach makes for much more efficient freeing/re-allocation of Blob
- * storage, in particular avoiding the need to read in the component blocks to
- * determine chained blocks for freeing. This is particularly important for
- * larger stores where a disk cache could be flushed through simply freeing BLOB
- * allocations.
- * <h2>
- * Deferred Free List</h2>
- * <p>
- * The previous implementation has been amended to associate a single set of
- * deferredFree blocks with each CommitRecord. The CommitRecordIndex will then
- * provide access to the CommitRecords to support the deferred freeing of
- * allocations based on age/earliestTxReleaseTime.
- * <p>
- * The last release time processed is held with the MetaAllocation data
- * 
- * @author Martyn Cutcher
- * 
- *         FIXME Release checklist:
- *         <p>
- *         Add metabits header record checksum field and verify on read back.
- *         <p>
- *         Done. Checksum fixed allocators (needs to be tested on read back).
- *         <p>
- *         Done. Add version field to the fixed allocator.
- *         <p>
- *         Done. Checksum delete blocks / blob records.
- *         <p>
- *         PSOutputStream - remove caching logic. It is unused and makes this
- *         class much more complex. A separate per-RWStore caching class for
- *         recycling PSOutputStreams can be added later.
- *         <p>
- *         Modify FixedAllocator to use arrayCopy() rather than clone and
- *         declare more fields to be final. See notes on {@link AllocBlock}.
- *         <p>
- *         Done. Implement logic to "abort" a shadow allocation context.
- *         <p>
- *         Unit test to verify that we do not recycle allocations from the last
- *         commit point even when the retention time is zero such that it is
- *         always possible to re-open the store from the alternative root block
- *         even after you have allocated things against the current root block
- *         (but not yet committed).
- *         <p>
- *         Read-only mode.
- *         <p>
- *         Unit tests looking for persistent memory leaks (e.g., all allocated
- *         space can be reclaimed).
- */
-
-public class RWStore implements IStore {
-
-    private static final transient Logger log = Logger.getLogger(RWStore.class);
-
-    /**
-     * Options understood by the {@link RWStore}.
-     */
-    public interface Options {
-
-		/**
-		 * Option defines the Allocation block sizes for the RWStore. The values
-		 * defined are multiplied by 64 to provide the actual allocations. The
-		 * list of allocations should be ',' delimited and in increasing order.
-		 * This array is written into the store so changing the values does not
-		 * break older stores. For example,
-		 * 
-		 * <pre>
-		 * &quot;1,2,4,8,116,32,64&quot;
-		 * </pre>
-		 * 
-		 * defines allocations from 64 to 4K in size. It is a good to define
-		 * block sizes on 4K boundaries as soon as possible to optimize IO. This
-		 * is particularly relevant for SSDs. A 1K boundary is expressed as
-		 * <code>16</code> in the allocation sizes, so a 4K boundary is
-		 * expressed as <code>64</code> and an 8k boundary as <code>128</code>.
-		 * <p>
-		 * The default allocations are {@value #DEFAULT_ALLOCATION_SIZES}.
-		 * 
-		 * @see #DEFAULT_ALLOCATION_SIZES
-		 */
-        String ALLOCATION_SIZES = RWStore.class.getName() + ".allocationSizes";
-
-        /**
-         * @see #ALLOCATION_SIZES
-         */
-        //String DEFAULT_ALLOCATION_SIZES = "1, 2, 3, 5, 8, 12, 16, 32, 48, 64, 128";
-        String DEFAULT_ALLOCATION_SIZES = "1, 2, 3, 5, 8, 12, 16, 32, 48, 64, 128, 192, 320, 512, 832, 1344, 2176, 3520";
-        // private static final int[] DEFAULT_ALLOC_SIZES = { 1, 2, 3, 5, 8, 13, 21, 34, 55, 89, 144, 233, 377, 610, 987, 1597, 2584, 4181 };
-        // private static final int[] ALLOC_SIZES = { 1, 2, 4, 8, 16, 32, 64, 128 };
-
-        /**
-         * Option defines the initial size of the meta bits region and effects
-         * how rapidly this region will grow (default
-         * {@value #DEFAULT_META_BITS_SIZE}).
-         * <p>
-         * Note: A value of <code>9</code> may be used to stress the logic which
-         * is responsible for the growth in the meta bits region.
-         */
-        String META_BITS_SIZE = RWStore.class.getName() + ".metaBitsSize";
-
-        String DEFAULT_META_BITS_SIZE = "9";
-
-        /**
-         * Defines the number of bits that must be free in a FixedAllocator for
-         * it to be added to the free list.  This is used to ensure a level
-         * of locality when making large numbers of allocations within a single
-         * commit.
-         * <p>
-         * The value should be >= 1 and <= 5000
-         */
-        String FREE_BITS_THRESHOLD = RWStore.class.getName() + ".freeBitsThreshold";
-
-        String DEFAULT_FREE_BITS_THRESHOLD = "300";
-
-		/**
-		 * When <code>true</code>, scattered writes which are strictly ascending
-		 * will be coalesced within a buffer and written out as a single IO
-		 * (default {@value #DEFAULT_DOUBLE_BUFFER_WRITES}). This improves write
-		 * performance for SATA, SAS, and even SSD.
-		 */
-        String DOUBLE_BUFFER_WRITES = RWStore.class.getName() + ".doubleBuffer";
-        
-        String DEFAULT_DOUBLE_BUFFER_WRITES = "true";
-        
-    }
-
-    /*
-     * Error messages.
-     */
-    
-    private static final String ERR_WRITE_CACHE_CREATE = "Unable to create write cache service";
-
-	/**
-	 * The fixed size of any allocator on the disk in bytes. The #of allocations
-	 * managed by an allocator is this value times 8 because each slot uses one
-	 * bit in the allocator. When an allocator is allocated, the space on the
-	 * persistent heap is reserved for all slots managed by that allocator.
-	 * However, the {@link FixedAllocator} only incrementally allocates the
-	 * {@link AllocBlock}s.
-	 */
-	static private final int ALLOC_BLOCK_SIZE = 1024;
-	
-//	// from 32 bits, need 13 to hold max offset of 8 * 1024, leaving 19 for number of blocks: 256K
-//	static final int BLOCK_INDEX_BITS = 19;
-	static final int OFFSET_BITS = 13;
-	static final int OFFSET_BITS_MASK = 0x1FFF; // was 0xFFFF
-	
-	static final int ALLOCATION_SCALEUP = 16; // multiplier to convert allocations based on minimum allocation of 32k
-	static private final int META_ALLOCATION = 8; // 8 * 32K is size of meta Allocation
-
-	/**
-	 * Maximum fixed allocs in a BLOB, but do restrict to size that will fit
-	 * within a single fixed allocation Ignored.
-	 * 
-	 * FIXME Javadoc. Is this ignored or not? (what is the Ignored doing at the
-	 * end of the comment above?) Is this in units of int32 values or bytes?
-	 */
-	static final int BLOB_FIXED_ALLOCS = 2048;
-//	private ICommitCallback m_commitCallback;
-//
-//	public void setCommitCallback(final ICommitCallback callback) {
-//		m_commitCallback = callback;
-//	}
-
-	// If required, then allocate 1M direct buffers
-	private static final int cDirectBufferCapacity = 1024 * 1024;
-
-	private int cMaxDirectBuffers = 20; // 20M of direct buffers
-	static final int cDirectAllocationOffset = 64 * 1024;
-
-	// ///////////////////////////////////////////////////////////////////////////////////////
-	// RWStore Data
-	// ///////////////////////////////////////////////////////////////////////////////////////
-
-	private final File m_fd;
-//	private RandomAccessFile m_raf;
-//	protected FileMetadata m_metadata;
-//	protected int m_transactionCount;
-//	private boolean m_committing;
-
-//    /**
-//     * When <code>true</code> the allocations will not actually be recycled
-//     * until after a store restart. When <code>false</code>, the allocations are
-//     * recycled once they satisfy the history retention requirement.
-//     */
-//	private boolean m_preserveSession = false;
-//	private boolean m_readOnly;
-
-	/**
-	 * lists of total alloc blocks.
-	 * 
-	 * @todo examine concurrency and lock usage for {@link #m_alloc} and the
-	 *       rest of these lists.
-	 */
-	private final ArrayList<FixedAllocator> m_allocs;
-
-	/**
-	 * A fixed length array of lists of free {@link FixedAllocator}s with one
-	 * entry in the array for each configured allocator size. An allocator is
-	 * put onto this free list when it is initially created. When the store is
-	 * opened, it will be added to this list if {@link Allocator#hasFree()}
-	 * returns true. It will be removed when it has no free space remaining. It
-	 * will be added back to the free list when its free slots exceeds a
-	 * configured threshold.
-	 */
-	private ArrayList<FixedAllocator> m_freeFixed[];
-	
-//	/** lists of free blob allocators. */
-	// private final ArrayList<BlobAllocator> m_freeBlobs;
-
-	/** lists of blocks requiring commitment. */
-	private final ArrayList<Allocator> m_commitList;
-
-//	private WriteBlock m_writes;
-	
-	private final Quorum<?,?> m_quorum;
-	
-	private final RWWriteCacheService m_writeCache;
-
-	/**
-	 * The actual allocation sizes as read from the store.
-	 * 
-	 * @see #DEFAULT_ALLOCATION_SIZES
-	 */
-	private int[] m_allocSizes;
-
-	/**
-	 * The maximum allocation size (bytes).
-	 */
-    final int m_maxFixedAlloc;
-
-    /**
-     * The minimum allocation size (bytes).
-     */
-    final int m_minFixedAlloc;
-	
-    /**
-     * Currently we do not support a Blob header to be a Blob, so the
-     * maximum possible Blob is ((maxFixed-4) * maxFixed) - 4.
-     */
-    final int m_maxBlobAllocSize;
-	
-    /**
-     * This lock is used to exclude readers when the extent of the backing file
-     * is about to be changed.
-     * <p>
-     * At present we use synchronized (this) for alloc/commitChanges and
-     * getData, since only alloc and commitChanges can cause a file extend, and
-     * only getData can read.
-     * <p>
-     * By using an explicit extensionLock we can unsure that that the taking of
-     * the lock is directly related to the functionality, plus we can support
-     * concurrent reads.
-     * <p>
-     * You MUST hold the {@link #m_allocationLock} before acquiring the
-     * {@link ReentrantReadWriteLock#writeLock()} of the
-     * {@link #m_extensionLock}.
-     */
-    final private ReentrantReadWriteLock m_extensionLock = new ReentrantReadWriteLock();
-
-	/**
-	 * An explicit allocation lock allows for reads concurrent with allocation
-	 * requests. You must hold the allocation lock while allocating or clearing
-	 * allocations. It is only when an allocation triggers a file extension that
-	 * the write extensionLock needs to be taken.
-	 * 
-	 * TODO: There is scope to take advantage of the different allocator sizes
-	 * and provide allocation locks on the fixed allocators. We will still need
-	 * a store-wide allocation lock when creating new allocation areas, but
-	 * significant contention may be avoided.
-	 */
-    final private ReentrantLock m_allocationLock = new ReentrantLock();
-
-	/**
-	 * The deferredFreeList is simply an array of releaseTime,freeListAddrs
-	 * stored at commit.
-	 * <p> 
-	 * Note that when the deferredFreeList is saved, ONLY thefreeListAddrs
-	 * are stored, NOT the releaseTime.  This is because on any open of
-	 * the store, all deferredFrees can be released immediately. This
-	 * mechanism may be changed in the future to enable explicit history
-	 * retention, but if so a different header structure would be used since
-	 * it would not be appropriate to retain a simple header linked to
-	 * thousands if not millions of commit points.
-	 */
-//    * 
-//    * If the current txn list exceeds the MAX_DEFERRED_FREE then it is
-//    * incrementally saved and a new list begun.  The master list itself
-//    * serves as a BLOB header when there is more than a single entry with
-//    * the same txReleaseTime.
-//	private static final int MAX_DEFERRED_FREE = 4094; // fits in 16k block
-    private final long m_minReleaseAge;
-
-    /**
-     * The #of open transactions (read-only or read-write).
-     * 
-     * This is guarded by the {@link #m_allocationLock}.
-     */
-    private int m_activeTxCount = 0;
-    
-	private volatile long m_lastDeferredReleaseTime = 0L;
-//	private final ArrayList<Integer> m_currentTxnFreeList = new ArrayList<Integer>();
-	private final PSOutputStream m_deferredFreeOut;
-
-    /**
-     * Used to transparently re-open the backing channel if it has been closed
-     * by an interrupt during an IO.
-     */
-	private final ReopenFileChannel m_reopener;
-
-	private volatile BufferedWrite m_bufferedWrite;
-	
-	/**
-	 * Our StoreageStats objects
-	 */
-	private StorageStats m_storageStats;
-	private long m_storageStatsAddr = 0;
-	
-	/**
-	 * Direct ByteBuffer allocations.
-	 * 
-	 * TODO: Support different scaleups for disk and direct allocation to
-	 * allow for finer granularity of allocation.  For example, a 1K
-	 * scaleup would allow 32bit slot allocations for all slot sizes.
-	 */
-	private int m_directSpaceAvailable = 0;
-	private int m_nextDirectAllocation = cDirectAllocationOffset;
-	private ArrayList<ByteBuffer> m_directBuffers = null;
-	
-	private final boolean m_enableDirectBuffer;
-    
-    /**
-     * <code>true</code> iff the backing store is open.
-     */
-    private volatile boolean m_open = true;
-    
-    private TreeMap<Integer, Integer> m_lockAddresses = null;
-
-	class WriteCacheImpl extends WriteCache.FileChannelScatteredWriteCache {
-        public WriteCacheImpl(final ByteBuffer buf,
-                final boolean useChecksum,
-                final boolean bufferHasData,
-                final IReopenChannel<FileChannel> opener)
-                throws InterruptedException {
-
-            super(buf, useChecksum, m_quorum != null
-                    && m_quorum.isHighlyAvailable(), bufferHasData, opener,
-                    m_bufferedWrite);
-
-        }
-
-        /**
-         * {@inheritDoc}
-         * <p>
-         * Note: The performance counters for writes to the disk are reported by
-         * the {@link WriteCacheService}. The {@link RWStore} never writes
-         * directly onto the disk (other than the root blocks).
-         */
-        @Override
-        protected boolean writeOnChannel(final ByteBuffer data,
-                final long firstOffsetignored,
-                final Map<Long, RecordMetadata> recordMap,
-                final long nanos) throws InterruptedException, IOException {
-            final Lock readLock = m_extensionLock.readLock();
-            readLock.lock();
-            try {
-                boolean ret = super.writeOnChannel(data, firstOffsetignored,
-                        recordMap, nanos);
-                return ret;
-            } finally {
-                readLock.unlock();
-            }
-
-        }
-        
-        // Added to enable debug of rare problem
-        // FIXME: disable by removal once solved
-        protected void registerWriteStatus(long offset, int length, char action) {
-    		m_writeCache.debugAddrs(offset, length, action);
-        }
-		
-	};
-	
-    /**
-     * The ALLOC_SIZES must be initialized from either the file or the
-     * properties associated with the fileMetadataView
-     * 
-     * @param fileMetadataView
-     * @param readOnly
-     * @param quorum
-     * @throws InterruptedException
-     * 
-     * @todo support read-only open.
-     */
-    public RWStore(final FileMetadata fileMetadata, final Quorum<?, ?> quorum) {
-
-        if (fileMetadata == null)
-            throw new IllegalArgumentException();
-
-        this.m_minReleaseAge = Long.valueOf(fileMetadata.getProperty(
-                AbstractTransactionService.Options.MIN_RELEASE_AGE,
-                AbstractTransactionService.Options.DEFAULT_MIN_RELEASE_AGE));
-
-        if (log.isInfoEnabled())
-            log.info(AbstractTransactionService.Options.MIN_RELEASE_AGE + "="
-                    + m_minReleaseAge);
-        /*
-         * Disable TemporaryRW option for now
-         */
-        // m_enableDirectBuffer = fileMetadata.getBufferMode() == BufferMode.TemporaryRW;
-        m_enableDirectBuffer = false;
-        
-        if (m_enableDirectBuffer) {
-			m_directBuffers = new ArrayList<ByteBuffer>();
-			addDirectBuffer();
-        }
-
-        cDefaultMetaBitsSize = Integer.valueOf(fileMetadata.getProperty(
-                Options.META_BITS_SIZE,
-                Options.DEFAULT_META_BITS_SIZE));
-
-        if (cDefaultMetaBitsSize < 9)
-            throw new IllegalArgumentException(Options.META_BITS_SIZE
-                    + " : Must be GTE 9");
-        
-        m_metaBitsSize = cDefaultMetaBitsSize;
-
-        cDefaultFreeBitsThreshold = Integer.valueOf(fileMetadata.getProperty(
-                Options.FREE_BITS_THRESHOLD,
-                Options.DEFAULT_FREE_BITS_THRESHOLD));
-        
-        if (cDefaultFreeBitsThreshold < 1 || cDefaultFreeBitsThreshold > 5000) {
-            throw new IllegalArgumentException(Options.FREE_BITS_THRESHOLD
-                    + " : Must be between 1 and 5000");
-        }
-
-        m_metaBits = new int[m_metaBitsSize];
-		
-		m_metaTransientBits = new int[m_metaBitsSize];
-		
-		// @todo Review maximum file size constraints - is this old stuff?
-		m_maxFileSize = 2 * 1024 * 1024; // 1gb max (mult by 128)!!
-		
-        m_quorum = quorum;
-		
-		m_fd = fileMetadata.file;
-		
-		// initialize striped performance counters for this store.
-        this.storeCounters.set(new StoreCounters(10/* batchSize */));
-        
-		final IRootBlockView m_rb = fileMetadata.rootBlock;
-
-		m_commitList = new ArrayList<Allocator>();
-
-		m_allocs = new ArrayList<FixedAllocator>();
-		
-		// m_freeBlobs = new ArrayList<BlobAllocator>();
-
-		try {
-	        final RandomAccessFile m_raf = fileMetadata.getRandomAccessFile();
-			m_reopener = new ReopenFileChannel(m_fd, m_raf, "rw");
-		} catch (IOException e1) {
-			throw new RuntimeException(e1);
-		}
-
-		if (Boolean.valueOf(fileMetadata.getProperty(
-				Options.DOUBLE_BUFFER_WRITES,
-				Options.DEFAULT_DOUBLE_BUFFER_WRITES))) {
-			try {
-				m_bufferedWrite = new BufferedWrite(this);
-			} catch (InterruptedException e1) {
-				m_bufferedWrite = null;
-			}
-		} else {
-			m_bufferedWrite = null;
-		}
-
-		final int buffers = fileMetadata.writeCacheBufferCount;
-		
-		if(log.isInfoEnabled())
-		    log.info("RWStore using writeCacheService with buffers: " + buffers);
-
-        try {
-            m_writeCache = new RWWriteCacheService(buffers, m_fd.length(),
-                    m_reopener, m_quorum) {
-				
-                        @SuppressWarnings("unchecked")
-			            public WriteCache newWriteCache(final ByteBuffer buf,
-			                    final boolean useChecksum,
-			                    final boolean bufferHasData,
-			                    final IReopenChannel<? extends Channel> opener)
-			                    throws InterruptedException {
-			                return new WriteCacheImpl(buf,
-			                        useChecksum, bufferHasData,
-			                        (IReopenChannel<FileChannel>) opener);
-			            }
-				};
-		} catch (InterruptedException e) {
-			throw new IllegalStateException(ERR_WRITE_CACHE_CREATE, e);
-		} catch (IOException e) {
-			throw new IllegalStateException(ERR_WRITE_CACHE_CREATE, e);
-		}		
-
-		try {
-            if (m_rb.getNextOffset() == 0) { // if zero then new file
-            	setAllocations(fileMetadata);
-            	
-            	defaultInit();
-            	
-        		m_maxFixedAlloc = m_allocSizes[m_allocSizes.length-1]*64;
-        		m_minFixedAlloc = m_allocSizes[0]*64;
-        		
-        		m_storageStats = new StorageStats(m_allocSizes);
-
-        		// commitChanges(null);
-			} else {
-				
-				initfromRootBlock(m_rb);
-				
-				m_maxFixedAlloc = m_allocSizes[m_allocSizes.length-1]*64;
-				m_minFixedAlloc = m_allocSizes[0]*64;
-
-				if (m_storageStatsAddr != 0) {
-					long statsAddr = m_storageStatsAddr >> 16;
-					int statsLen = ((int) m_storageStatsAddr) & 0xFFFF;
-					byte[] stats = new byte[statsLen + 4]; // allow for checksum
-					getData(statsAddr, stats);
-					DataInputStream instr = new DataInputStream(new ByteArrayInputStream(stats));
-					m_storageStats = new StorageStats(instr);
-					
-					for (FixedAllocator fa: m_allocs) {
-						m_storageStats.register(fa);
-					}
-				} else {
-	        		m_storageStats = new StorageStats(m_allocSizes);
-				}
-				
-			}
-			
-            final int maxBlockLessChk = m_maxFixedAlloc-4;
-            // ensure that BLOB header cannot itself be a BLOB
-//            int blobFixedAlocs = maxBlockLessChk/4;
-//            if (blobFixedAlocs > RWStore.BLOB_FIXED_ALLOCS)
-//            	blobFixedAlocs = RWStore.BLOB_FIXED_ALLOCS;
-//            m_maxBlobAllocSize = ((maxBlockLessChk/4) * maxBlockLessChk);
-            
-            m_maxBlobAllocSize = Integer.MAX_VALUE;
-            
-			assert m_maxFixedAlloc > 0;
-			
-			m_deferredFreeOut = PSOutputStream.getNew(this, m_maxFixedAlloc, null);
-		} catch (IOException e) {
-			throw new StorageTerminalError("Unable to initialize store", e);
-		}
-	}
-    
-    private void addDirectBuffer() {
-    	if (cMaxDirectBuffers > m_directBuffers.size()) {
-			ByteBuffer bbuf = ByteBuffer.allocateDirect(cDirectBufferCapacity);
-			m_directBuffers.add(bbuf);
-			m_directSpaceAvailable += cDirectBufferCapacity;
-    	}
-	}
-
-	private void setAllocations(final FileMetadata fileMetadata)
-            throws IOException {
-        
-        final String buckets = fileMetadata.getProperty(
-                Options.ALLOCATION_SIZES, Options.DEFAULT_ALLOCATION_SIZES);
-        final String[] specs = buckets.split("\\s*,\\s*");
-        m_allocSizes = new int[specs.length];
-        int prevSize = 0;
-        for (int i = 0; i < specs.length; i++) {
-            final int nxtSize = Integer.parseInt(specs[i]);
-            if (nxtSize <= prevSize)
-                throw new IllegalArgumentException(
-                        "Invalid AllocSizes property");
-            m_allocSizes[i] = nxtSize;
-            prevSize = nxtSize;
-        }
-    }
-    
-    private void defaultInit() throws IOException {
-		final int numFixed = m_allocSizes.length;
-
-		m_freeFixed = new ArrayList[numFixed];
-
-		for (int i = 0; i < numFixed; i++) {
-			m_freeFixed[i] = new ArrayList<FixedAllocator>();
-		}
-
-		m_fileSize = convertFromAddr(m_fd.length());
-		
-		// make space for meta-allocators
-		m_metaBits[0] = -1;
-		m_metaTransientBits[0] = -1;
-		m_nextAllocation = -(1 + META_ALLOCATION); // keep on a minimum 8K boundary
-		
-		if (m_fileSize > m_nextAllocation) {
-			m_fileSize = m_nextAllocation;
-		}
-		
-		m_reopener.raf.setLength(convertAddr(m_fileSize));
-
-    }
-
-    public boolean isOpen() {
-        return m_open;
-    }
-    
-    private void assertOpen() {
-    
-        if (!m_open)
-            throw new IllegalStateException(AbstractBufferStrategy.ERR_NOT_OPEN);
-        
-    }
-    
-    synchronized public void close() {
-        m_open = false;
-        try {
-            if (m_bufferedWrite != null) {
-                m_bufferedWrite.release();
-                m_bufferedWrite = null;
-            }
-            m_writeCache.close();
-            m_reopener.raf.close();
-        } catch (Throwable t) {
-            throw new RuntimeException(t);
-        }
-    }
-
-	/**
-	 * Basic check on key root block validity
-	 * 
-	 * @param rbv
-	 */
-	private void checkRootBlock(final IRootBlockView rbv) {
-		final long nxtOffset = rbv.getNextOffset();
-		final int nxtalloc = -(int) (nxtOffset >> 32);
-
-		final int metaBitsAddr = -(int) nxtOffset;
-
-		final long metaAddr = rbv.getMetaStartAddr();
-		final long rawMetaBitsAddr = rbv.getMetaBitsAddr();
-		if (metaAddr == 0 || rawMetaBitsAddr == 0) {
-            /*
-             * possible when rolling back to empty file.
-             */
-			log.warn("No meta allocation data included in root block for RWStore");
-		}
-		
-		if (log.isTraceEnabled()) {
-            final int commitRecordAddr = (int) (rbv.getCommitRecordAddr() >> 32);
-            log.trace("CommitRecord " + rbv.getCommitRecordAddr()
-                    + " at physical address: "
-                    + physicalAddress(commitRecordAddr));
-        }
-		
-		final long commitCounter = rbv.getCommitCounter();
-
-//		final int metaStartAddr = (int) -(metaAddr >> 32); // void
-//		final int fileSize = (int) -(metaAddr & 0xFFFFFFFF);
-
-		if (log.isTraceEnabled())
-			log.trace("m_allocation: " + nxtalloc + ", m_metaBitsAddr: "
-					+ metaBitsAddr + ", m_commitCounter: " + commitCounter);
-		
-	}
-	
-	/**
-	 * Should be called where previously initFileSpec was used.
-	 * 
-	 * Rather than reading from file, instead reads from the current root block.
-	 * 
-	 * We use the rootBlock fields, nextOffset, metaStartAddr, metaBitsAddr.
-	 * 
-	 * metaBitsAddr indicates where the meta allocation bits are.
-	 * 
-	 * metaStartAddr is the offset in the file where the allocation blocks are
-	 * allocated the long value also indicates the size of the allocation, such
-	 * that the address plus the size is the "filesize".
-	 * 
-	 * Note that metaBitsAddr must be an absolute address, with the low order 16
-	 * bits used to indicate the size.
-	 * 
-	 * @throws IOException
-	 */
-	private void initfromRootBlock(final IRootBlockView m_rb) throws IOException {
-		// m_rb = m_fmv.getRootBlock();
-		assert(m_rb != null);
-
-		if (m_rb.getNextOffset() == 0) {
-			defaultInit();
-		} else {		
-			final long nxtOffset = m_rb.getNextOffset();
-			m_nextAllocation = -(int) (nxtOffset >> 32);
-			
-			if (m_nextAllocation == 0) {
-				m_nextAllocation = -(1 + META_ALLOCATION);
-			}
-	
-			m_metaBitsAddr = -(int) nxtOffset;
-			
-			if (log.isInfoEnabled()) {
-				log.info("MetaBitsAddr: " + m_metaBitsAddr);
-			}
-	
-			final long metaAddr = m_rb.getMetaStartAddr();
-			m_fileSize = (int) -(metaAddr & 0xFFFFFFFF);
-	
-			long rawmbaddr = m_rb.getMetaBitsAddr();
-			
-	        /*
-	         * Take bottom 16 bits (even 1K of metabits is more than sufficient)
-	         */
-			final int metaBitsStore = (int) (rawmbaddr & 0xFFFF);
-			
-			if (metaBitsStore > 0) {
-				rawmbaddr >>= 16;
-				
-				// RWStore now restore metabits
-				final byte[] buf = new byte[metaBitsStore * 4];
-	
-				FileChannelUtility.readAll(m_reopener, ByteBuffer.wrap(buf), rawmbaddr);
-		
-				final DataInputStream strBuf = new DataInputStream(new ByteArrayInputStream(buf));
-				
-				// Can handle minor store version incompatibility
-				final int storeVersion = strBuf.readInt();
-				if ((storeVersion & 0xFF00) != (cVersion & 0xFF00)) {
-					throw new IllegalStateException("Incompatible RWStore header version");
-				}
-				m_lastDeferredReleaseTime = strBuf.readLong();
-				cDefaultMetaBitsSize = strBuf.readInt();
-				
-				final int allocBlocks = strBuf.readInt();
-				m_storageStatsAddr = strBuf.readLong();
-
-				// and let's read in those reserved ints
-	            for (int i = 0; i < cReservedMetaBits; i++) {
-	            	strBuf.readInt();
-	            }
-
-				m_allocSizes = new int[allocBlocks];
-				for (int i = 0; i < allocBlocks; i++) {
-					m_allocSizes[i] = strBuf.readInt();
-				}
-				m_metaBitsSize = metaBitsStore - allocBlocks - cMetaHdrFields; // allow for header fields
-				m_metaBits = new int[m_metaBitsSize];
-				if (log.isInfoEnabled()) {
-					log.info("Raw MetaBitsAddr: " + rawmbaddr);
-				}
-				for (int i = 0; i < m_metaBitsSize; i++) {
-					m_metaBits[i] = strBuf.readInt();
-				}
-				m_metaTransientBits = (int[]) m_metaBits.clone();
-		
-				final int numFixed = m_allocSizes.length;
-	
-				m_freeFixed = new ArrayList[numFixed];
-	
-				for (int i = 0; i < numFixed; i++) {
-					m_freeFixed[i] = new ArrayList<FixedAllocator>();
-				}
-	
-				checkCoreAllocations();
-		
-				readAllocationBlocks();
-				
-				// clearOutstandingDeferrels(deferredFreeListAddr, deferredFreeListEntries);
-	
-				if (log.isTraceEnabled()) {
-					final StringBuilder str = new StringBuilder();
-					this.showAllocators(str);
-					log.trace(str);
-				}
-				
-				if (physicalAddress(m_metaBitsAddr) == 0) {
-					throw new IllegalStateException("Free/Invalid metaBitsAddr on load");
-				}
-	
-			}
-			
-			if (log.isInfoEnabled())
-				log.info("restored from RootBlock: " + m_nextAllocation 
-						+ ", " + m_metaBitsAddr);
-		}
-	}
-
-//	/*
-//	 * Called when store is opened to make sure any deferred frees are
-//	 * cleared.
-//	 * 
-//	 * Stored persistently is only the list of addresses of blocks to be freed,
-//	 * the knowledge of the txn release time does not need to be held persistently,
-//	 * this is only relevant for transient state while the RWStore is open.
-//	 * 
-//	 * The deferredCount is the number of entries - integer address and integer
-//	 * count at each address
-//	 */
-//	private void clearOutstandingDeferrels(final int deferredAddr, final int deferredCount) {
-//		if (deferredAddr != 0) {
-//			assert deferredCount != 0;
-//			final int sze = deferredCount * 8 + 4; // include space for checksum
-//			
-//			if (log.isDebugEnabled())
-//				log.debug("Clearing Outstanding Deferrals: " + deferredCount);
-//			
-//			byte[] buf = new byte[sze];
-//			getData(deferredAddr, buf);
-//			
-//			final byte[] blockBuf = new byte[8 * 1024]; // maximum size required 
-//			
-//			ByteBuffer in = ByteBuffer.wrap(buf);
-//			for (int i = 0; i < deferredCount; i++) {
-//				int blockAddr = in.getInt();
-//				int addrCount = in.getInt();
-//				
-//				// now read in this block and free all addresses referenced
-//				getData(blockAddr, blockBuf, 0, addrCount*4 + 4);
-//				ByteBuffer inblock = ByteBuffer.wrap(blockBuf);
-//				for (int b = 0; b < addrCount; b++) {
-//					final int defAddr = inblock.getInt();
-//					Allocator alloc = getBlock(defAddr);
-//					if (alloc instanceof BlobAllocator) {
-//						b++;
-//						assert b < addrCount;
-//						alloc.free(defAddr, inblock.getInt());
-//					} else {
-//						alloc.free(defAddr, 0); // size ignored for FreeAllocators
-//					}
-//				}
-//				// once read then free the block allocation
-//				free(blockAddr, 0);
-//			}
-//			
-//			// lastly free the deferredAddr
-//			free(deferredAddr, 0);			
-//		}
-//		
-//	}
-
-	/*********************************************************************
-	 * make sure resource is closed!
-	 **/
-	protected void finalize() {
-		close();
-	}
-
-	protected void readAllocationBlocks() throws IOException {
-		
-		assert m_allocs.size() == 0;
-		
-        if (log.isInfoEnabled())
-            log.info("readAllocationBlocks, m_metaBits.length: "
-                    + m_metaBits.length);
-
-		/**
-		 * Allocators are sorted in StartAddress order (which MUST be the order
-		 * they were created and therefore will correspond to their index) The
-		 * comparator also checks for equality, which would indicate an error in
-		 * the metaAllocation if two allocation blocks were loaded for the same
-		 * address (must be two version of same Allocator).
-		 * 
-		 * Meta-Allocations stored as {int address; int[8] bits}, so each block
-		 * holds 8*32=256 allocation slots of 1K totaling 256K.
-		 */
-		for (int b = 0; b < m_metaBits.length; b += cDefaultMetaBitsSize) {
-			final long blockStart = convertAddr(m_metaBits[b]);
-			final int startBit = (b * 32) + 32;
-			final int endBit = startBit + ((cDefaultMetaBitsSize-1)*32);
-			for (int i = startBit; i < endBit; i++) {
-				if (tstBit(m_metaBits, i)) {
-					final long addr = blockStart + ((i-startBit) * ALLOC_BLOCK_SIZE);
-
-					final byte buf[] = new byte[ALLOC_BLOCK_SIZE];
-
-					FileChannelUtility.readAll(m_reopener, ByteBuffer.wrap(buf), addr);
-
-					final ByteArrayInputStream baBuf = new ByteArrayInputStream(buf);
-					final DataInputStream strBuf = new DataInputStream(baBuf);
-
-					final int allocSize = strBuf.readInt(); // if Blob < 0
-					final FixedAllocator allocator;
-					final ArrayList<? extends Allocator> freeList;
-					assert allocSize > 0;
-
-					// m_minFixedAlloc and m_maxFixedAlloc may not be set since
-					// as finals they must be set in the constructor.  Therefore
-					// recalculate for local load
-					final int minFixedAlloc = 64 * m_allocSizes[0];
-					final int maxFixedAlloc = 64 * m_allocSizes[m_allocSizes.length-1];
-					int index = 0;
-					int fixedSize = minFixedAlloc;
-					while (fixedSize < allocSize && fixedSize < maxFixedAlloc)
-						fixedSize = 64 * m_allocSizes[++index];
-
-					if (allocSize != fixedSize) {
-						throw new IllegalStateException("Unexpected allocator size: " 
-								+ allocSize + " != " + fixedSize);
-					}
-					allocator = new FixedAllocator(this, allocSize);//, m_writeCache);
-
-					freeList = m_freeFixed[index];
-
-					allocator.read(strBuf);
-	                final int chk = ChecksumUtility.getCHK().checksum(buf,
-	                        buf.length - baBuf.available());
-	                
-	                int tstChk = strBuf.readInt();
-	                if (tstChk != chk) {
-	                	throw new IllegalStateException("FixedAllocator checksum error");
-	                }
-
-					allocator.setDiskAddr(i); // store bit, not physical
-												// address!
-					allocator.setFreeList(freeList);
-
-					m_allocs.add(allocator);
-					
-					if (m_storageStats != null) {
-						m_storageStats.register(allocator);
-					}
-
-				}
-			}
-		}
-
-		// add sorted blocks into index array and set index number for address
-		// encoding
-		// m_allocs.addAll(blocks);
-		Collections.sort(m_allocs);
-		for (int index = 0; index < m_allocs.size(); index++) {
-			((Allocator) m_allocs.get(index)).setIndex(index);
-		}
-	}
-	
-	/**
-	 * Called from ContextAllocation when no free FixedAllocator is immediately
-	 * available. First the free list will be checked to see if one is
-	 * available, otherwise it will be created.  When the calling 
-	 * ContextAllocation is released, its allocators will be added to the 
-	 * global free lists.
-	 * 
-	 * @param block - the index of the Fixed size allocation
-	 * @return the FixedAllocator
-	 */
-	private FixedAllocator establishFreeFixedAllocator(final int block) {
-		
-	    final ArrayList<FixedAllocator> list = m_freeFixed[block];
-
-		if (list.size() == 0) {
-			
-		    final int allocSize = 64 * m_allocSizes[block];
-	
-            final FixedAllocator allocator = new FixedAllocator(this,
-                    allocSize);//, m_writeCache);
-
-			allocator.setIndex(m_allocs.size());
-			
-			m_allocs.add(allocator);
-			
-			if (m_storageStats != null) {
-				m_storageStats.register(allocator);
-			}
-
-			return allocator;
-		} else {
-			return list.remove(0);
-		}
-	}
-
-//	// Root interface
-//	public long getRootAddr() {
-//		return m_rootAddr;
-//	}
-//
-//	// Root interface
-//	public PSInputStream getRoot() {
-//		try {
-//			return getData(m_rootAddr);
-//		} catch (Exception e) {
-//			throw new StorageTerminalError("Unable to read root data", e);
-//		}
-//	}
-//
-//	public void setRootAddr(long rootAddr) {
-//		m_rootAddr = (int) rootAddr;
-//	}
-
-//	// Limits
-//	public void setMaxFileSize(final int maxFileSize) {
-//		m_maxFileSize = maxFileSize;
-//	}
-
-	public long getMaxFileSize() {
-		final long maxSize = m_maxFileSize;
-		return maxSize << 8;
-	}
-
-//	// Allocators
-//	public PSInputStream getData(final long addr) {
-//		return getData((int) addr, addr2Size((int) addr));
-//	}
-//
-//	// Allocators
-//	public PSInputStream getData(final int addr, final int size) {
-//        final Lock readLock = m_extensionLock.readLock();
-//
-//        readLock.lock();
-//        
-//		try {
-//			try {
-//				m_writeCache.flush(false);
-//			} catch (InterruptedException e1) {
-//			    throw new RuntimeException(e1);
-//			}
-//
-//			if (addr == 0) {
-//				return null;
-//			}
-//
-//			final PSInputStream instr = PSInputStream.getNew(this, size);
-//
-//			try {
-////				m_raf.seek(physicalAddress(addr));
-////				m_raf.readFully(instr.getBuffer(), 0, size);
-////				m_raf.getChannel().read(ByteBuffer.wrap(instr.getBuffer(), 0, size), physicalAddress(addr));
-//				FileChannelUtility.readAll(m_reopener, ByteBuffer.wrap(instr.getBuffer(), 0, size),
-//						physicalAddress(addr));
-//			} catch (IOException e) {
-//				throw new StorageTerminalError("Unable to read data", e);
-//			}
-//
-//			return instr;
-//		} finally {
-//			readLock.unlock();
-//		}
-//	}
-
-	volatile private long m_cacheReads = 0;
-	volatile private long m_diskReads = 0;
-	volatile private int m_allocations = 0;
-	volatile private int m_frees = 0;
-	volatile private long m_nativeAllocBytes = 0;
-
-    /**
-     * If the buf[] size is greater than the maximum fixed allocation, then the
-     * direct read will be the blob header record. In this case we should hand
-     * over the streaming to a PSInputStream.
-     * 
-     * FIXME: Javadoc update (was: For now we do not use the PSInputStream but instead process
-     * directly...)
-     * 
-     * If it is a BlobAllocation, then the BlobAllocation address points to the
-     * address of the BlobHeader record.
-     */
-	public void getData(final long addr, final byte buf[]) {
-		
-	    getData(addr, buf, 0, buf.length);
-	    
-	}
-	
-    public void getData(final long addr, final byte buf[], final int offset,
-            final int length) {
-
-        assertOpen();
-
-        if (addr == 0) {
-			return;
-		}
-
-        final long begin = System.nanoTime();
-
-        final Lock readLock = m_extensionLock.readLock();
-
-        readLock.lock();
-        
-		try {
-	        assertOpen(); // check again after taking lock
-
-			// length includes space for the checksum
-			if (length > m_maxFixedAlloc) {
-				try {
-				    final int alloc = m_maxFixedAlloc-4;
-					final int nblocks = (alloc - 1 + (length-4))/alloc;
-                    if (nblocks < 0)
-                        throw new IllegalStateException(
-                                "Allocation error, m_maxFixedAlloc: "
-                                        + m_maxFixedAlloc);
-
-                    final byte[] hdrbuf = new byte[4 * (nblocks + 1) + 4]; // plus 4 bytes for checksum
-                    if (hdrbuf.length > m_maxFixedAlloc) {
-                    	if (log.isInfoEnabled()) {
-                    		log.info("LARGE BLOB - header is BLOB");
-                    	}
-                    }
-                    
-//					final Allocator na = getBlock((int) addr);
-//					if (! (na instanceof BlobAllocator)) {
-//						throw new IllegalStateException("Invalid Allocator index");
-//					}
-//					final BlobAllocator ba = (BlobAllocator) na;
-//					final int hdraddr = ba.getBlobHdrAddress(getOffset((int) addr));
-//					getData(hdraddr, hdrbuf); // read in header - could itself be a blob!
-                    getData(addr, hdrbuf); // fine but MUST NOT allow header to be a BLOB!
-					final DataInputStream hdrstr = new DataInputStream(new ByteArrayInputStream(hdrbuf));
-					final int rhdrs = hdrstr.readInt();
-                    if (rhdrs != nblocks) {
-                        throw new IllegalStateException(
-                                "Incompatible BLOB header record, expected: "
-                                        + nblocks + ", got: " + rhdrs);
-                    }
-					final int[] blobHdr = new int[nblocks];
-					for (int i = 0; i < nblocks; i++) {
-						blobHdr[i] = hdrstr.readInt();
-					}
-					// Now we have the header addresses, we can read MAX_FIXED_ALLOCS until final buffer
-					int cursor = 0;
-					int rdlen = m_maxFixedAlloc;
-					for (int i = 0; i < nblocks; i++) {
-						if (i == (nblocks - 1)) {
-							rdlen = length - cursor;
-						}
-						getData(blobHdr[i], buf, cursor, rdlen); // include space for checksum
-						cursor += rdlen-4; // but only increase cursor by data
-					}
-					
-					return;
-					
-				} catch (IOException e) {
-					log.error(e,e);
-					
-					throw new IllegalStateException("Unable to restore Blob allocation", e);
-				}
-			}
-
-	        {
-	            final StoreCounters<?> storeCounters = (StoreCounters<?>) this.storeCounters
-	                    .get().acquire();
-	            try {
-	                final int nbytes = length;
-	                if (nbytes > storeCounters.maxReadSize) {
-	                    storeCounters.maxReadSize = nbytes;
-	                }
-	            } finally {
-	                storeCounters.release();
-	            }
-	        }
-
-	        try {
-	        	
-	        	if (getBlock((int) addr).getBlockSize() < length) {
-	        		throw new IllegalStateException("Bad Address: length requested greater than allocated slot");
-	        	}
-
-	            final long paddr = physicalAddress((int) addr);
-                
-	            if (paddr == 0) {
-                
-	                assertAllocators();
-
-                    throw new PhysicalAddressResolutionException(addr);
-                    
-				}
-	            
-				if (paddr < 0) { // read from Direct ByteBuffer
-					directRead(paddr, buf, offset, length);
-					
-					return;
-				}
-
-                /**
-                 * Check WriteCache first
-                 * 
-                 * Note that the buffer passed in should include the checksum
-                 * value, so the cached data is 4 bytes less than the buffer
-                 * size.
-                 */
-				final ByteBuffer bbuf;
-				try {
-					bbuf = m_writeCache.read(paddr);
-				} catch (Throwable t) {
-                    throw new IllegalStateException(
-                            "Error reading from WriteCache addr: " + paddr
-                                    + " length: " + (length - 4)
-                                    + ", writeCacheDebug: "
-                                    + m_writeCache.addrDebugInfo(paddr), t);
-				}
-				if (bbuf != null) {
-					final byte[] in = bbuf.array(); // reads in with checksum - no need to check if in cache
-					if (in.length != length-4) {
-						assertAllocators();
-                        throw new IllegalStateException(
-                                "Incompatible buffer size for addr: " + paddr
-                                        + ", " + in.length + " != "
-                                        + (length - 4) + " writeCacheDebug: "
-                                        + m_writeCache.addrDebugInfo(paddr));
-					}
-					for (int i = 0; i < length-4; i++) {
-						buf[offset+i] = in[i];
-					}
-					m_cacheReads++;
-	                /*
-	                 * Hit on the write cache.
-	                 * 
-	                 * Update the store counters.
-	                 */
-	                final StoreCounters<?> c = (StoreCounters<?>) storeCounters
-	                        .get().acquire();
-	                try {
-	                    final int nbytes = length;
-	                    c.nreads++;
-	                    c.bytesRead += nbytes;
-	                    c.elapsedReadNanos += (System.nanoTime() - begin);
-	                } finally {
-	                    c.release();
-	                }
-				} else {
-		            // Read through to the disk.
-		            final long beginDisk = System.nanoTime();
-					// If checksum is required then the buffer should be sized to include checksum in final 4 bytes
-				    final ByteBuffer bb = ByteBuffer.wrap(buf, offset, length);
-					FileChannelUtility.readAll(m_reopener, bb, paddr);
-					final int chk = ChecksumUtility.getCHK().checksum(buf, offset, length-4); // read checksum
-					final int tstchk = bb.getInt(offset + length-4);
-					if (chk != tstchk) {
-						assertAllocators();
-						
-						final String cacheDebugInfo = m_writeCache.addrDebugInfo(paddr);
-						log.warn("Invalid data checksum for addr: " + paddr 
-								+ ", chk: " + chk + ", tstchk: " + tstchk + ", length: " + length
-								+ ", first bytes: " + toHexString(buf, 32) + ", successful reads: " + m_diskReads
-								+ ", at last extend: " + m_readsAtExtend + ", cacheReads: " + m_cacheReads
-								+ ", writeCacheDebug: " + cacheDebugInfo);
-						
-                        throw new IllegalStateException(
-                                "Invalid data checksum from address: " + paddr
-                                        + ", size: " + (length - 4));
-					}
-					
-					m_diskReads++;
-		            // Update counters.
-		            final StoreCounters<?> c = (StoreCounters<?>) storeCounters.get()
-		                    .acquire();
-		            try {
-		                final int nbytes = length;
-		                c.nreads++;
-		                c.bytesRead += nbytes;
-		                c.bytesReadFromDisk += nbytes;
-		                c.elapsedReadNanos += (System.nanoTime() - begin);
-		                c.elapsedDiskReadNanos += (System.nanoTime() - beginDisk);
-		            } finally {
-		                c.release();
-		            }
-				}
-			} catch (Throwable e) {
-				log.error(e,e);
-				
-				throw new IllegalArgumentException("Unable to read data", e);
-			}
-		} finally {
-			readLock.unlock();
-		}
-	}
-
-    /**
-     * Retrieves data from the direct byte buffers, must handle transfers across
-     * multiple buffers
-     */
-	private void directRead(final long paddr, final byte[] buf, final int offset, final int length) {
-		assert paddr < 0;
-		assert m_directBuffers != null;
-		
-		final int baddr = (int) (-paddr) - cDirectAllocationOffset; // buffer address
-		int bufIndex = baddr / cDirectBufferCapacity;
-		int bufOffset = baddr % cDirectBufferCapacity;
-		
-		int transfer = 0;
-		int curOut = offset;
-		
-		while (transfer < length) {
-			ByteBuffer direct = m_directBuffers.get(bufIndex);
-			direct.position(bufOffset);
-			int avail = cDirectBufferCapacity - bufOffset;
-			int req = length - transfer;
-			int tlen = avail < req ? avail : req;
-			
-			direct.get(buf, curOut, tlen);
-			
-			transfer += tlen;
-			curOut += tlen;
-			
-			bufIndex++;
-			bufOffset = 0;
-		}
-	}
-
-	/**
-	 * Writes to direct buffers, transferring across boundaries as required
-	 */
-    private void directWrite(final long pa, final byte[] buf, final int offset, final int length, final int chk) {
-		assert pa < 0;
-		assert m_directBuffers != null;
-		
-		final int baddr = (int) (-pa) - cDirectAllocationOffset; // buffer address
-		int bufIndex = baddr / cDirectBufferCapacity;
-		int bufOffset = baddr % cDirectBufferCapacity;
-		
-		int transfer = 0;
-		int curIn = offset;
-		
-		while (transfer < length) {
-			ByteBuffer direct = m_directBuffers.get(bufIndex);
-			direct.position(bufOffset);
-			int avail = cDirectBufferCapacity - bufOffset;
-			int req = length - transfer;
-			int tlen = avail < req ? avail : req;
-			
-			direct.put(buf, curIn, tlen);
-			
-			transfer += tlen;
-			curIn += tlen;
-			
-			bufIndex++;
-			bufOffset = 0;
-		}
-	}
-
-	private void assertAllocators() {
-		for (int i = 0; i < m_allocs.size(); i++) {
-			if (m_allocs.get(i).getIndex() != i) {
-				throw new IllegalStateException("Allocator at invalid index: " + i + ", index  stored as: "
-						+ m_allocs.get(i).getIndex());
-			}
-		}
-	}
-
-	static private final char[] HEX_CHAR_TABLE = {
-		   '0', '1','2','3',
-		   '4','5','6','7',
-		   '8','9','a','b',
-		   'c','d','e','f'
-		  };    
-
-	// utility to display byte array of maximum i bytes as hexString
-	static private String toHexString(final byte[] buf, int n) {
-		n = n < buf.length ? n : buf.length;
-		final StringBuffer out = new StringBuffer();
-		for (int i = 0; i < n; i++) {
-			final int v = buf[i] & 0xFF;
-			out.append(HEX_CHAR_TABLE[v >>> 4]);
-			out.append(HEX_CHAR_TABLE[v &0xF]);
-		}
-		return out.toString();
-	}
-
-	public void free(final long laddr, final int sze) {
-        
-	    free(laddr, sze, null/* AlocationContext */);
-	    
-	}
-
-    /**
-     * free
-     * <p>
-     * If the address is greater than zero than it is interpreted as a physical
-     * address and the allocators are searched to find the allocations.
-     * Otherwise the address directly encodes the allocator index and bit
-     * offset, allowing direct access to clear the allocation.
-     * <p>
-     * A blob allocator contains the allocator index and offset, so an allocator
-     * contains up to 245 blob references.
-     * 
-     * @param laddr
-     * @param sze
-     * @param context
-     */
-	public void free(final long laddr, final int sze, final IAllocationContext context) {
-	    assertOpen();
-		final int addr = (int) laddr;
-		
-		switch (addr) {
-		case 0:
-		case -1:
-		case -2:
-			return;
-		}
-		m_allocationLock.lock();
-		try {
-			if (m_lockAddresses != null && m_lockAddresses.containsKey((int)laddr))
-				throw new IllegalStateException("address locked: " + laddr);
-			
-			if (sze > m_maxFixedAlloc-4) {
-				freeBlob(addr, sze, context);
-			} else {
-				final FixedAllocator alloc = getBlockByAddress(addr);
-                /*
-                 * There are a few conditions here. If the context owns the
-                 * allocator and the allocation was made by this context then it
-                 * can be freed immediately. The problem comes when the context
-                 * is null and the allocator is NOT owned, BUT there are active
-                 * AllocationContexts, in this situation, the free must ALWAYS
-                 * be deferred.
-                 * 
-                 * If the MIN_RELEASE_AGE is ZERO then we can protect allocations
-                 * and read-only transactions with Session protection, avoiding
-                 * the need to manage deferred frees.
-                 * 
-                 * FIXME We need unit tests when MIN_RELEASE_AGE is GT ZERO.
-                 * 
-                 * FIXME We need unit test when MIN_RELEASE_AGE is ZERO AND
-                 * there are open read-only transactions.
-                 */
-				if (m_minReleaseAge == 0) {
-					/*
-					 * The session protection is complicated by the mix of
-					 * transaction protection and isolated AllocationContexts.
-					 */
-					if (this.isSessionProtected()) {
-						
-						immediateFree(addr, sze, context != null && alloc.canImmediatelyFree(addr, sze, context));
-					} else {
-						immediateFree(addr, sze);
-					}
-				} else {
-	                boolean alwaysDefer = m_activeTxCount > 0;
-
-					if (!alwaysDefer)
-	                    alwaysDefer = context == null && !m_contexts.isEmpty();
-					
-	                if (alwaysDefer)
-						if (log.isDebugEnabled())
-						    log.debug("Should defer " + addr + " real: " + physicalAddress(addr));
-	                if (alwaysDefer || !alloc.canImmediatelyFree(addr, sze, context)) {
-						deferFree(addr, sze);
-					} else {
-						immediateFree(addr, sze);
-					}
-				}
-			}
-		} finally {
-			m_allocationLock.unlock();
-		}
-		
-	}
-	
-	long getHistoryRetention() {
-		return m_minReleaseAge;
-	}
-
-	/**
-	 * Session protection can only be used in preference to deferred frees when 
-	 * the minReleaseAge is zero.  If so then two protection states are checked:
-	 * either a positive activeTxCount incremented by the TransactionManager
-	 * or if there are active AllocationContexts.
-	 * 
-	 * The activeTxCount esentially protects read-only transactions while the
-	 * AllocationContexts enable concurrent store allocations, whilst also
-	 * supporting immediate re-cycling of localized allocations (those made
-	 * and released within the same AllocationContext).
-	 * 
-	 * @return whether there is a logical active session
-	 */
-	boolean isSessionProtected() {
-		return m_minReleaseAge == 0 && (m_activeTxCount > 0 || !m_contexts.isEmpty());
-	}
-
-	/**
-	 * Sessions will only be used to protect transactions and read-only views
-	 * when the m_minReleaseAge is no zero, otherwise the deferredFree
-	 * approach will be used.
-	 * 
-	 * When called, will call through to the Allocators to re-sync the
-	 * transient bits with the committed and live.
-	 * 
-	 * The writeCache is passed into the allocator to enable any "now free"
-	 * allocations to be cleared from the cache.  Until the session is released
-	 * the writeCache must be maintained to support readers of uncommitted and
-	 * unwritten allocations.
-	 */
-	void releaseSessions() {
-		if (m_minReleaseAge == 0) {
-			for (FixedAllocator fa : m_allocs) {
-				fa.releaseSession(m_writeCache);
-			}
-		}
-	}
-	
-	private boolean freeBlob(final int hdr_addr, final int sze, final IAllocationContext context) {
-		if (sze < (m_maxFixedAlloc-4))
-			throw new IllegalArgumentException("Unexpected address size");
-		
-        if (m_storageStats != null) {
-        	m_storageStats.deleteBlob(sze);
-        }
-
-        final int alloc = m_maxFixedAlloc-4;
-		final int blcks = (alloc - 1 + sze)/alloc;		
-		
-		// read in header block, then free each reference
-		final byte[] hdr = new byte[(blcks+1) * 4 + 4]; // add space for checksum
-		getData(hdr_addr, hdr);
-		
-		final DataInputStream instr = new DataInputStream(
-				new ByteArrayInputStream(hdr, 0, hdr.length-4) );
-		try {
-			final int allocs = instr.readInt();
-			int rem = sze;
-			for (int i = 0; i < allocs; i++) {
-				final int nxt = instr.readInt();
-				free(nxt, rem < alloc ? rem : alloc);
-				rem -= alloc;
-			}
-			free(hdr_addr, hdr.length);
-			
-			return true;
-		} catch (IOException ioe) {
-			throw new RuntimeException(ioe);
-		}
-	}
-
-	//	private long immediateFreeCount = 0;
-	private void immediateFree(final int addr, final int sze) {
-		immediateFree(addr, sze, false);
-	}
-	
-	private void immediateFree(final int addr, final int sze, final boolean overrideSession) {
-		
-		switch (addr) {
-		case 0:
-		case -1:
-		case -2:
-			return;
-		}
-
-		m_allocationLock.lock();
-		try {
-			final FixedAllocator alloc = getBlockByAddress(addr);
-			final int addrOffset = getOffset(addr);
-			if (alloc == null) {
-				throw new IllegalArgumentException("Invalid address provided to immediateFree: " + addr + ", size: " + sze);
-			}
-            final long pa = alloc.getPhysicalAddress(addrOffset);
-            
-            if (log.isTraceEnabled())
-                log.trace("Freeing allocation at " + addr + ", physical address: " + pa);
-            alloc.free(addr, sze, overrideSession);
-			// must clear after free in case is a blobHdr that requires reading!
-			// the allocation lock protects against a concurrent re-allocation
-			// of the address before the cache has been cleared
-			assert pa != 0;
-			// only clear any existing write to cache if no active session
-			if (overrideSession || !this.isSessionProtected()) {
-				m_writeCache.clearWrite(pa);
-			}
-			m_frees++;
-			if (alloc.isAllocated(addrOffset))
-				throw new IllegalStateException("Reallocation problem with WriteCache");
-
-			if (!m_commitList.contains(alloc)) {
-				m_commitList.add(alloc);
-				
-				m_recentAlloc = true;
-			}
-		} finally {
-			m_allocationLock.unlock();
-		}
-
-	}
-
-	/**
-	 * alloc
-	 * 
-	 * Alloc always allocates from a FixedAllocation. Blob allocations are
-	 * implemented using largest Fixed blocks as specified in MAX_FIXED_ALLOC.
-	 * 
-	 * The previous Stream method chained blocks together, but the new approach
-	 * uses a master block and a list of allocations. Since we now have a
-	 * MAX-FIXED_ALLOC of 256K this means that we would represent a 1MB
-	 * allocation as a 64byte masters and four 256K blocks. For BigData 1MB
-	 * bloom filters we would probably handle all in a single FixedAllocator of
-	 * 256K allocations since we would hold 4096 of these in a single allocator,
-	 * which with (say) 12 1MB bloom filters with 2-phase commit would only
-	 * require 2 * (4 * 12) = 48 bits plus 12 64 byte headers. The maximum BLOB
-	 * would be determined by a 256K header record with 64K * 256K allocations
-	 * or 16GB, which is larger than MAXINT (we use an int to store allocation
-	 * size in the address).
-	 * 
-	 * The use of a IAllocationContext adds some complexity to the previous
-	 * simple freelist management.  The problem is two-fold.
-	 * 
-	 * Firstly it is okay for an Allocator on the free list to return a null
-	 * address, since it may be managing  storage for a specific context.
-	 * 
-	 * Secondly we must try and ensure that Allocators used by a specific
-	 * context can be found again.  For example, if allocator#1 is assigned to
-	 * context#1 and allocator#2 to context#2, when context#1 is detached we
-	 * want context#2 to first find allocator#2.  This is further complicated
-	 * by the finer granularity of the AllocBlocks within a FixedAllocator.
-	 */
-
-//	private volatile long m_maxAllocation = 0;
-	private volatile long m_spareAllocation = 0;
-	
-	public int alloc(final int size, final IAllocationContext context) {
-		if (size > m_maxFixedAlloc) {
-			throw new IllegalArgumentException("Allocation size to big: " + size);
-		}
-		
-		m_allocationLock.lock();
-		try {
-			try {
-				final FixedAllocator allocator;
-				final int i = fixedAllocatorIndex(size);
-				if (context != null) {
-					allocator = establishContextAllocation(context).getFreeFixed(i);
-				} else {
-					final int block = 64 * m_allocSizes[i];
-					m_spareAllocation += (block - size); // Isn't adjusted by frees!
-					
-					final ArrayList<FixedAllocator> list = m_freeFixed[i];
-					if (list.size() == 0) {
-
-						if (canAllocateDirect()) {
-							allocator = new DirectFixedAllocator(this, block);
-						} else {
-							allocator = new FixedAllocator(this, block);
-						}
-						
-						allocator.setFreeList(list);
-						allocator.setIndex(m_allocs.size());
-
-						if (log.isTraceEnabled())
-							log.trace("New FixedAllocator for " + block);
-
-						m_allocs.add(allocator);
-						
-						if (m_storageStats != null) {
-							m_storageStats.register(allocator, true);
-						}
-					} else {
-						// Verify free list only has allocators with free bits
-						if (log.isDebugEnabled()){
-							int tsti = 0;
-							final Iterator<FixedAllocator> allocs = list.iterator();
-							while (allocs.hasNext()) {
-								final Allocator tstAlloc = allocs.next();
-								if (!tstAlloc.hasFree()) {
-									throw new IllegalStateException("Free list contains full allocator, " + tsti + " of " + list.size());
-								}
-								tsti++;
-							}
-						}
-						allocator = list.get(0);
-					}
-					
-				}
-				
-				final int addr = allocator.alloc(this, size, context);
-
-				if (!m_commitList.contains(allocator)) {
-					m_commitList.add(allocator);
-				}
-
-				m_recentAlloc = true;
-
-				final long pa = physicalAddress(addr);
-                if (pa == 0L) {
-                    throw new IllegalStateException(
-                            "No physical address found for " + addr);
-                }
-
-				m_allocations++;
-				m_nativeAllocBytes += size;
-				
-				return addr;
-			} catch (Throwable t) {
-				log.error(t,t);
-
-				throw new RuntimeException(t);
-			}
-		} finally {
-			m_allocationLock.unlock();
-		}
-	}
-	
-	/**
-	 * @return true if we have spare directBuffers.
-	 */
-	private boolean canAllocateDirect() {
-		return m_directBuffers != null && m_directBuffers.size() < cMaxDirectBuffers;
-	}
-
-	private int fixedAllocatorIndex(final int size) {
-		int i = 0;
-
-		int cmp = m_minFixedAlloc;
-		while (size > cmp) {
-			i++;
-			cmp = 64 * m_allocSizes[i];
-		}
-		
-		return i;
-	}
-
-	/****************************************************************************
-	 * The base realloc method that returns a stream for writing to rather than
-	 * handle the reallocation immediately.
-	 **/
-	public PSOutputStream realloc(final long oldAddr, final int size) {
-		free(oldAddr, size);
-
-		return PSOutputStream.getNew(this, m_maxFixedAlloc, null);
-	}
-
-    /****************************************************************************
-     * Called by PSOutputStream to make to actual allocation or directly by
-     * lower level API clients.
-     * <p>
-     * If the allocation is for greater than MAX_FIXED_ALLOC, then a
-     * PSOutputStream is used to manage the chained buffers.
-     * 
-     * TODO: Instead of using PSOutputStream, manage allocations written to the
-     * WriteCacheService, building BlobHeader as you go.
-     **/
-    public long alloc(final byte buf[], final int size,
-            final IAllocationContext context) {
-
-        final long begin = System.nanoTime();
-        
-        if (size > (m_maxFixedAlloc - 4)) {
-        
-            if (size > getMaxBlobSize())
-                throw new IllegalArgumentException(
-                        "Allocation request beyond maximum BLOB of " + getMaxBlobSize());
-
-            if (log.isTraceEnabled())
-                log.trace("BLOB ALLOC: " + size);
-            
-            if (m_storageStats != null) {
-            	m_storageStats.allocateBlob(size);
-            }
-
-            final PSOutputStream psout = PSOutputStream.getNew(this,
-                    m_maxFixedAlloc, context);
-            try {
-                
-                int i = 0;
-                final int blocks = size/512;
-                for (int b = 0; b < blocks; b++) {
-                    psout.write(buf, i, 512); // add 512 bytes at a time
-                    i += 512;
-                }
-                psout.write(buf, i, size - i);
-
-                return psout.save();
-            
-            } catch (IOException e) {
-                
-                throw new RuntimeException("Closed Store?", e);
-                
-            } finally {
-            	try {
-            		psout.close(); // return stream
-            	} catch (IOException ioe) {
-            		// should not happen, since this should only be
-            		// recycling
-            		log.warn("Unexpected error closing PSOutputStream", ioe);
-            	}
-            }
-
-        }
-
-		final int newAddr = alloc(size + 4, context); // allow size for checksum
-		
-		if (newAddr == 0)
-			throw new IllegalStateException("NULL address allocated");
-
-		final int chk = ChecksumUtility.getCHK().checksum(buf, size);
-		
-		final long pa = physicalAddress(newAddr);
-
-		// if from DirectFixedAllocator then physical address will be negative
-		if (pa < 0) {
-			directWrite(pa, buf, 0, size, chk);
-		} else {
-			try {
-				m_writeCache.write(pa, ByteBuffer.wrap(buf,  0, size), chk);
-			} catch (InterruptedException e) {
-	            throw new RuntimeException("Closed Store?", e);
-			}
-		}
-
-        // Update counters.
-        final StoreCounters<?> c = (StoreCounters<?>) storeCounters.get()
-                .acquire();
-        try {
-            final int nwrite = size + 4;// size plus checksum.
-            c.nwrites++;
-            c.bytesWritten += nwrite;
-            c.elapsedWriteNanos += (System.nanoTime() - begin);
-            if (nwrite > c.maxWriteSize) {
-                c.maxWriteSize = nwrite;
-            }
-        } finally {
-            c.release();
-        }
-
-        return newAddr;
-	}
-
-//	/****************************************************************************
-//	 * Fixed buffer size reallocation
-//	 **/
-//	public long realloc(final long oldAddr, final int oldSize, final byte buf[]) {
-//		
-//	    free(oldAddr, oldSize);
-//
-//		return alloc(buf, buf.length);
-//	}
-
-//	/**
-//	 * Must handle valid possibility that a request to start/commit transaction
-//	 * could be made within a commitCallback request
-//	 */
-//	synchronized public void startTransaction() {
-//		if (m_committing) {
-//			return;
-//		}
-//
-//		m_transactionCount++;
-//	}
-//
-//	synchronized public void commitTransaction() {
-//		if (m_committing) {
-//			return;
-//		}
-//
-//		if (log.isDebugEnabled())
-//			log.debug("Commit Transaction");
-//		
-//		if (--m_transactionCount <= 0) {
-//			commitChanges();
-//
-//			m_transactionCount = 0;
-//		}
-//	}
-//
-//	public int getTransactionCount() {
-//		return m_transactionCount;
-//	}
-//
-//	// --------------------------------------------------------------------------------------------
-//	// rollbackTransaction
-//	//
-//	// clear write cache
-//	// read in last committed header
-//	synchronized public void rollbackTransaction() {
-//		if (m_transactionCount > 0 || m_readOnly) { // hack for resync
-//			baseInit();
-//
-//			try {
-//				m_writeCache.reset(); // dirty writes are discarded
-//
-//				readAllocationBlocks();
-//			} catch (Exception e) {
-//				throw new StorageTerminalError("Unable to rollback transaction", e);
-//			}
-//		}
-//	}
-
-	/**
-     * Toss away all buffered writes and then reload from the current root
-     * block.
-     * 
-     * If the store is using DirectFixedAllocators then an IllegalStateException
-     * is thrown
-     */
-	public void reset() {
-	    assertOpen();
-	    
-	    if (m_directBuffers != null)
-	    	throw new IllegalStateException("Reset is not supported with direct buffers");
-	    
-		if (log.isInfoEnabled()) {
-			log.info("RWStore Reset");
-		}
-	    m_allocationLock.lock();
-		try {
-
-            final RootBlockUtility tmp = new RootBlockUtility(m_reopener, m_fd,
-                    true/* validateChecksum */, false/* alternateRootBlock */);
-
-            final IRootBlockView rootBlock = tmp.rootBlock;
-            
-	        checkRootBlock(rootBlock);
-
-	        m_commitList.clear();
-			m_allocs.clear();
-			// m_freeBlobs.clear();
-			
-			final int numFixed = m_allocSizes.length;
-			for (int i = 0; i < numFixed; i++) {
-				m_freeFixed[i].clear();
-			}
-
-
-			try {
-				m_writeCache.reset();
-			} catch (InterruptedException e) {
-			    throw new RuntimeException(e);
-			}
-	        			
-			initfromRootBlock(rootBlock);
-
-			// notify of current file length.
-			m_writeCache.setExtent(convertAddr(m_fileSize));
-		} catch (Exception e) {
-			throw new IllegalStateException("Unable to reset the store", e);
-		} finally {
-		    m_allocationLock.unlock();
-		}
-	}
-
-//	synchronized public boolean isActiveTransaction() {
-//		return m_transactionCount > 0;
-//	}
-
-	/**
-	 * writeMetaBits must be called after all allocations have been made, the
-	 * last one being the allocation for the metabits themselves (allowing for
-	 * an extension!).
-	 * 
-	 * @throws IOException
-	 */
-	private void writeMetaBits() throws IOException {
-		// the metabits is now prefixed by a long specifying the lastTxReleaseTime
-		// used to free the deferedFree allocations.  This is used to determine
-		//	which commitRecord to access to process the nextbatch of deferred
-		//	frees.
-		// the cDefaultMetaBitsSize is also written since this can now be
-		//	parameterized.
-	    final int len = 4 * (cMetaHdrFields + m_allocSizes.length + m_metaBits.length);
-		final byte buf[] = new byte[len];
-
-        final FixedOutputStream str = new FixedOutputStream(buf);
-        try {
-            str.writeInt(cVersion);
-            str.writeLong(m_lastDeferredReleaseTime);
-            str.writeInt(cDefaultMetaBitsSize);            
-            str.writeInt(m_allocSizes.length);           
-            str.writeLong(m_storageStatsAddr);
-
-            // Let's reserve ourselves some space 
-            for (int i = 0; i < cReservedMetaBits; i++) {
-            	str.writeInt(0);
-            }
-            
-            for (int i = 0; i < m_allocSizes.length; i++) {
-                str.writeInt(m_allocSizes[i]);
-            }
-            for (int i = 0; i < m_metaBits.length; i++) {
-                str.writeInt(m_metaBits[i]);
-            }
-
-            str.flush();
-        } finally {
-            str.close();
-        }
-
-		final long addr = physicalAddress(m_metaBitsAddr);
-		if (addr == 0) {
-			throw new IllegalStateException("Invalid metabits address: " + m_metaBitsAddr);
-		}
-		if (addr < 0) {
-			directWrite(addr, buf, 0, buf.length, 0);
-		} else {
-			try {
-				m_writeCache.write(addr, ByteBuffer.wrap(buf), 0, false);
-			} catch (InterruptedException e) {
-				throw new RuntimeException(e);
-			}
-		}
-	}
-
-//	static final float s_version = 3.0f;
-//
-//	public String getVersionString() {
-//		return "RWStore " + s_version;
-//	}
-
-	public void commitChanges(final Journal journal) {
-	    assertOpen();
-		checkCoreAllocations();
-
-		// take allocation lock to prevent other threads allocating during commit
-		m_allocationLock.lock();
-		
-		try {
-		
-			final int totalFreed = checkDeferredFrees(true, journal); // free now if possible
-			
-			if (totalFreed > 0 && log.isInfoEnabled()) {
-				log.info("Freed " + totalFreed + " deferralls on commit");
-			}
-			// free old storageStatsAddr
-			if (m_storageStatsAddr != 0) {
-				int len = (int) (m_storageStatsAddr & 0xFFFF);				
-				int addr = (int) (m_storageStatsAddr >> 16);
-            	immediateFree(addr, len);
-			}
-			if (m_storageStats != null) {
-				byte[] buf = m_storageStats.getData();
-				long addr = alloc(buf, buf.length, null);
-				m_storageStatsAddr = (addr << 16) + buf.length;
-			}
-			
-			// Allocate storage for metaBits
-			final long oldMetaBits = m_metaBitsAddr;
-			final int oldMetaBitsSize = (m_metaBits.length + m_allocSizes.length + 1) * 4;
-			m_metaBitsAddr = alloc(getRequiredMetaBitsStorage(), null);
-
-			// DEBUG SANITY CHECK!
-			if (physicalAddress(m_metaBitsAddr) == 0) {
-				throw new IllegalStateException("Returned MetaBits Address not valid!");
-			}
-			
-			// Call immediateFree - no need to defer freeof metaBits, this
-			//	has to stop somewhere!
-			// No more allocations must be made
-			immediateFree((int) oldMetaBits, oldMetaBitsSize);
-
-			// There must be no buffered deferred frees
-			assert m_deferredFreeOut.getBytesWritten() == 0;
-
-			// save allocation headers
-			final Iterator<Allocator> iter = m_commitList.iterator();
-			while (iter.hasNext()) {
-				final Allocator allocator = iter.next();
-				final int old = allocator.getDiskAddr();
-				metaFree(old);
-				
-				final int naddr = metaAlloc();
-				allocator.setDiskAddr(naddr);
-				
-                if (log.isTraceEnabled())
-                    log.trace("Update allocator " + allocator.getIndex()
-                            + ", old addr: " + old + ", new addr: " + naddr);
-
-				try {
-				    // do not use checksum
-				    m_writeCache.write(metaBit2Addr(naddr), ByteBuffer
-                        .wrap(allocator.write()), 0, false);
-				} catch (InterruptedException e) {
-					throw new RuntimeException(e);
-				}
-			}
-			m_commitList.clear();
-
-			writeMetaBits();
-
-			try {
-				m_writeCache.flush(true);
-			} catch (InterruptedException e) {
-			    log.error(e, e);
-				throw new RuntimeException(e);
-			}
-
-			// Should not write rootBlock, this is responsibility of client
-			// to provide control
-			// writeFileSpec();
-
-			m_metaTransientBits = (int[]) m_metaBits.clone();
-
-//				if (m_commitCallback != null) {
-//					m_commitCallback.commitComplete();
-//				}
-
-			// The Journal handles the force in doubleSync
-			// m_reopener.reopenChannel().force(false); // TODO, check if required!
-		} catch (IOException e) {
-			throw new StorageTerminalError("Unable to commit transaction", e);
-		} finally {
-            try {
-                // m_committing = false;
-                m_recentAlloc = false;
-            } finally {
-                m_allocationLock.unlock();
-            }
-		}
-
-		checkCoreAllocations();
-
-        if (log.isTraceEnabled())
-            log.trace("commitChanges for: " + m_nextAllocation + ", "
-                    + m_metaBitsAddr + ", active contexts: "
-                    + m_contexts.size());
-    }
-
-    /**
-     * Called prior to commit, so check whether storage can be freed and then
-     * whether the deferredheader needs to be saved.
-     * <p>
-     * Note: The caller MUST be holding the {@link #m_allocationLock}.
-     * <p>
-     * Note: This method is package private in order to expose it to the unit
-     * tests.
-     * 
-     * returns number of addresses freed
-     */
-    /* public */int checkDeferredFrees(final boolean freeNow,
-            final Journal journal) {
-
-        // Note: Invoked from unit test w/o the lock...
-//        if (!m_allocationLock.isHeldByCurrentThread())
-//            throw new IllegalMonitorStateException();
-		
-        if (journal != null) {
-		
-            final JournalTransactionService transactionService = (JournalTransactionService) journal
-                    .getLocalTransactionManager().getTransactionService();
-
-//            // the previous commit point.
-//            long lastCommitTime = journal.getLastCommitTime(); 
-//
-//            if (lastCommitTime == 0L) {
-//                // Nothing committed.
-//                return;
-//            }
-            
-            // the effective release time.
-            long latestReleasableTime = transactionService.getReleaseTime();
-
-            /*
-             * add one because we want to read the delete blocks for all commit
-             * points up to and including the first commit point that we may not
-             * release.
-             */
-            latestReleasableTime++;
-
-            /*
-             * add one to give this inclusive upper bound semantics to the range
-             * scan.
-             */
-            latestReleasableTime++;
-
-            /*
-             * Free deferrals.
-             * 
-             * Note: This adds one to the lastDeferredReleaseTime to give
-             * exclusive lower bound semantics.
-             */
-            return freeDeferrals(journal, m_lastDeferredReleaseTime + 1,
-                    latestReleasableTime);
-            
-        } else {
-        	return 0;
-        }
-        
-    }
-
-    /**
-     * 
-     * @return conservative requirement for metabits storage, mindful that the
-     *         request to allocate the metabits may require an increase in the
-     *         number of allocation blocks and therefore an extension to the
-     *         number of metabits.
-     */
-	private int getRequiredMetaBitsStorage() {
-		int ints = cMetaHdrFields;
-		ints += m_allocSizes.length + m_metaBits.length;
-		
-		// add the maximum number of new metaBits storage that may be
-		//	needed to save the current committed objects
-		final int commitInts = ((32 + m_commitList.size()) / 32);
-		final int allocBlocks = (cDefaultMetaBitsSize - 1 + commitInts)/(cDefaultMetaBitsSize-1);
-		ints += cDefaultMetaBitsSize * allocBlocks;
-		
-		return ints*4; // return as bytes
-	}
-
-	// Header Data
-//	volatile private long m_curHdrAddr = 0;
-//	volatile private int m_rootAddr;
-
-	volatile private int m_fileSize;
-	volatile private int m_nextAllocation;
-	final private int m_maxFileSize;
-
-//	private int m_headerSize = 2048;
-
-    /*
-     * Meta Allocator
-     */
-	
-	/**
-	 * MetaBits HEADER version must be changed when the header or allocator
-	 * serialization changes
-	 * 
-	 * Use BCD-style numbering so
-	 * 0x0200 == 2.00
-	 * 0x0320 == 3.20
-	 * 
-	 * The minor byte values should maintain binary compatibility, with
-	 * major bytes
-	 * Versions
-	 * 0x0300 - extended header to include reserved ints
-	 * 0x0400 - removed explicit BlobAllocators
-	 */
-	final private int cVersion = 0x0400;
-	
-    /**
-     * cReservedMetaBits is the reserved space in the metaBits header
-     * to alloc for binary compatibility moving forward.
-     * 
-     * If we need to add int values to the header we can do so and reduce the
-     * reservation by 1 each time
-     */
-    final int cReservedMetaBits = 20;
-    
-    /**
-     * MetaBits Header
-     * 0 int version
-     * 1-2 int[2] long deferredFree
-     * 3 int defaultMetaBitsSize
-     * 4 int length of allocation sizes
-     * 5-6 int[2] storage stats addr
-     * + 20 reserved
-     */
-	final private int cMetaHdrFields = 7 + cReservedMetaBits;  
-	/**
-	 * @see Options#META_BITS_SIZE
-	 */
-	private int cDefaultMetaBitsSize;
-	/**
-	 * @see Options#META_BITS_SIZE
-	 */
-    volatile private int m_metaBitsSize;
-	/**
-	 * Package private since is uded by FixedAllocators
-	 * 
-	 * @see Options#META_BITS_SIZE
-	 */
-	final int cDefaultFreeBitsThreshold;
-	
-	private int m_metaBits[];
-	private int m_metaTransientBits[];
-	// volatile private int m_metaStartAddr;
-    private volatile int m_metaBitsAddr;
-    // @todo javadoc please.
-	volatile private boolean m_recentAlloc = false;
-
-	/**
-	 * Return the address of a contiguous region on the persistent heap.
-	 * 
-	 * @param size
-	 *            The size of that region (this is not bytes, but something a
-	 *            bit more complicated).
-	 */
-	protected int allocBlock(final int size) {
-		// minimum 1
-		if (size <= 0) {
-			throw new Error("allocBlock called with zero size request");
-		}
-
-		final int allocAddr = m_nextAllocation;
-		m_nextAllocation -= size;
-
-		while (convertAddr(m_nextAllocation) >= convertAddr(m_fileSize)) {
-			extendFile();
-		}
-
-		checkCoreAllocations();
-
-		if (log.isTraceEnabled())
-			log.trace("allocation created at " + convertAddr(allocAddr) + " for " + convertAddr(-size));
-
-		return allocAddr;
-	}
-
-	private void checkCoreAllocations() {
-		final long lfileSize = convertAddr(m_fileSize);
-		final long lnextAlloc = convertAddr(m_nextAllocation);
-
-		if (lnextAlloc >= lfileSize) {
-			throw new IllegalStateException("Core Allocation Error - file size: " 
-					+ lfileSize + ", nextAlloc: " + lnextAlloc);
-		}
-	}
-
-	/**
-	 * meta allocation/free
-	 * 
-	 * Allocates persistent store for allocation blocks.
-	 * 
-	 * grows data from the top to the file, e.g. bit 0 is 1024 from end-of-file.
-	 * 
-	 * If metaStart <= nextAllocation, then the file must be extended. All the
-	 * allocation blocks are moved to the new end of file area, and the
-	 * metaStartAddress is incremented by the same delta value.
-	 * 
-	 * NB the metaStart calculation uses an address rounded to 8k, so on
-	 * extension the new metaStart may be up to 8K less than the true start
-	 * address.
-	 * 
-	 * The updated approach to metaAllocation uses native allocation from
-	 * the heap (by simply incrementing from m_nextAllocation) to provide
-	 * space for the allocation blocks.
-	 * 
-	 * This approach means that the file only needs to be extended when
-	 * m_nextAllocation passes the m_fileSize, since we no longer store
-	 * the allocation blocks at the end of the file.
-	 */
-	int metaAlloc() {
-//		long lnextAlloc = convertAddr(m_nextAllocation);
-
-		int bit = fndMetabit();
-
-		if (bit < 0) {
-			// reallocate metaBits and recalculate m_headerSize
-			// extend m_metaBits by 8 ints of bits plus start address!
-		    final int nsize = m_metaBits.length + cDefaultMetaBitsSize;
-
-			// arrays initialized to zero by default
-			final int[] nbits = new int[nsize];
-			final int[] ntransients = new int[nsize];
-
-			// copy existing values
-			for (int i = 0; i < m_metaBits.length; i++) {
-				nbits[i] = m_metaBits[i];
-				ntransients[i] = m_metaTransientBits[i];
-			}
-			m_metaBits = nbits;
-			m_metaTransientBits = ntransients;
-			
-			m_metaBits[m_metaBitsSize] = m_nextAllocation;
-			m_nextAllocation -= META_ALLOCATION; // 256K
-
-			m_metaBitsSize = nsize;
-
-			// now get new allocation!
-			bit = fndMetabit();
-		}
-
-		setBit(m_metaTransientBits, bit);
-		setBit(m_metaBits, bit);
-
-		if (m_nextAllocation <= m_fileSize) {
-			if (log.isInfoEnabled())
-				log.info("ExtendFile called from metaAlloc");
-			
-			extendFile();
-		}
-
-		// cat.info("meta allocation at " + addr);
-
-		checkCoreAllocations();
-
-		return bit;
-	}
-
-    private int fndMetabit() {
-        final int blocks = m_metaBits.length / cDefaultMetaBitsSize;
-        for (int b = 0; b < blocks; b++) {
-            final int ret = fndBit(m_metaTransientBits,
-                    (b * cDefaultMetaBitsSize) + 1, 8);
-            if (ret != -1) {
-				return ret;
-			}
-		}
-		
-		return -1; // none found
-	}
-	
-	void metaFree(final int bit) {
-		
-		if (!m_allocationLock.isHeldByCurrentThread()) {
-			/*
-			 * Must hold the allocation lock while allocating or clearing
-			 * allocations.
-			 */
-			throw new IllegalMonitorStateException();
-		}
-		
-		if (bit <= 0) {
-			return;
-		}
-		
-		if (tstBit(m_metaBits, bit)) {
-			clrBit(m_metaBits, bit);
-		} else {
-			clrBit(m_metaTransientBits, bit);
-		}
-		
-		m_writeCache.clearWrite(metaBit2Addr(bit));
-	}
-
-	long metaBit2Addr(final int bit) {
-//		final int bitsPerBlock = 9 * 32;
-		
-		final int intIndex = bit / 32; // divide 32;
-		final int addrIndex = (intIndex/cDefaultMetaBitsSize)*cDefaultMetaBitsSize;
-		final long addr = convertAddr(m_metaBits[addrIndex]);
-
-		final int intOffset = bit - ((addrIndex+1) * 32);
-
-		final long ret =  addr + (ALLOC_BLOCK_SIZE * intOffset);
-		
-		return ret;
-	}
-
-	public static long convertAddr(final int addr) {
-	    final long laddr = addr;
-		if (laddr < 0) {
-		    final long ret = (-laddr) << ALLOCATION_SCALEUP; 
-			return ret;
-		} else {
-			return laddr & 0xFFFFFFF0;
-		}
-	}
-
-	public int convertFromAddr(final long addr) {
-		return (int) -(addr >> ALLOCATION_SCALEUP); 
-	}
-
-	private volatile boolean m_extendingFile = false;
-	
-	/**
-	 * extendFile will extend by 10% and round up to be a multiple of 16k
-	 * 
-	 * The allocation blocks must also be moved. Note that it would be a bad
-	 * idea if these were moved with an overlapping copy!
-	 * 
-	 * After moving the physical memory the in-memory allocation blocks must
-	 * then be updated with their new position.
-	 * 
-	 * Note that since version 3.0 the size of the metaBits is variable. This
-	 * must be taken into consideration when moving data. - Has the location
-	 * changed as a result of the "reallocation". If this is incorrect then the
-	 * wrong commit blocks will be copied, resulting in a corrupt data file.
-	 * 
-	 * There are two approaches to this problem. The first is only to copy the
-	 * known committed (written) allocation blocks - but this cannot be implied
-	 * by "zero'd" bits since this can indicate that memory has been cleared.
-	 * 
-	 * Synchronization
-	 * 
-	 * The writecache may contain allocation block writes that must be flushed 
-	 * before the file can be extended.  The extend file explicitly moves the 
-	 * written allocation blocks to there new location at the new end of the 
-	 * file and then updates the rootblocks to ensure they point to the new 
-	 * allocation areas.
-	 * 
-	 * Extend file is only triggered by either alloc or metaAlloc which are s
-	 * synchronized by the allocation lock. So extend file ends up being 
-	 * synchronized by the same lock.
-	 *
-	 * If we knew that the write cache had no writes to the allocation areas, 
-	 * we would not need to flush, but calling flush prior to the extend is 
-	 * sufficient to guarantee, in conjunction with holding the allocation lock,
-	 * that no new writes to the allocation areas will be made.
-	 * 
-	 * Once the flush is complete we take the extension writeLock to prevent 
-	 * further reads or writes, extend the file, moving the allocation areas on
-	 * the disk, then force the new rootblocks to disk.
-	 */
-	private void extendFile() {
-	    
-		final int adjust = -1200 + (m_fileSize / 10);
-		
-		extendFile(adjust);
-	}
-	
-	private volatile long m_readsAtExtend = 0;
-	
-	private void extendFile(final int adjust) {
-		if (m_extendingFile) {
-			throw new IllegalStateException("File concurrently extended");
-		}
-		try {
-			/*
-			 * The call to flush the cache cannot be made while holding the
-			 * extension writeLock, since the writeOnChannel takes the
-			 * extension readLock.
-			 * TODO: Confirm that this cannot be a problem... that writes could
-			 * not be added to the writeCache by another thread to the
-			 * allocation block area.
-			 */
-			m_writeCache.flush(true);
-		} catch (InterruptedException e) {
-			throw new RuntimeException("Flush interrupted in extend file");
-		}
-
-		final Lock writeLock = this.m_extensionLock.writeLock();
-		
-		writeLock.lock();
-		try {
-			m_extendingFile = true;
-
-//			final long curSize = convertAddr(m_fileSize);
-
-			m_fileSize += adjust;
-
-			if (getMaxFileSize() < m_fileSize) {
-				// whoops!! How to exit more gracefully?
-				throw new Error("System greater than maximum size");
-			}
-
-			final long toAddr = convertAddr(m_fileSize);
-			
-			if (log.isInfoEnabled()) log.info("Extending file to: " + toAddr);
-
-			m_reopener.reopenChannel();
-			m_reopener.raf.setLength(toAddr);
-            storeCounters.get().ntruncate++;
-			
-			if (log.isInfoEnabled()) log.info("Extend file done");
-		} catch (Throwable t) {
-			throw new RuntimeException("Force Reopen", t);
-		} finally {
-            try {
-                m_extendingFile = false;
-                m_readsAtExtend = this.m_diskReads;
-            } finally {
-                writeLock.unlock();
-            }
-		}
-	}
-
-	static void setBit(final int[] bits, final int bitnum) {
-		final int index = bitnum / 32;
-		final int bit = bitnum % 32;
-
-		bits[(int) index] |= 1 << bit;
-	}
-
-	static boolean tstBit(final int[] bits, final int bitnum) {
-		final int index = bitnum / 32;
-		final int bit = bitnum % 32;
-
-		if (index >= bits.length)
-			throw new IllegalArgumentException("Accessing bit index: " + index 
-					+ " of array length: " + bits.length);
-
-		return (bits[(int) index] & 1 << bit) != 0;
-	}
-
-	static void clrBit(final int[] bits, final int bitnum) {
-		final int index = bitnum / 32;
-		final int bit = bitnum % 32;
-
-		int val = bits[index];
-
-		val &= ~(1 << bit);
-
-		bits[index] = val;
-	}
-
-	static int fndBit(final int[] bits, final int size) {
-		return fndBit(bits, 0, size);
-	}
-	static int fndBit(final int[] bits, final int offset, final int size) {
-		final int eob = size + offset;
-		
-		for (int i = offset; i < eob; i++) {
-			if (bits[i] != 0xFFFFFFFF) {
-				for (int k = 0; k < 32; k++) {
-					if ((bits[i] & (1 << k)) == 0) {
-						return (i * 32) + k;
-					}
-				}
-			}
-		}
-
-		return -1;
-	}
-	
-	public static class AllocationStats {
-		public AllocationStats(final int i) {
-			m_blockSize = i;
-		}
-		long m_blockSize;
-		long m_reservedSlots;
-		long m_filledSlots;
-	}
-	/**
-	 * Utility debug outputing the allocator array, showing index, start
-	 * address and alloc type/size
-	 * 
-	 * Collected statistics are against each Allocation Block size:
-	 * total number of slots | store size
-	 * number of filled slots | store used
-	 * <dl>
-	 * <dt>AllocatorSize</dt><dd>The #of bytes in the allocated slots issued by this allocator.</dd>
-	 * <dt>AllocatorCount</dt><dd>The #of fixed allocators for that slot size.</dd>
-	 * <dt>SlotsInUse</dt><dd>The difference between the two previous columns (net slots in use for this slot size).</dd>
-	 * <dt>SlotsReserved</dt><dd>The #of slots in this slot size which have had storage reserved for them.</dd>
-	 * <dt>SlotsAllocated</dt><dd>Cumulative allocation of slots to date in this slot size (regardless of the transaction outcome).</dd>
-	 * <dt>SlotsRecycled</dt><dd>Cumulative recycled slots to date in this slot size (regardless of the transaction outcome).</dd>
-	 * <dt>SlotsChurn</dt><dd>How frequently slots of this size are re-allocated (SlotsInUse/SlotsAllocated).</dd>
-	 * <dt>%SlotsUnused</dt><dd>The percentage of slots of this size which are not in use (1-(SlotsInUse/SlotsReserved)).</dd>
-	 * <dt>BytesReserved</dt><dd>The space reserved on the backing file for those allocation slots</dd>
-	 * <dt>BytesAppData</dt><dd>The #of bytes in the allocated slots which are used by application data (including the record checksum).</dd>
-	 * <dt>%SlotWaste</dt><dd>How well the application data fits in the slots (BytesAppData/(SlotsInUse*AllocatorSize)).</dd>
-	 * <dt>%AppData</dt><dd>How much of your data is stored by each allocator (BytesAppData/Sum(BytesAppData)).</dd>
-	 * <dt>%StoreFile</dt><dd>How much of the backing file is reserved for each allocator (BytesReserved/Sum(BytesReserved)).</dd>
-	 * <dt>%StoreWaste</dt><dd>How much of the total waste on the store is waste for this allocator size ((BytesReserved-BytesAppData)/(Sum(BytesReserved)-Sum(BytesAppData))).</dd>
-	 * </dl>
-	 */
-	public void showAllocators(final StringBuilder str) {
-		m_storageStats.showStats(str);
-//		final AllocationStats[] stats = new AllocationStats[m_allocSizes.length];
-//		for (int i = 0; i < stats.length; i++) {
-//			stats[i] = new AllocationStats(m_allocSizes[i]*64);
-//		}
-//		
-//		final Iterator<FixedAllocator> allocs = m_allocs.iterator();
-//		while (allocs.hasNext()) {
-//			Allocator alloc = (Allocator) allocs.next();
-//			alloc.appendShortStats(str, stats);
-//		}
-//		
-//		// Append Summary
-//		str.append("\n-------------------------\n");
-//		str.append("RWStore Allocation Summary\n");
-//		str.append("-------------------------\n");
-//		str.append(padRight("Allocator", 10));
-//		str.append(padLeft("SlotsUsed", 12));
-//		str.append(padLeft("reserved", 12));
-//		str.append(padLeft("StoreUsed", 14));
-//		str.append(padLeft("reserved", 14));
-//		str.append(padLeft("Usage", 8));
-//		str.append(padLeft("Store", 8));
-//		str.append("\n");
-//		long treserved = 0;
-//		long treservedSlots = 0;
-//		long tfilled = 0;
-//		long tfilledSlots = 0;
-//		for (int i = 0; i < stats.length; i++) {
-//		    final long reserved = stats[i].m_reservedSlots * stats[i].m_blockSize;
-//			treserved += reserved;
-//			treservedSlots += stats[i].m_reservedSlots;
-//			final long filled = stats[i].m_filledSlots * stats[i].m_blockSize;
-//			tfilled += filled;
-//			tfilledSlots += stats[i].m_filledSlots;
-//		}
-//		for (int i = 0; i < stats.length; i++) {
-//		    final long reserved = stats[i].m_reservedSlots * stats[i].m_blockSize;
-//			final long filled = stats[i].m_filledSlots * stats[i].m_blockSize;
-//			str.append(padRight("" + stats[i].m_blockSize, 10));
-//			str.append(padLeft("" + stats[i].m_filledSlots, 12) + padLeft("" + stats[i].m_reservedSlots, 12));
-//			str.append(padLeft("" + filled, 14) + padLeft("" + reserved, 14));
-//			str.append(padLeft("" + (reserved==0?0:(filled * 100 / reserved)) + "%", 8));
-//			str.append(padLeft("" + (treserved==0?0:(reserved * 100 / treserved)) + "%", 8));
-//			str.append("\n");
-//		}
-//		str.append("\n");
-//
-//		str.append(padRight("Totals", 10));
-//        str.append(padLeft("" + tfilledSlots, 12));
-//        str.append(padLeft("" + treservedSlots, 12));
-//        str.append(padLeft("" + tfilled, 14));
-//        str.append(padLeft("" + treserved, 14));
-//        str.append(padLeft("" + (treserved==0?0:(tfilled * 100 / treserved)) + "%", 8));
-//        str.append("\nFile size: " + convertAddr(m_fileSize) + "bytes\n");
-    }
-	
-	private String padLeft(String str, int minlen) {
-		if (str.length() >= minlen)
-			return str;
-		
-		StringBuffer out = new StringBuffer();
-		int pad = minlen - str.length();
-		while (pad-- > 0) {
-			out.append(' ');
-		}
-		out.append(str);
-		
-		return out.toString();
-	}
-	private String padRight(String str, int minlen) {
-		if (str.length() >= minlen)
-			return str;
-		
-		StringBuffer out = new StringBuffer();
-		out.append(str);
-		int pad = minlen - str.length();
-		while (pad-- > 0) {
-			out.append(' ');
-		}
-		
-		return out.toString();
-	}
-
-//	public ArrayList<Allocator> getStorageBlockAddresses() {
-//		final ArrayList<Allocator> addrs = new ArrayList<Allocator>(m_allocs.size());
-//
-//		final Iterator<Allocator> allocs = m_allocs.iterator();
-//		while (allocs.hasNext()) {
-//			final Allocator alloc = allocs.next();
-//			alloc.addAddresses(addrs);
-//		}
-//
-//		return addrs;
-//	}
-
-	// --------------------------------------------------------------------------------------
-
-	/**
-	 * Given a physical address (byte offset on the store), return true if that
-	 * address could be managed by an allocated block.
-	 * 
-	 * @param a
-	 *            the storage address to be tested.
-	 */
-	public boolean verify(final long laddr) {
-		
-	    final int addr = (int) laddr;
-
-		if (addr == 0) {
-			return false;
-		}
-
-		return getBlockByAddress(addr) != null;
-	}
-
-	/*****************************************************************************
-	 * Address transformation
-	 * 
-	 * latched2Physical
-	 **/
-	public long physicalAddress(final int addr) {
-		if (addr > 0) {
-			return addr & 0xFFFFFFE0;
-		} else {
-			final FixedAllocator allocator = getBlock(addr);
-			final int offset = getOffset(addr);
-			final long laddr = allocator.getPhysicalAddress(offset);
-			
-			return allocator instanceof DirectFixedAllocator ? -laddr : laddr;
-		}
-	}
-
-	/********************************************************************************
-	 * handle dual address format, if addr is positive then it is the physical
-	 * address, so the Allocators must be searched.
-	 **/
-	FixedAllocator getBlockByAddress(final int addr) {
-		if (addr < 0) {
-			return getBlock(addr);
-		}
-
-		final Iterator<FixedAllocator> allocs = m_allocs.iterator();
-
-		FixedAllocator alloc = null;
-		while (allocs.hasNext()) {
-			alloc = allocs.next();
-
-			if (alloc.addressInRange(addr)) {
-				break;
-			}
-			alloc = null;
-		}
-
-		return alloc;
-	}
-
-	private FixedAllocator getBlock(final int addr) {
-		final int index = (-addr) >>> OFFSET_BITS;
-
-		return m_allocs.get(index);
-	}
-
-	private int getOffset(final int addr) {
-		return (-addr) & OFFSET_BITS_MASK; // OFFSET_BITS
-	}
-
-	/**
-	 * The {@link RWStore} always generates negative address values.
-	 * 
-	 * @return whether the address given is a native IStore address
-	 */
-	public boolean isNativeAddress(final long addr) {
-		return addr <= 0;
-	}
-
-	public File getStoreFile() {
-		return m_fd;
-	}
-
-	public boolean requiresCommit() {
-		return m_recentAlloc;
-	}
-
-	/**
-	 * The 
-	 * @return long representation of metaBitsAddr PLUS the size
-	 */
-	public long getMetaBitsAddr() {
-		long ret = physicalAddress((int) m_metaBitsAddr);
-		ret <<= 16;
-		
-		// include space for version, allocSizes and deferred free info AND cDefaultMetaBitsSize
-		final int metaBitsSize = cMetaHdrFields + m_metaBits.length + m_allocSizes.length;
-		ret += metaBitsSize;
-		
-        if (log.isTraceEnabled())
-            log.trace("Returning metabitsAddr: " + ret + ", for "
-                    + m_metaBitsAddr + " - " + m_metaBits.length + ", "
-                    + metaBitsSize);
-
-		return ret;
-	}
-
-	/**
-	 * @return long representation of metaStartAddr PLUS the size where addr +
-	 *         size is fileSize (not necessarily physical size)
-	 */
-	public long getMetaStartAddr() {
-		return -m_fileSize;
-	}
-
-	/**
-	 * 
-	 * @return the nextAllocation from the file Heap to be provided to an
-	 *         Allocation Block
-	 */
-	public long getNextOffset() {
-		long ret = -m_nextAllocation;
-		ret <<= 32;
-		ret += -m_metaBitsAddr;
-
-		if (log.isTraceEnabled())
-			log.trace("Returning nextOffset: " + ret + ", for " + m_metaBitsAddr);
-
-		return ret;
-    }
-
-    public void flushWrites(final boolean metadata) throws IOException {
-
-        assertOpen();
-        
-        try {
-        
-            m_writeCache.flush(metadata);
-
-            // sync the disk.
-            m_reopener.reopenChannel().force(metadata);
-
-            final StoreCounters<?> c = (StoreCounters<?>) storeCounters.get()
-                    .acquire();
-            try {
-                c.nforce++;
-            } finally {
-                c.release();
-            }
-            
-        } catch (InterruptedException e) {
-            
-            throw new ClosedByInterruptException();
-            
-        }
-
-    }
-
-    /** The # of allocation requests made. */
-    public long getTotalAllocations() {
-		return m_allocations;
-	}
-
-    /**
-     * The # of free requests made
-     */
-	public long getTotalFrees() {
-		return m_frees;
-	}
-	
-    /**
-     * The # of bytes requested - as opposed to the size of the slots allocated.
-     */
-	public long getTotalAllocationsSize() {
-		return m_nativeAllocBytes;
-	}
-
-    /**
-     * A Blob Allocator maintains a list of Blob headers. The allocator stores
-     * up to 255 blob headers plus a checksum. When a request is made to read the
-     * blob data, the blob allocator retrieves the blob header and reads the
-     * data from that into the passed byte array.
-     */
-//    public int registerBlob(final int addr) {
-//		m_allocationLock.lock();
-//		try {
-//			BlobAllocator ba = null;
-//			if (m_freeBlobs.size() > 0) {
-//				ba = (BlobAllocator) m_freeBlobs.get(0);
-//			}
-//			if (ba == null) {
-//				final Allocator lalloc = (Allocator) m_allocs.get(m_allocs.size() - 1);
-//				// previous block start address
-//				final int psa = lalloc.getRawStartAddr();
-//				assert (psa - 1) > m_nextAllocation;
-//				ba = new BlobAllocator(this, psa - 1);
-//				ba.setFreeList(m_freeBlobs); // will add itself to the free list
-//				ba.setIndex(m_allocs.size());
-//				m_allocs.add(ba);
-//			}
-//
-//			if (!m_commitList.contains(ba)) {
-//				m_commitList.add(ba);
-//			}
-//
-//			return ba.register(addr);
-//		} finally {
-//			m_allocationLock.unlock();
-//		}
-//	}
-
-	public void addToCommit(final Allocator allocator) {
-		if (!m_commitList.contains(allocator)) {
-			m_commitList.add(allocator);
-		}
-	}
-
-	public Allocator getAllocator(final int i) {
-		return (Allocator) m_allocs.get(i);
-	}
-
-    /**
-     * Simple implementation for a {@link RandomAccessFile} to handle the direct
-     * backing store.
-     */
-    private class ReopenFileChannel implements
-            IReopenChannel<FileChannel> {
-
-        final private File file;
-
-        private final String mode;
-
-        private volatile RandomAccessFile raf;
-
-        public ReopenFileChannel(final File file, final RandomAccessFile raf,
-                final String mode) throws IOException {
-
-            this.file = file;
-
-            this.mode = mode;
-            
-            this.raf = raf;
-
-            reopenChannel();
-
-        }
-
-        public String toString() {
-
-            return file.toString();
-
-        }
-
-        synchronized public FileChannel reopenChannel() throws IOException {
-
-            if (raf != null && raf.getChannel().isOpen()) {
-
-                /*
-                 * The channel is still open. If you are allowing concurrent
-                 * reads on the channel, then this could indicate that two
-                 * readers each found the channel closed and that one was able
-                 * to re-open the channel before the other such that the channel
-                 * was open again by the time the 2nd reader got here.
-                 */
-
-                return raf.getChannel();
-
-            }
-
-            // open the file.
-            this.raf = new RandomAccessFile(file, mode);
-
-            // Update counters.
-            final StoreCounters<?> c = (StoreCounters<?>) storeCounters.get()
-                    .acquire();
-            try {
-                c.nreopen++;
-            } finally {
-                c.release();
-            }
-            
-            return raf.getChannel();
-
-        }
-
-    }
-
-    /**
-     * If the current file extent is different from the required extent then the
-     * call is made to {@link #extendFile(int)}.
-     * 
-     * @param extent
-     *            The new file extent.
-     */
-	public void establishExtent(final long extent) {
-		
-	    assertOpen();
-
-	    final long currentExtent = convertAddr(m_fileSize);
-		
-		if (extent > currentExtent) {
-
-		    extendFile(convertFromAddr(extent - currentExtent));
-		    
-		} else if (extent < currentExtent) {
-			throw new IllegalArgumentException("Cannot shrink RWStore extent");
-		}
-		
-	}
-	
-	/**
-	 * @return number of FixedAllocators
-	 */
-	public int getFixedAllocatorCount() {
-		int fixed = 0;
-		final Iterator<FixedAllocator> allocs = m_allocs.iterator();
-		while (allocs.hasNext()) {
-			if (allocs.next() instanceof FixedAllocator) {
-				fixed++;
-			}
-		}
-		
-		return fixed;
-	}
-	
-	/**
-	 * @return  the number of heap allocations made to the FixedAllocators.
-	 */
-	public int getAllocatedBlocks() {
-		int allocated = 0;
-		final Iterator<FixedAllocator> allocs = m_allocs.iterator();
-		while (allocs.hasNext()) {
-			final Allocator alloc = allocs.next();
-			if (alloc instanceof FixedAllocator) {
-				allocated += ((FixedAllocator) alloc).getAllocatedBlocks();
-			}
-		}
-
-		return allocated;
-	}
-	
-	/**
-	 * @return  the amount of heap storage assigned to the FixedAllocators.
-	 */
-	public long getFileStorage() {
-		long allocated = 0;
-		final Iterator<FixedAllocator> allocs = m_allocs.iterator();
-		while (allocs.hasNext()) {
-			final FixedAllocator alloc = allocs.next();
-			allocated += ((FixedAllocator) alloc).getFileStorage();
-		}
-
-		return allocated;
-	}
-	
-	/**
-	 * Computes the amount of utilised storage
-	 * 
-	 * @return the amount of storage to alloted slots in the allocation blocks
-	 */
-	public long getAllocatedSlots() {
-		long allocated = 0;
-		final Iterator<FixedAllocator> allocs = m_allocs.iterator();
-		while (allocs.hasNext()) {
-			final Allocator alloc = allocs.next();
-			if (alloc instanceof FixedAllocator) {
-				allocated += ((FixedAllocator) alloc).getAllocatedSlots();
-			}
-		}
-
-		return allocated;
-	}
-
-	/**
-	 * Adds the address for later freeing to the deferred free list.
-	 * <p>
-	 * If the allocation is for a BLOB then the sze is also stored
-	 * <p>
-	 * The deferred list is checked on AllocBlock and prior to commit.
-	 * <p>
-	 * DeferredFrees are written to the deferred PSOutputStream
-	 */
-	public void deferFree(final int rwaddr, final int sze) {
-	    m_allocationLock.lock();
-		try {
-			if (sze > this.m_maxFixedAlloc) {
-				m_deferredFreeOut.writeInt(-rwaddr);
-				m_deferredFreeOut.writeInt(sze);
-			} else {
-				m_deferredFreeOut.writeInt(rwaddr);				
-			}
-		} catch (IOException e) {
-            throw new RuntimeException("Could not free: rwaddr=" + rwaddr
-                    + ", size=" + sze, e);
-		} finally {
-			m_allocationLock.unlock();
-		}
-	}
-	
-//	private void checkFreeable(final JournalTransactionService transactionService) {
-//		if (transactionService == null) {
-//			return;
-//		}
-//		
-//		try {
-//			final Long freeTime = transactionService.tryCallWithLock(new Callable<Long>() {
-//	
-//				public Long call() throws Exception {
-//					final long now = transactionService.nextTimestamp();
-//					final long earliest =  transactionService.getEarliestTxStartTime();
-//					final long aged = now - transactionService.getMinReleaseAge();
-//					
-//					if (transactionService.getActiveCount() == 0) {
-//						return aged;
-//					} else {
-//						return aged < earliest ? aged : earliest;
-//					}
-//				}
-//				
-//			}, 5L, TimeUnit.MILLISECONDS);
-//		} catch (RuntimeException e) {
-//			// fine, will try again later
-//		} catch (Exception e) {
-//			throw new RuntimeException(e);
-//		}
-//	}
-
-    /**
-     * Saves the current list of delete blocks, returning the address allocated.
-     * This can be used later to retrieve the addresses of allocations to be
-     * freed.
-     * 
-     * Writes the content of currentTxnFreeList to the store.
-     * 
-     * These are the current buffered frees that have yet been saved into a
-     * block referenced from the deferredFreeList
-     * 
-     * @return the address of the deferred addresses saved on the store, or zero
-     *         if none.
-     */
-	public long saveDeferrals() {
-	    m_allocationLock.lock();
-		try {
-			if (m_deferredFreeOut.getBytesWritten() == 0) {
-				return 0;
-			}
-			m_deferredFreeOut.writeInt(0); // terminate!
-			final int outlen = m_deferredFreeOut.getBytesWritten();
-			
-			long addr = m_deferredFreeOut.save();
-			
-			addr <<= 32;
-			addr += outlen;
-			
-			m_deferredFreeOut.reset();
-
-			return addr;			
-		} catch (IOException e) {
-			throw new RuntimeException("Cannot write to deferred free", e);
-		} finally {
-		    m_allocationLock.unlock();
-		}
-	}
-
-	/**
-	 * Provided with the address of a block of addresses to be freed
-	 * @param blockAddr
-	 * @return the total number of addresses freed
-	 */
-	private int freeDeferrals(final long blockAddr, final long lastReleaseTime) {
-		final int addr = (int) (blockAddr >> 32);
-		final int sze = (int) blockAddr & 0xFFFFFF;
-		
-		if (log.isTraceEnabled())
-			log.trace("freeDeferrals at " + physicalAddress(addr) + ", size: " + sze + " releaseTime: " + lastReleaseTime);
-		
-		final byte[] buf = new byte[sze+4]; // allow for checksum
-		getData(addr, buf);
-		final DataInputStream strBuf = new DataInputStream(new ByteArrayInputStream(buf));
-		m_allocationLock.lock();
-		int totalFreed = 0;
-		try {
-			int nxtAddr = strBuf.readInt();
-			
-			int cnt = 0;
-			
-			while (nxtAddr != 0) { // while (false && addrs-- > 0) {
-				
-				if (nxtAddr > 0) { // Blob
-					final int bloblen = strBuf.readInt();
-					assert bloblen > 0; // a Blob address MUST have a size
-
-					immediateFree(-nxtAddr, bloblen);
-				} else {
-					// The lack of size messes with the stats
-					immediateFree(nxtAddr, 1); // size ignored for FixedAllocators
-				}
-				
-				totalFreed++;
-				
-				nxtAddr = strBuf.readInt();
-			}
-            m_lastDeferredReleaseTime = lastReleaseTime;
-            if (log.isTraceEnabled())
-                log.trace("Updated m_lastDeferredReleaseTime="
-                        + m_lastDeferredReleaseTime);
-		} catch (IOException e) {
-			throw new RuntimeException("Problem freeing deferrals", e);
-		} finally {
-			m_allocationLock.unlock();
-		}
-		
-		return totalFreed;
-	}
-
-    /**
-     * Provided with an iterator of CommitRecords, process each and free any
-     * deferred deletes associated with each.
-     * 
-     * @param journal
-     * @param fromTime
-     *            The inclusive lower bound.
-     * @param toTime
-     *            The exclusive upper bound.
-     */
-    private int freeDeferrals(final AbstractJournal journal,
-            final long fromTime,
-            final long toTime) {
-
-        final ITupleIterator<CommitRecordIndex.Entry> commitRecords;
-	    {
-            /*
-             * Commit can be called prior to Journal initialisation, in which
-             * case the commitRecordIndex will not be set.
-             */
-            final IIndex commitRecordIndex = journal.getReadOnlyCommitRecordIndex();
-    
-            final IndexMetadata metadata = commitRecordIndex
-                    .getIndexMetadata();
-
-            final byte[] fromKey = metadata.getTupleSerializer()
-                    .serializeKey(fromTime);
-
-            final byte[] toKey = metadata.getTupleSerializer()
-                    .serializeKey(toTime);
-
-            commitRecords = commitRecordIndex
-                    .rangeIterator(fromKey, toKey);
-            
-        }
-
-        if(log.isTraceEnabled())
-            log.trace("fromTime=" + fromTime + ", toTime=" + toTime);
-
-        int totalFreed = 0;
-        
-        while (commitRecords.hasNext()) {
-            
-            final ITuple<CommitRecordIndex.Entry> tuple = commitRecords.next();
-
-            final CommitRecordIndex.Entry entry = tuple.getObject();
-
-            final ICommitRecord record = CommitRecordSerializer.INSTANCE
-                    .deserialize(journal.read(entry.addr));
-
-            final long blockAddr = record
-                    .getRootAddr(AbstractJournal.DELETEBLOCK);
-			
-            if (blockAddr != 0) {
-			
-                totalFreed += freeDeferrals(blockAddr, record.getTimestamp());
-                
-			}
-
-        }
-        
-        return totalFreed;
-	}
-
-    /**
-     * The ContextAllocation object manages a freeList of associated allocators
-     * and an overall list of allocators. When the context is detached, all
-     * allocators must be released and any that has available capacity will be
-     * assigned to the global free lists.
-	 * 	See {@link AllocBlock #releaseSession}
-     * 
-     * @param context
-     *            The context to be released from all FixedAllocators.
-     */
-	public void detachContext(final IAllocationContext context) {
-	    assertOpen();
-		m_allocationLock.lock();
-		try {
-			final ContextAllocation alloc = m_contexts.remove(context);
-			
-			if (alloc != null) {
-				alloc.release();			
-			}
-		} finally {
-			m_allocationLock.unlock();
-		}
-	}
-	
-    /**
-     * The ContextAllocation object manages a freeList of associated allocators
-     * and an overall list of allocators.  When the context is aborted then
-     * allocations made by that context should be released.
-	 * 	See {@link AllocBlock #abortShadow}
-     * 
-     * @param context
-     *            The context to be released from all FixedAllocators.
-     */
-	public void abortContext(final IAllocationContext context) {
-	    assertOpen();
-		m_allocationLock.lock();
-		try {
-			final ContextAllocation alloc = m_contexts.remove(context);
-			
-			if (alloc != null) {
-				alloc.abort();			
-			}
-		} finally {
-			m_allocationLock.unlock();
-		}
-	}
-	
-	/**
-	 * The ContextAllocation class manages a set of Allocators.
-	 * 
-	 * A ContextAllocation can have a parent ContextAllocation such that when
-	 * it is released it will transfer its Allocators to its parent.
-	 * 
-	 * 
-	 * 
-	 * @author Martyn Cutcher
-	 *
-	 */
-	static class ContextAllocation {
-	    private final RWStore m_store;
-		private final ArrayList<FixedAllocator> m_freeFixed[];
-		
-		private final ArrayList<FixedAllocator> m_allFixed;
-		
-		// lists of free blob allocators
-//		private final ArrayList<BlobAllocator> m_freeBlobs;
-		
-		private final ContextAllocation m_parent;
-		private final IAllocationContext m_context;
-		
-        @SuppressWarnings("unchecked")
-        ContextAllocation(final RWStore store,
-                final int fixedBlocks,
-                final ContextAllocation parent,
-                final IAllocationContext acontext) {
-            
-            m_store = store;
-			m_parent = parent;
-			m_context = acontext;
-			
-			m_freeFixed = new ArrayList[fixedBlocks];
-			
-			for (int i = 0; i < m_freeFixed.length; i++) {
-			
-			    m_freeFixed[i] = new ArrayList<FixedAllocator>();
-			    
-			}
-			
-			m_allFixed = new ArrayList<FixedAllocator>();
-			
-//			m_freeBlobs = new ArrayList<BlobAllocator>();
-			
-		}
-		
-        /**
-         * Must return the shadowed allocators to the parent/global
-         * environment, resetting the freeList association.
-         */
-        void release() {
-            final ArrayList<FixedAllocator> freeFixed[] = m_parent != null ? m_parent.m_freeFixed
-                    : m_store.m_freeFixed;
-
-            final IAllocationContext pcontext = m_parent == null ? null
-                    : m_parent.m_context;
-
-			for (FixedAllocator f : m_allFixed) {
-				f.setAllocationContext(pcontext);
-				f.setFreeList(freeFixed[m_store.fixedAllocatorIndex(f.m_size)]);
-			}
-			
-			for (int i = 0; i < m_freeFixed.length; i++) {
-				freeFixed[i].addAll(m_freeFixed[i]);
-			}
-			
-//			freeBlobs.addAll(m_freeBlobs);
-		}
-		
-        void abort() {
-            final ArrayList<FixedAllocator> freeFixed[] = m_parent != null ? m_parent.m_freeFixed
-                    : m_store.m_freeFixed;
-
-            final IAllocationContext pcontext = m_parent == null ? null
-                    : m_parent.m_context;
-
-			for (FixedAllocator f : m_allFixed) {
-				f.abortAllocationContext(pcontext);
-			}
-			
-			for (int i = 0; i < m_freeFixed.length; i++) {
-				freeFixed[i].addAll(m_freeFixed[i]);
-			}
-			
-//			freeBlobs.addAll(m_freeBlobs);
-		}
-		
-		FixedAllocator getFreeFixed(final int i) {
-			final ArrayList<FixedAllocator> free = m_freeFixed[i];
-			if (free.size() == 0) {
-				final FixedAllocator falloc = establishFixedAllocator(i);
-				falloc.setAllocationContext(m_context);
-				falloc.setFreeList(free);
-				free.add(falloc);
-				m_allFixed.add(falloc);
-			}
-			
-			return free.get(0); // take first in list
-		}
-		
-		/**
-		 * 
-		 * @param i - the block-index for the allocator required
-		 * @return
-		 */
-		FixedAllocator establishFixedAllocator(final int i) {
-			if (m_parent == null) {
-				 return m_store.establishFreeFixedAllocator(i);
-			} else {
-				return m_parent.establishFixedAllocator(i);
-			}
-		}
-	}
-
-	/**
-	 * A map of the {@link IAllocationContext}s.
-	 * <p>
-	 * Note: This map must be thread-safe since it is referenced from various
-	 * methods outside of the governing {@link #m_allocationLock}.
-	 */
-	private final Map<IAllocationContext, ContextAllocation> m_contexts = 
-		new ConcurrentHashMap<IAllocationContext, ContextAllocation>();
-	
-    private ContextAllocation establishContextAllocation(
-            final IAllocationContext context) {
-
-        /*
-         * The allocation lock MUST be held to make changes in the membership of
-         * m_contexts atomic with respect to free().
-         */
-        assert m_allocationLock.isHeldByCurrentThread();
-        
-        ContextAllocation ret = m_contexts.get(context);
-        
-        if (ret == null) {
-        
-            ret = new ContextAllocation(this, m_freeFixed.length, null, context);
-
-            if (m_contexts.put(context, ret) != null) {
-                
-                throw new AssertionError();
-                
-            }
-        
-            if (log.isInfoEnabled())
-                log.info("Context: ncontexts=" + m_contexts.size()
-                        + ", context=" + context);
-            
-        }
-
-        return ret;
-    
-    }
-	
-	public int getSlotSize(final int data_len) {
-		int i = 0;
-
-		int ret = m_minFixedAlloc;
-		while (data_len > ret) {
-			i++;
-			// If we write directly to the writeCache then the data_len
-			//	may be larger than largest slot
-			if (i == m_allocSizes.length)
-				return data_len;
-			
-			ret = 64 * m_allocSizes[i];
-		}
-		
-		return ret;
-	}
-
-    /**
-     * The maximum allocation size (bytes).
-     */
-    public int getMaxAllocSize() {
-
-        return m_maxFixedAlloc;
-
-    }
-
-    public void writeRootBlock(final IRootBlockView rootBlock,
-            final ForceEnum forceOnCommit) {
-
-        if (rootBlock == null)
-            throw new IllegalArgumentException();
-        
-        checkRootBlock(rootBlock);
-        
-        assertOpen();
-
-        if (log.isTraceEnabled()) {
-            log.trace("Writing new rootblock with commitCounter: "
-                    + rootBlock.getCommitCounter() + ", commitRecordAddr: "
-                    + rootBlock.getCommitRecordAddr()
-                    + ", commitRecordIndexAddr: "
-                    + rootBlock.getCommitRecordIndexAddr());
-        }
-        
-        try {
-            
-            final ByteBuffer data = rootBlock.asReadOnlyBuffer();
-
-            final long pos = rootBlock.isRootBlock0()
-                    ? FileMetadata.OFFSET_ROOT_BLOCK0
-                    : FileMetadata.OFFSET_ROOT_BLOCK1;
-
-            /*
-             * Note: This uses the [opener] to automatically retry the operation
-             * in case concurrent readers are interrupting, causing an
-             * asynchronous close of the backing channel.
-             */
-            final Lock lock = m_extensionLock.readLock();
-            lock.lock();
-            try {
-
-                // Update the root block.
-                FileChannelUtility.writeAll(m_reopener, data, pos);
-
-                /*
-                 * Generally, you want to force the file data to the disk here.
-                 * The file metadata MIGHT not matter since we always force it
-                 * to the disk when we change the file size (unless the file
-                 * system updates other aspects of file metadata during normal
-                 * writes).
-                 */
-
-                // sync the disk.
-                m_reopener.reopenChannel().force(forceOnCommit == ForceEnum.ForceMetadata);
-
-                // Update counters.
-                final StoreCounters<?> c = (StoreCounters<?>) storeCounters.get()
-                        .acquire();
-                try {
-                    c.nwriteRootBlock++;
-                } finally {
-                    c.release();
-                }
-                
-            } finally {
-
-                lock.unlock();
-                
-            }
-
-        } catch (IOException ex) {
-
-            throw new RuntimeException(ex);
-
-        }
-
-        if (log.isDebugEnabled())
-            log.debug("wrote root block: "+rootBlock);
-        
-    }
-
-    public ByteBuffer readRootBlock(final boolean rootBlock0) {
-        
-        assertOpen();
-        
-        final ByteBuffer tmp = ByteBuffer
-                .allocate(RootBlockView.SIZEOF_ROOT_BLOCK);
-
-        try {
-
-            FileChannelUtility.readAll(m_reopener, tmp,
-                rootBlock0 ? FileMetadata.OFFSET_ROOT_BLOCK0
-                        : FileMetadata.OFFSET_ROOT_BLOCK1);
-            
-            tmp.position(0); // resets the position.
-
-        } catch (IOException ex) {
-
-            throw new RuntimeException(ex);
-
-        }
-
-        return tmp;
-
-    }
-
-
-    /**
-     * Striped performance counters for {@link IRawStore} access, including
-     * operations that read or write through to the underlying media.
-     * <p>
-     * Note: The performance counters for writes to the disk are reported by the
-     * {@link WriteCacheService}. The {@link RWStore} never writes directly onto
-     * the disk (other than the root blocks).
-     * 
-     * @author <a href="mailto:thompsonbry@users.sourceforge.net">Bryan
-     *         Thompson</a>
-     * @param <T>
-     * 
-     * @todo report elapsed time and average latency for force, reopen, and
-     *       writeRootBlock.
-     * 
-     *       FIXME CAT may be much faster than striped locks (2-3x faster).
-     */
-    static public class StoreCounters<T extends StoreCounters<T>> extends
-            StripedCounters<T> {
-
-        /**
-         * #of read requests.
-         */
-        public volatile long nreads;
-
-        /**
-         * #of read requests that read through to the backing file.
-         */
-        public volatile long ndiskRead;
-        
-        /**
-         * #of bytes read.
-         */
-        public volatile long bytesRead;
-
-        /**
-         * #of bytes that have been read from the disk.
-         */
-        public volatile long bytesReadFromDisk;
-        
-        /**
-         * Total elapsed time for reads.
-         */
-        public volatile long elapsedReadNanos;
-
-        /**
-         * Total elapsed time for reading on the disk.
-         */
-        public volatile long elapsedDiskReadNanos;
-
-        /**
-         * The #of checksum errors while reading on the local disk.
-         */
-        public volatile long checksumErrorCount;
-        
-        /**
-         * #of write requests.
-         */
-        public volatile long nwrites;
-        
-        // This is reported by the WriteCacheService.
-//        /**
-//         * #of write requests that write through to the backing file.
-//         */
-//        public volatile long ndiskWrite;
-
-        /**
-         * The size of the largest record read.
-         */
-        public volatile long maxReadSize;
-        
-        /**
-         * The size of the largest record written.
-         */
-        public volatile long maxWriteSize;
-        
-        /**
-         * #of bytes written.
-         */
-        public volatile long bytesWritten;
-
-        // This is reported by the WriteCacheService.
-//        /**
-//         * #of bytes that have been written on the disk.
-//         */
-//        public volatile long bytesWrittenOnDisk;
-        
-        /**
-         * Total elapsed time for writes.
-         */
-        public volatile long elapsedWriteNanos;
-        
-        // This is reported by the WriteCacheService.
-//        /**
-//         * Total elapsed time for writing on the disk.
-//         */
-//        public volatile long elapsedDiskWriteNanos;
-        
-        /**
-         * #of times the data were forced to the disk.
-         */
-        public volatile long nforce;
-        
-        /**
-         * #of times the length of the file was changed (typically, extended).
-         */
-        public volatile long ntruncate;
-        
-        /**
-         * #of times the file has been reopened after it was closed by an
-         * interrupt.
-         */
-        public volatile long nreopen;
-        
-        /**
-         * #of times one of the root blocks has been written.
-         */
-        public volatile long nwriteRootBlock;
-
-        /**
-         * {@inheritDoc}
-         */
-        public StoreCounters() {
-            super();
-        }
-
-        /**
-         * {@inheritDoc}
-         */
-        public StoreCounters(final int batchSize) {
-            super(batchSize);
-        }
-
-        /**
-         * {@inheritDoc}
-         */
-        public StoreCounters(final int nstripes, final int batchSize) {
-            super(nstripes, batchSize);
-        }
-
-        @Override
-        public void add(final T o) {
-
-            super.add(o);
-            
-            nreads += o.nreads;
-            ndiskRead += o.ndiskRead;
-            bytesRead += o.bytesRead;
-            bytesReadFromDisk += o.bytesReadFromDisk;
-            maxReadSize = Math.max(maxReadSize, o.maxReadSize);
-            elapsedReadNanos += o.elapsedReadNanos;
-            elapsedDiskReadNanos += o.elapsedDiskReadNanos;
-            checksumErrorCount += o.checksumErrorCount;
-
-            nwrites += o.nwrites;
-//            ndiskWrite += o.ndiskWrite;
-            maxWriteSize = Math.max(maxWriteSize, o.maxWriteSize);
-            bytesWritten += o.bytesWritten;
-//            bytesWrittenOnDisk += o.bytesWrittenOnDisk;
-            elapsedWriteNanos += o.elapsedWriteNanos;
-//            elapsedDiskWriteNanos += o.elapsedDiskWriteNanos;
-
-            nforce += o.nforce;
-            ntruncate += o.ntruncate;
-            nreopen += o.nreopen;
-            nwriteRootBlock += o.nwriteRootBlock;
-            
-        }
-
-        @Override
-        public T subtract(final T o) {
-
-            // make a copy of the current counters.
-            final T t = super.subtract(o);
-            
-            // subtract out the given counters.
-            t.nreads -= o.nreads;
-            t.ndiskRead -= o.ndiskRead;
-            t.bytesRead -= o.bytesRead;
-            t.bytesReadFromDisk -= o.bytesReadFromDisk;
-            t.maxReadSize -= o.maxReadSize; // @todo report max? min?
-            t.elapsedReadNanos -= o.elapsedReadNanos;
-            t.elapsedDiskReadNanos -= o.elapsedDiskReadNanos;
-            t.checksumErrorCount -= o.checksumErrorCount;
-
-            t.nwrites -= o.nwrites;
-//            t.ndiskWrite -= o.ndiskWrite;
-            t.maxWriteSize -= o.maxWriteSize; // @todo report max? min?
-            t.bytesWritten -= o.bytesWritten;
-//            t.bytesWrittenOnDisk -= o.bytesWrittenOnDisk;
-            t.elapsedWriteNanos -= o.elapsedWriteNanos;
-//            t.elapsedDiskWriteNanos -= o.elapsedDiskWriteNanos;
-
-            t.nforce -= o.nforce;
-            t.ntruncate -= o.ntruncate;
-            t.nreopen -= o.nreopen;
-            t.nwriteRootBlock -= o.nwriteRootBlock;
-
-            return t;
-            
-        }
-        
-        @Override
-        public void clear() {
-
-            // subtract out the given counters.
-            nreads = 0;
-            ndiskRead = 0;
-            bytesRead = 0;
-            bytesReadFromDisk = 0;
-            maxReadSize = 0;
-            elapsedReadNanos = 0;
-            elapsedDiskReadNanos = 0;
-            checksumErrorCount = 0;
-
-            nwrites = 0;
-//            ndiskWrite = 0;
-            maxWriteSize = 0;
-            bytesWritten = 0;
-//            bytesWrittenOnDisk = 0;
-            elapsedWriteNanos = 0;
-//            elapsedDiskWriteNanos = 0;
-
-            nforce = 0;
-            ntruncate = 0;
-            nreopen = 0;
-            nwriteRootBlock = 0;
-
-        }
-        
-        @Override
-        public CounterSet getCounters() {
-
-            final CounterSet root = super.getCounters();
-
-            // IRawStore API
-            {
-
-                /*
-                 * reads
-                 */
-
-                root.addCounter("nreads", new Instrument<Long>() {
-                    public void sample() {
-                        setValue(nreads);
-                    }
-                });
-
-                root.addCounter("bytesRead", new Instrument<Long>() {
-                    public void sample() {
-                        setValue(bytesRead);
-                    }
-                });
-
-                root.addCounter("readSecs", new Instrument<Double>() {
-                    public void sample() {
-                        final double elapsedReadSecs = (elapsedReadNanos / 1000000000.);
-                        setValue(elapsedReadSecs);
-                    }
-                });
-
-                root.addCounter("bytesReadPerSec", new Instrument<Double>() {
-                    public void sample() {
-                        final double readSecs = (elapsedReadNanos / 1000000000.);
-                        final double bytesReadPerSec = (readSecs == 0L ? 0d
-                                : (bytesRead / readSecs));
-                        setValue(bytesReadPerSec);
-                    }
-                });
-
-                root.addCounter("maxReadSize", new Instrument<Long>() {
-                    public void sample() {
-                        setValue(maxReadSize);
-                    }
-                });
-
-                root.addCounter("checksumErrorCount", new Instrument<Long>() {
-                    public void sample() {
-                        setValue(checksumErrorCount);
-                    }
-                });
-
-                /*
-                 * writes
-                 */
-
-                root.addCounter("nwrites", new Instrument<Long>() {
-                    public void sample() {
-                        setValue(nwrites);
-                    }
-                });
-
-                root.addCounter("bytesWritten", new Instrument<Long>() {
-                    public void sample() {
-                        setValue(bytesWritten);
-                    }
-                });
-
-                root.addCounter("writeSecs", new Instrument<Double>() {
-                    public void sample() {
-                        final double writeSecs = (elapsedWriteNanos / 1000000000.);
-                        setValue(writeSecs);
-                    }
-                });
-
-                root.addCounter("bytesWrittenPerSec", new Instrument<Double>() {
-                    public void sample() {
-                        final double writeSecs = (elapsedWriteNanos / 1000000000.);
-                        final double bytesWrittenPerSec = (writeSecs == 0L ? 0d
-                                : (bytesWritten / writeSecs));
-                        setValue(bytesWrittenPerSec);
-                    }
-                });
-
-                root.addCounter("maxWriteSize", new Instrument<Long>() {
-                    public void sample() {
-                        setValue(maxWriteSize);
-                    }
-                });
-
-            } // IRawStore
-
-            // disk statistics
-            {
-                final CounterSet disk = root.makePath("disk");
-
-                /*
-                 * read
-                 */
-
-                disk.addCounter("nreads", new Instrument<Long>() {
-                    public void sample() {
-                        setValue(ndiskRead);
-                    }
-                });
-
-                disk.addCounter("bytesRead", new Instrument<Long>() {
-                    public void sample() {
-                        setValue(bytesReadFromDisk);
-                    }
-                });
-
-                disk.addCounter("bytesPerRead", new Instrument<Double>() {
-                    public void sample() {
-                        final double bytesPerDiskRead = (ndiskRead == 0 ? 0d
-                                : (bytesReadFromDisk / (double) ndiskRead));
-                        setValue(bytesPerDiskRead);
-                    }
-                });
-
-                disk.addCounter("readSecs", new Instrument<Double>() {
-                    public void sample() {
-                        final double diskReadSecs = (elapsedDiskReadNanos / 1000000000.);
-                        setValue(diskReadSecs);
-                    }
-                });
-
-                disk.addCounter("bytesReadPerSec", new Instrument<Double>() {
-                    public void sample() {
-                        final double diskReadSecs = (elapsedDiskReadNanos / 1000000000.);
-                        final double bytesReadPerSec = (diskReadSecs == 0L ? 0d
-                                : bytesReadFromDisk / diskReadSecs);
-                        setValue(bytesReadPerSec);
-                    }
-                });
-
-                disk.addCounter("secsPerRead", new Instrument<Double>() {
-                    public void sample() {
-                        final double diskReadSecs = (elapsedDiskReadNanos / 1000000000.);
-                        final double readLatency = (diskReadSecs == 0 ? 0d
-                                : diskReadSecs / ndiskRead);
-                        setValue(readLatency);
-                    }
-                });
-
-                /*
-                 * write
-                 */
-
-//                disk.addCounter("nwrites", new Instrument<Long>() {
-//                    public void sample() {
-//                        setValue(ndiskWrite);
-//                    }
-//                });
-//
-//                disk.addCounter("bytesWritten", new Instrument<Long>() {
-//                    public void sample() {
-//                        setValue(bytesWrittenOnDisk);
-//                    }
-//                });
-//
-//                disk.addCounter("bytesPerWrite", new Instrument<Double>() {
-//                    public void sample() {
-//                        final double bytesPerDiskWrite = (ndiskWrite == 0 ? 0d
-//                                : (bytesWrittenOnDisk / (double) ndiskWrite));
-//                        setValue(bytesPerDiskWrite);
-//                    }
-//                });
-//
-//                disk.addCounter("writeSecs", new Instrument<Double>() {
-//                    public void sample() {
-//                        final double diskWriteSecs = (elapsedDiskWriteNanos / 1000000000.);
-//                        setValue(diskWriteSecs);
-//                    }
-//                });
-//
-//                disk.addCounter("bytesWrittenPerSec", new Instrument<Double>() {
-//                    public void sample() {
-//                        final double diskWriteSecs = (elapsedDiskWriteNanos / 1000000000.);
-//                        final double bytesWrittenPerSec = (diskWriteSecs == 0L ? 0d
-//                                : bytesWrittenOnDisk / diskWriteSecs);
-//                        setValue(bytesWrittenPerSec);
-//                    }
-//                });
-//
-//                disk.addCounter("secsPerWrite", new Instrument<Double>() {
-//                    public void sample() {
-//                        final double diskWriteSecs = (elapsedDiskWriteNanos / 1000000000.);
-//                        final double writeLatency = (diskWriteSecs == 0 ? 0d
-//                                : diskWriteSecs / ndiskWrite);
-//                        setValue(writeLatency);
-//                    }
-//                });
-
-                /*
-                 * other
-                 */
-
-                disk.addCounter("nforce", new Instrument<Long>() {
-                    public void sample() {
-                        setValue(nforce);
-                    }
-                });
-
-                disk.addCounter("nextend", new Instrument<Long>() {
-                    public void sample() {
-                        setValue(ntruncate);
-                    }
-                });
-
-                disk.addCounter("nreopen", new Instrument<Long>() {
-                    public void sample() {
-                        setValue(nreopen);
-                    }
-                });
-
-                disk.addCounter("rootBlockWrites", new Instrument<Long>() {
-                    public void sample() {
-                        setValue(nwriteRootBlock);
-                    }
-                });
-
-            } // disk
-            
-            return root;
-
-        } // getCounters()
-        
-    } // class StoreCounters
-    
-    /**
-     * Striped performance counters for this class.
-     */
-    @SuppressWarnings("unchecked")
-    private final AtomicReference<StoreCounters> storeCounters = new AtomicReference<StoreCounters>();
-
-    /**
-     * Returns the striped performance counters for the store.
-     */
-    public StoreCounters<?> getStoreCounters() {
-
-        return storeCounters.get();
-
-    }
-
-    /**
-     * Replaces the {@link StoreCounters} object.
-     * 
-     * @param storeCounters
-     *            The new {@link Counter}s.
-     * 
-     * @throws IllegalArgumentException
-     *             if the argument is <code>null</code>.
-     */
-    public void setStoreCounters(final StoreCounters<?> storeCounters) {
-
-        if (storeCounters == null)
-            throw new IllegalArgumentException();
-
-        this.storeCounters.set(storeCounters);
-        
-    }
-
-    /**
-     * Return interesting information about the write cache and file operations.
-     * 
-     * @todo allocations data? user extent allocated? user extent used? etc.
-     */
-    public CounterSet getCounters() {
-
-        final CounterSet root = new CounterSet();
-
-//        root.addCounter("nextOffset", new Instrument<Long>() {
-//            public void sample() {
-//                setValue(nextOffset.get());
-//            }
-//        });
-
-        root.addCounter("extent", new Instrument<Long>() {
-            public void sample() {
-                setValue(getStoreFile().length());
-            }
-        });
-
-        // attach the most recently updated values from the striped counters.
-        root.attach(storeCounters.get().getCounters());
-
-        if (m_writeCache != null) {
-
-            final CounterSet tmp = root.makePath("writeCache");
-
-            tmp.attach(m_writeCache.getCounters());
-
-        }
-        
-        return root;
-
-    }
-
-    public void writeRawBuffer(final HAWriteMessage msg, final ByteBuffer b)
-            throws IOException, InterruptedException {
-
-        m_writeCache.newWriteCache(b, true/* useChecksums */,
-                true/* bufferHasData */, m_reopener).flush(false/* force */);
-
-    }
-
-	public int getMaxBlobSize() {
-		return m_maxBlobAllocSize-4; // allow for checksum
-	}
-	
-	public StorageStats getStorageStats() {
-		return m_storageStats;
-	}
-
-    public void activateTx() {
-        m_allocationLock.lock();
-        try {
-            m_activeTxCount++;
-            if(log.isInfoEnabled())
-                log.info("#activeTx="+m_activeTxCount);
-        } finally {
-            m_allocationLock.unlock();
-        }
-    }
-    
-    public void deactivateTx() {
-        m_allocationLock.lock();
-        try {
-            m_activeTxCount--;
-            if(log.isInfoEnabled())
-                log.info("#activeTx="+m_activeTxCount);
-            
-            if (m_activeTxCount == 0) {
-            	releaseSessions();
-            }
-        } finally {
-            m_allocationLock.unlock();
-        }
-    }
-
-    /**
-     * A request for a direct allocation from a Direct ByteBuffer
-     * 
-     * @param blockSize the size requested
-     * @return the address of the direct allocation
-     */
-	public int allocateDirect(final int blockSize) {
-		final int allocBytes = blockSize << this.ALLOCATION_SCALEUP;
-		if (m_directSpaceAvailable < allocBytes) {
-			// try and allocate a further buffer
-			addDirectBuffer();			
-		}
-		
-		if (m_directSpaceAvailable < allocBytes) {
-			return -1;
-		} else {
-			final int ret = m_nextDirectAllocation;
-			m_nextDirectAllocation += allocBytes;
-			m_directSpaceAvailable -= allocBytes;
-			
-			return ret;
-		}
-	}
-
-	/**
-	 * Returns the slot size associated with this address
-	 */
-	public int getAssociatedSlotSize(int addr) {
-		return getBlock(addr).getBlockSize();
-	}
-
-	/**
-	 * lockAddress adds the address passed to a lock list.  This is for
-	 * debug only and is not intended to be used generally for the live system.
-	 * 
-	 * @param addr - address to be locked
-	 */
-	public void lockAddress(int addr) {
-		m_allocationLock.lock();
-		try {
-			if (m_lockAddresses == null) {
-				m_lockAddresses = new TreeMap<Integer, Integer>();
-			}
-			
-			if (m_lockAddresses.containsKey(addr)) {
-				throw new IllegalStateException("address already locked " + addr);
-			}
-			
-			m_lockAddresses.put(addr, addr);
-		} finally {
-			m_allocationLock.unlock();
-		}
-	}
-    
-}
+/**
+
+Copyright (C) SYSTAP, LLC 2006-2010.  All rights reserved.
+
+Contact:
+     SYSTAP, LLC
+     4501 Tower Road
+     Greensboro, NC 27410
+     licenses@bigdata.com
+
+This program is free software; you can redistribute it and/or modify
+it under the terms of the GNU General Public License as published by
+the Free Software Foundation; version 2 of the License.
+
+This program is distributed in the hope that it will be useful,
+but WITHOUT ANY WARRANTY; without even the implied warranty of
+MERCHANTABILITY or FITNESS FOR A PARTICULAR PURPOSE.  See the
+GNU General Public License for more details.
+
+You should have received a copy of the GNU General Public License
+along with this program; if not, write to the Free Software
+Foundation, Inc., 59 Temple Place, Suite 330, Boston, MA  02111-1307  USA
+ */
+
+package com.bigdata.rwstore;
+
+import java.io.ByteArrayInputStream;
+import java.io.DataInputStream;
+import java.io.File;
+import java.io.IOException;
+import java.io.RandomAccessFile;
+import java.nio.ByteBuffer;
+import java.nio.channels.Channel;
+import java.nio.channels.ClosedByInterruptException;
+import java.nio.channels.FileChannel;
+import java.util.ArrayList;
+import java.util.Collections;
+import java.util.Iterator;
+import java.util.Map;
+import java.util.TreeMap;
+import java.util.TreeSet;
+import java.util.concurrent.ConcurrentHashMap;
+import java.util.concurrent.atomic.AtomicReference;
+import java.util.concurrent.locks.Lock;
+import java.util.concurrent.locks.ReentrantLock;
+import java.util.concurrent.locks.ReentrantReadWriteLock;
+
+import org.apache.log4j.Logger;
+
+import com.bigdata.btree.IIndex;
+import com.bigdata.btree.ITuple;
+import com.bigdata.btree.ITupleIterator;
+import com.bigdata.btree.IndexMetadata;
+import com.bigdata.btree.BTree.Counter;
+import com.bigdata.config.LongValidator;
+import com.bigdata.counters.CounterSet;
+import com.bigdata.counters.Instrument;
+import com.bigdata.counters.striped.StripedCounters;
+import com.bigdata.io.DirectBufferPool;
+import com.bigdata.io.FileChannelUtility;
+import com.bigdata.io.IReopenChannel;
+import com.bigdata.io.writecache.BufferedWrite;
+import com.bigdata.io.writecache.WriteCache;
+import com.bigdata.io.writecache.WriteCacheService;
+import com.bigdata.journal.AbstractBufferStrategy;
+import com.bigdata.journal.AbstractJournal;
+import com.bigdata.journal.BufferMode;
+import com.bigdata.journal.CommitRecordIndex;
+import com.bigdata.journal.CommitRecordSerializer;
+import com.bigdata.journal.FileMetadata;
+import com.bigdata.journal.ForceEnum;
+import com.bigdata.journal.ICommitRecord;
+import com.bigdata.journal.IRootBlockView;
+import com.bigdata.journal.Journal;
+import com.bigdata.journal.JournalTransactionService;
+import com.bigdata.journal.RootBlockUtility;
+import com.bigdata.journal.RootBlockView;
+import com.bigdata.journal.ha.HAWriteMessage;
+import com.bigdata.quorum.Quorum;
+import com.bigdata.rawstore.IRawStore;
+import com.bigdata.service.AbstractTransactionService;
+import com.bigdata.util.ChecksumUtility;
+
+/**
+ * Storage class
+ * <p>
+ * Provides an interface to allocating storage within a disk file.
+ * <p>
+ * Essentially provides a DiskMalloc interface.
+ * <p>
+ * In addition to the DiskMalloc/ReAlloc mechanism, a single root address can be
+ * associated. This can be used when opening an existing storage file to
+ * retrieve some management object - such as an object manager!
+ * <p>
+ * The allocator also support atomic update via a simple transaction mechanism.
+ * <p>
+ * Updates are normally committed immediately, but by using startTransaction and
+ * commitTransaction, the previous state of the store is retained until the
+ * moment of commitment.
+ * <p>
+ * It would also be possible to add some journaling/version mechanism, where
+ * snapshots of the allocation maps are retained for sometime. For a store which
+ * was only added to this would not be an unreasonable overhead and would
+ * support the rolling back of the database weekly or monthly if required.
+ * <p>
+ * The input/output mechanism uses ByteArray Input and Output Streams.
+ * <p>
+ * One difference between the disk realloc and in memory realloc is that the
+ * disk realloc will always return a new address and mark the old address as
+ * ready to be freed.
+ * <p>
+ * The method of storing the allocation headers has been changed from always
+ * allocating at the end of the file (and moving them on file extend) to
+ * allocation of fixed areas. The meta-allocation data, containing the bitmap
+ * that controls these allocations, is itself stored in the heap, and is now
+ * structured to include both the bit data and the list of meta-storage
+ * addresses.
+ * <p>
+ * Sizing: 256 allocators would reference approximately 2M objects/allocations.
+ * At 1K per allocator this would require 250K of store. The meta-allocation
+ * data would therefore need a start address plus 32 bytes (or 8 ints) to
+ * represent the meta-allocation bits. An array of such data referencing
+ * sequentially allocated storage areas completes the meta-allocation
+ * requirements.
+ * <p>
+ * A meta-allocation address can therefore be represented as a single bit offset
+ * from which the block, providing start address, and bit offset can be directly
+ * determined.
+ * <p>
+ * The m_metaBits int array used to be fully used as allocation bits, but now
+ * stores both the start address plus the 8 ints used to manage that data block.
+ * <p>
+ * Allocation is reduced to sets of allocator objects which have a start address
+ * and a bitmap of allocated storage maps.
+ * <p>
+ * Searching thousands of allocation blocks to find storage is not efficient,
+ * but by utilizing roving pointers and sorting blocks with free space available
+ * this can be made most efficient.
+ * <p>
+ * In order to provide optimum use of bitmaps, this implementation will NOT use
+ * the BitSet class.
+ * <p>
+ * Using the meta-allocation bits, it is straightforward to load ALL the
+ * allocation headers. A total of (say) 100 allocation headers might provide up
+ * to 4000 allocations each -> 400 000 objects, while 1000 headers -> 4m objects
+ * and 2000 -> 8m objects.
+ * <p>
+ * The allocators are split into a set of FixedAllocators and then
+ * BlobAllocation. The FixedAllocators will allocate from 128 to 32K objects,
+ * with a minimum block allocation of 64K, and a minimum bit number per block of
+ * 32.
+ * <p>
+ * Where possible lists and roving pointers will be used to minimize searching
+ * of the potentially large structures.
+ * <p>
+ * Since the memory is allocated on (at least) a 128 byte boundary, there is
+ * some leeway on storing the address. Added to the address is the shift
+ * required to make to the "standard" 128 byte block, e.g. blocksize = 128 <<
+ * (addr % 8)
+ * <p>
+ * NB Useful method on RandomAccessFile.setLength(newLength)
+ * <p>
+ * When session data is preserved two things must happen - the allocators must
+ * not reallocate data that has been freed in this session, or more clearly can
+ * only free data that has been allocated in this session. That should be it.
+ * <p>
+ * The ALLOC_SIZES table is the fibonacci sequence. We multiply by 64 bytes to
+ * get actual allocation block sizes. We then allocate bits based on 8K
+ * allocation rounding and 32 bits at a time allocation. Note that 4181 * 64 =
+ * 267,584 and 256K is 262,144
+ * <p>
+ * All data is checksummed, both allocated/saved data and the allocation blocks.
+ * <p>
+ * BLOB allocation is not handled using chained data buffers but with a blob
+ * header record. This is indicated with a BlobAllocator that provides indexed
+ * offsets to the header record (the address encodes the BlobAllocator and the
+ * offset to the address). The header record stores the number of component
+ * allocations and the address of each.
+ * <p>
+ * This approach makes for much more efficient freeing/re-allocation of Blob
+ * storage, in particular avoiding the need to read in the component blocks to
+ * determine chained blocks for freeing. This is particularly important for
+ * larger stores where a disk cache could be flushed through simply freeing BLOB
+ * allocations.
+ * <h2>
+ * Deferred Free List</h2>
+ * <p>
+ * The previous implementation has been amended to associate a single set of
+ * deferredFree blocks with each CommitRecord. The CommitRecordIndex will then
+ * provide access to the CommitRecords to support the deferred freeing of
+ * allocations based on age/earliestTxReleaseTime.
+ * <p>
+ * The last release time processed is held with the MetaAllocation data
+ * 
+ * @author Martyn Cutcher
+ * 
+ *         FIXME Release checklist:
+ *         <p>
+ *         Add metabits header record checksum field and verify on read back.
+ *         <p>
+ *         Done. Checksum fixed allocators (needs to be tested on read back).
+ *         <p>
+ *         Done. Add version field to the fixed allocator.
+ *         <p>
+ *         Done. Checksum delete blocks / blob records.
+ *         <p>
+ *         PSOutputStream - remove caching logic. It is unused and makes this
+ *         class much more complex. A separate per-RWStore caching class for
+ *         recycling PSOutputStreams can be added later.
+ *         <p>
+ *         Modify FixedAllocator to use arrayCopy() rather than clone and
+ *         declare more fields to be final. See notes on {@link AllocBlock}.
+ *         <p>
+ *         Done. Implement logic to "abort" a shadow allocation context.
+ *         <p>
+ *         Unit test to verify that we do not recycle allocations from the last
+ *         commit point even when the retention time is zero such that it is
+ *         always possible to re-open the store from the alternative root block
+ *         even after you have allocated things against the current root block
+ *         (but not yet committed).
+ *         <p>
+ *         Read-only mode.
+ *         <p>
+ *         Unit tests looking for persistent memory leaks (e.g., all allocated
+ *         space can be reclaimed).
+ */
+
+public class RWStore implements IStore {
+
+    private static final transient Logger log = Logger.getLogger(RWStore.class);
+
+    /**
+     * Options understood by the {@link RWStore}.
+     */
+    public interface Options {
+
+		/**
+		 * Option defines the Allocation block sizes for the RWStore. The values
+		 * defined are multiplied by 64 to provide the actual allocations. The
+		 * list of allocations should be ',' delimited and in increasing order.
+		 * This array is written into the store so changing the values does not
+		 * break older stores. For example,
+		 * 
+		 * <pre>
+		 * &quot;1,2,4,8,116,32,64&quot;
+		 * </pre>
+		 * 
+		 * defines allocations from 64 to 4K in size. It is a good to define
+		 * block sizes on 4K boundaries as soon as possible to optimize IO. This
+		 * is particularly relevant for SSDs. A 1K boundary is expressed as
+		 * <code>16</code> in the allocation sizes, so a 4K boundary is
+		 * expressed as <code>64</code> and an 8k boundary as <code>128</code>.
+		 * <p>
+		 * The default allocations are {@value #DEFAULT_ALLOCATION_SIZES}.
+		 * 
+		 * @see #DEFAULT_ALLOCATION_SIZES
+		 */
+        String ALLOCATION_SIZES = RWStore.class.getName() + ".allocationSizes";
+
+        /**
+         * @see #ALLOCATION_SIZES
+         */
+        //String DEFAULT_ALLOCATION_SIZES = "1, 2, 3, 5, 8, 12, 16, 32, 48, 64, 128";
+        String DEFAULT_ALLOCATION_SIZES = "1, 2, 3, 5, 8, 12, 16, 32, 48, 64, 128, 192, 320, 512, 832, 1344, 2176, 3520";
+        // private static final int[] DEFAULT_ALLOC_SIZES = { 1, 2, 3, 5, 8, 13, 21, 34, 55, 89, 144, 233, 377, 610, 987, 1597, 2584, 4181 };
+        // private static final int[] ALLOC_SIZES = { 1, 2, 4, 8, 16, 32, 64, 128 };
+
+        /**
+         * Option defines the initial size of the meta bits region and effects
+         * how rapidly this region will grow (default
+         * {@value #DEFAULT_META_BITS_SIZE}).
+         * <p>
+         * Note: A value of <code>9</code> may be used to stress the logic which
+         * is responsible for the growth in the meta bits region.
+         */
+        String META_BITS_SIZE = RWStore.class.getName() + ".metaBitsSize";
+
+        String DEFAULT_META_BITS_SIZE = "9";
+
+        /**
+         * Defines the number of bits that must be free in a FixedAllocator for
+         * it to be added to the free list.  This is used to ensure a level
+         * of locality when making large numbers of allocations within a single
+         * commit.
+         * <p>
+         * The value should be >= 1 and <= 5000
+         */
+        String FREE_BITS_THRESHOLD = RWStore.class.getName() + ".freeBitsThreshold";
+
+        String DEFAULT_FREE_BITS_THRESHOLD = "300";
+
+		/**
+		 * When <code>true</code>, scattered writes which are strictly ascending
+		 * will be coalesced within a buffer and written out as a single IO
+		 * (default {@value #DEFAULT_DOUBLE_BUFFER_WRITES}). This improves write
+		 * performance for SATA, SAS, and even SSD.
+		 */
+        String DOUBLE_BUFFER_WRITES = RWStore.class.getName() + ".doubleBuffer";
+        
+        String DEFAULT_DOUBLE_BUFFER_WRITES = "true";
+        
+    }
+
+    /*
+     * Error messages.
+     */
+    
+    private static final String ERR_WRITE_CACHE_CREATE = "Unable to create write cache service";
+
+	/**
+	 * The fixed size of any allocator on the disk in bytes. The #of allocations
+	 * managed by an allocator is this value times 8 because each slot uses one
+	 * bit in the allocator. When an allocator is allocated, the space on the
+	 * persistent heap is reserved for all slots managed by that allocator.
+	 * However, the {@link FixedAllocator} only incrementally allocates the
+	 * {@link AllocBlock}s.
+	 */
+	static private final int ALLOC_BLOCK_SIZE = 1024;
+	
+//	// from 32 bits, need 13 to hold max offset of 8 * 1024, leaving 19 for number of blocks: 256K
+//	static final int BLOCK_INDEX_BITS = 19;
+	static final int OFFSET_BITS = 13;
+	static final int OFFSET_BITS_MASK = 0x1FFF; // was 0xFFFF
+	
+	static final int ALLOCATION_SCALEUP = 16; // multiplier to convert allocations based on minimum allocation of 32k
+	static private final int META_ALLOCATION = 8; // 8 * 32K is size of meta Allocation
+
+	/**
+	 * Maximum fixed allocs in a BLOB, but do restrict to size that will fit
+	 * within a single fixed allocation Ignored.
+	 * 
+	 * FIXME Javadoc. Is this ignored or not? (what is the Ignored doing at the
+	 * end of the comment above?) Is this in units of int32 values or bytes?
+	 */
+	static final int BLOB_FIXED_ALLOCS = 2048;
+//	private ICommitCallback m_commitCallback;
+//
+//	public void setCommitCallback(final ICommitCallback callback) {
+//		m_commitCallback = callback;
+//	}
+
+	// If required, then allocate 1M direct buffers
+	private static final int cDirectBufferCapacity = 1024 * 1024;
+
+	private int cMaxDirectBuffers = 20; // 20M of direct buffers
+	static final int cDirectAllocationOffset = 64 * 1024;
+
+	// ///////////////////////////////////////////////////////////////////////////////////////
+	// RWStore Data
+	// ///////////////////////////////////////////////////////////////////////////////////////
+
+	private final File m_fd;
+//	private RandomAccessFile m_raf;
+//	protected FileMetadata m_metadata;
+//	protected int m_transactionCount;
+//	private boolean m_committing;
+
+//    /**
+//     * When <code>true</code> the allocations will not actually be recycled
+//     * until after a store restart. When <code>false</code>, the allocations are
+//     * recycled once they satisfy the history retention requirement.
+//     */
+//	private boolean m_preserveSession = false;
+//	private boolean m_readOnly;
+
+	/**
+	 * lists of total alloc blocks.
+	 * 
+	 * @todo examine concurrency and lock usage for {@link #m_alloc} and the
+	 *       rest of these lists.
+	 */
+	private final ArrayList<FixedAllocator> m_allocs;
+
+	/**
+	 * A fixed length array of lists of free {@link FixedAllocator}s with one
+	 * entry in the array for each configured allocator size. An allocator is
+	 * put onto this free list when it is initially created. When the store is
+	 * opened, it will be added to this list if {@link Allocator#hasFree()}
+	 * returns true. It will be removed when it has no free space remaining. It
+	 * will be added back to the free list when its free slots exceeds a
+	 * configured threshold.
+	 */
+	private ArrayList<FixedAllocator> m_freeFixed[];
+	
+//	/** lists of free blob allocators. */
+	// private final ArrayList<BlobAllocator> m_freeBlobs;
+
+	/** lists of blocks requiring commitment. */
+	private final ArrayList<Allocator> m_commitList;
+
+//	private WriteBlock m_writes;
+	
+	private final Quorum<?,?> m_quorum;
+	
+	private final RWWriteCacheService m_writeCache;
+
+	/**
+	 * The actual allocation sizes as read from the store.
+	 * 
+	 * @see #DEFAULT_ALLOCATION_SIZES
+	 */
+	private int[] m_allocSizes;
+
+	/**
+	 * The maximum allocation size (bytes).
+	 */
+    final int m_maxFixedAlloc;
+
+    /**
+     * The minimum allocation size (bytes).
+     */
+    final int m_minFixedAlloc;
+	
+    /**
+     * Currently we do not support a Blob header to be a Blob, so the
+     * maximum possible Blob is ((maxFixed-4) * maxFixed) - 4.
+     */
+    final int m_maxBlobAllocSize;
+	
+    /**
+     * This lock is used to exclude readers when the extent of the backing file
+     * is about to be changed.
+     * <p>
+     * At present we use synchronized (this) for alloc/commitChanges and
+     * getData, since only alloc and commitChanges can cause a file extend, and
+     * only getData can read.
+     * <p>
+     * By using an explicit extensionLock we can unsure that that the taking of
+     * the lock is directly related to the functionality, plus we can support
+     * concurrent reads.
+     * <p>
+     * You MUST hold the {@link #m_allocationLock} before acquiring the
+     * {@link ReentrantReadWriteLock#writeLock()} of the
+     * {@link #m_extensionLock}.
+     */
+    final private ReentrantReadWriteLock m_extensionLock = new ReentrantReadWriteLock();
+
+	/**
+	 * An explicit allocation lock allows for reads concurrent with allocation
+	 * requests. You must hold the allocation lock while allocating or clearing
+	 * allocations. It is only when an allocation triggers a file extension that
+	 * the write extensionLock needs to be taken.
+	 * 
+	 * TODO: There is scope to take advantage of the different allocator sizes
+	 * and provide allocation locks on the fixed allocators. We will still need
+	 * a store-wide allocation lock when creating new allocation areas, but
+	 * significant contention may be avoided.
+	 */
+    final private ReentrantLock m_allocationLock = new ReentrantLock();
+
+	/**
+	 * The deferredFreeList is simply an array of releaseTime,freeListAddrs
+	 * stored at commit.
+	 * <p> 
+	 * Note that when the deferredFreeList is saved, ONLY thefreeListAddrs
+	 * are stored, NOT the releaseTime.  This is because on any open of
+	 * the store, all deferredFrees can be released immediately. This
+	 * mechanism may be changed in the future to enable explicit history
+	 * retention, but if so a different header structure would be used since
+	 * it would not be appropriate to retain a simple header linked to
+	 * thousands if not millions of commit points.
+	 */
+//    * 
+//    * If the current txn list exceeds the MAX_DEFERRED_FREE then it is
+//    * incrementally saved and a new list begun.  The master list itself
+//    * serves as a BLOB header when there is more than a single entry with
+//    * the same txReleaseTime.
+//	private static final int MAX_DEFERRED_FREE = 4094; // fits in 16k block
+    private final long m_minReleaseAge;
+
+    /**
+     * The #of open transactions (read-only or read-write).
+     * 
+     * This is guarded by the {@link #m_allocationLock}.
+     */
+    private int m_activeTxCount = 0;
+    
+	private volatile long m_lastDeferredReleaseTime = 0L;
+//	private final ArrayList<Integer> m_currentTxnFreeList = new ArrayList<Integer>();
+	private final PSOutputStream m_deferredFreeOut;
+
+    /**
+     * Used to transparently re-open the backing channel if it has been closed
+     * by an interrupt during an IO.
+     */
+	private final ReopenFileChannel m_reopener;
+
+	private volatile BufferedWrite m_bufferedWrite;
+	
+	/**
+	 * Our StoreageStats objects
+	 */
+	private StorageStats m_storageStats;
+	private long m_storageStatsAddr = 0;
+	
+	/**
+	 * Direct ByteBuffer allocations.
+	 * 
+	 * TODO: Support different scaleups for disk and direct allocation to
+	 * allow for finer granularity of allocation.  For example, a 1K
+	 * scaleup would allow 32bit slot allocations for all slot sizes.
+	 */
+	private int m_directSpaceAvailable = 0;
+	private int m_nextDirectAllocation = cDirectAllocationOffset;
+	private ArrayList<ByteBuffer> m_directBuffers = null;
+	
+	private final boolean m_enableDirectBuffer;
+    
+    /**
+     * <code>true</code> iff the backing store is open.
+     */
+    private volatile boolean m_open = true;
+    
+    private TreeMap<Integer, Integer> m_lockAddresses = null;
+
+	class WriteCacheImpl extends WriteCache.FileChannelScatteredWriteCache {
+        public WriteCacheImpl(final ByteBuffer buf,
+                final boolean useChecksum,
+                final boolean bufferHasData,
+                final IReopenChannel<FileChannel> opener)
+                throws InterruptedException {
+
+            super(buf, useChecksum, m_quorum != null
+                    && m_quorum.isHighlyAvailable(), bufferHasData, opener,
+                    m_bufferedWrite);
+
+        }
+
+        /**
+         * {@inheritDoc}
+         * <p>
+         * Note: The performance counters for writes to the disk are reported by
+         * the {@link WriteCacheService}. The {@link RWStore} never writes
+         * directly onto the disk (other than the root blocks).
+         */
+        @Override
+        protected boolean writeOnChannel(final ByteBuffer data,
+                final long firstOffsetignored,
+                final Map<Long, RecordMetadata> recordMap,
+                final long nanos) throws InterruptedException, IOException {
+            final Lock readLock = m_extensionLock.readLock();
+            readLock.lock();
+            try {
+                boolean ret = super.writeOnChannel(data, firstOffsetignored,
+                        recordMap, nanos);
+                return ret;
+            } finally {
+                readLock.unlock();
+            }
+
+        }
+        
+        // Added to enable debug of rare problem
+        // FIXME: disable by removal once solved
+        protected void registerWriteStatus(long offset, int length, char action) {
+    		m_writeCache.debugAddrs(offset, length, action);
+        }
+		
+	};
+	
+    /**
+     * The ALLOC_SIZES must be initialized from either the file or the
+     * properties associated with the fileMetadataView
+     * 
+     * @param fileMetadataView
+     * @param readOnly
+     * @param quorum
+     * @throws InterruptedException
+     * 
+     * @todo support read-only open.
+     */
+    public RWStore(final FileMetadata fileMetadata, final Quorum<?, ?> quorum) {
+
+        if (fileMetadata == null)
+            throw new IllegalArgumentException();
+
+        this.m_minReleaseAge = Long.valueOf(fileMetadata.getProperty(
+                AbstractTransactionService.Options.MIN_RELEASE_AGE,
+                AbstractTransactionService.Options.DEFAULT_MIN_RELEASE_AGE));
+
+        if (log.isInfoEnabled())
+            log.info(AbstractTransactionService.Options.MIN_RELEASE_AGE + "="
+                    + m_minReleaseAge);
+        /*
+         * Disable TemporaryRW option for now
+         */
+        // m_enableDirectBuffer = fileMetadata.getBufferMode() == BufferMode.TemporaryRW;
+        m_enableDirectBuffer = false;
+        
+        if (m_enableDirectBuffer) {
+			m_directBuffers = new ArrayList<ByteBuffer>();
+			addDirectBuffer();
+        }
+
+        cDefaultMetaBitsSize = Integer.valueOf(fileMetadata.getProperty(
+                Options.META_BITS_SIZE,
+                Options.DEFAULT_META_BITS_SIZE));
+
+        if (cDefaultMetaBitsSize < 9)
+            throw new IllegalArgumentException(Options.META_BITS_SIZE
+                    + " : Must be GTE 9");
+        
+        m_metaBitsSize = cDefaultMetaBitsSize;
+
+        cDefaultFreeBitsThreshold = Integer.valueOf(fileMetadata.getProperty(
+                Options.FREE_BITS_THRESHOLD,
+                Options.DEFAULT_FREE_BITS_THRESHOLD));
+        
+        if (cDefaultFreeBitsThreshold < 1 || cDefaultFreeBitsThreshold > 5000) {
+            throw new IllegalArgumentException(Options.FREE_BITS_THRESHOLD
+                    + " : Must be between 1 and 5000");
+        }
+
+        m_metaBits = new int[m_metaBitsSize];
+		
+		m_metaTransientBits = new int[m_metaBitsSize];
+		
+		// @todo Review maximum file size constraints - is this old stuff?
+		m_maxFileSize = 2 * 1024 * 1024; // 1gb max (mult by 128)!!
+		
+        m_quorum = quorum;
+		
+		m_fd = fileMetadata.file;
+		
+		// initialize striped performance counters for this store.
+        this.storeCounters.set(new StoreCounters(10/* batchSize */));
+        
+		final IRootBlockView m_rb = fileMetadata.rootBlock;
+
+		m_commitList = new ArrayList<Allocator>();
+
+		m_allocs = new ArrayList<FixedAllocator>();
+		
+		// m_freeBlobs = new ArrayList<BlobAllocator>();
+
+		try {
+	        final RandomAccessFile m_raf = fileMetadata.getRandomAccessFile();
+			m_reopener = new ReopenFileChannel(m_fd, m_raf, "rw");
+		} catch (IOException e1) {
+			throw new RuntimeException(e1);
+		}
+
+		if (Boolean.valueOf(fileMetadata.getProperty(
+				Options.DOUBLE_BUFFER_WRITES,
+				Options.DEFAULT_DOUBLE_BUFFER_WRITES))) {
+			try {
+				m_bufferedWrite = new BufferedWrite(this);
+			} catch (InterruptedException e1) {
+				m_bufferedWrite = null;
+			}
+		} else {
+			m_bufferedWrite = null;
+		}
+
+		final int buffers = fileMetadata.writeCacheBufferCount;
+		
+		if(log.isInfoEnabled())
+		    log.info("RWStore using writeCacheService with buffers: " + buffers);
+
+        try {
+            m_writeCache = new RWWriteCacheService(buffers, m_fd.length(),
+                    m_reopener, m_quorum) {
+				
+                        @SuppressWarnings("unchecked")
+			            public WriteCache newWriteCache(final ByteBuffer buf,
+			                    final boolean useChecksum,
+			                    final boolean bufferHasData,
+			                    final IReopenChannel<? extends Channel> opener)
+			                    throws InterruptedException {
+			                return new WriteCacheImpl(buf,
+			                        useChecksum, bufferHasData,
+			                        (IReopenChannel<FileChannel>) opener);
+			            }
+				};
+		} catch (InterruptedException e) {
+			throw new IllegalStateException(ERR_WRITE_CACHE_CREATE, e);
+		} catch (IOException e) {
+			throw new IllegalStateException(ERR_WRITE_CACHE_CREATE, e);
+		}		
+
+		try {
+            if (m_rb.getNextOffset() == 0) { // if zero then new file
+            	setAllocations(fileMetadata);
+            	
+            	defaultInit();
+            	
+        		m_maxFixedAlloc = m_allocSizes[m_allocSizes.length-1]*64;
+        		m_minFixedAlloc = m_allocSizes[0]*64;
+        		
+        		m_storageStats = new StorageStats(m_allocSizes);
+
+        		// commitChanges(null);
+			} else {
+				
+				initfromRootBlock(m_rb);
+				
+				m_maxFixedAlloc = m_allocSizes[m_allocSizes.length-1]*64;
+				m_minFixedAlloc = m_allocSizes[0]*64;
+
+				if (m_storageStatsAddr != 0) {
+					long statsAddr = m_storageStatsAddr >> 16;
+					int statsLen = ((int) m_storageStatsAddr) & 0xFFFF;
+					byte[] stats = new byte[statsLen + 4]; // allow for checksum
+					getData(statsAddr, stats);
+					DataInputStream instr = new DataInputStream(new ByteArrayInputStream(stats));
+					m_storageStats = new StorageStats(instr);
+					
+					for (FixedAllocator fa: m_allocs) {
+						m_storageStats.register(fa);
+					}
+				} else {
+	        		m_storageStats = new StorageStats(m_allocSizes);
+				}
+				
+			}
+			
+            final int maxBlockLessChk = m_maxFixedAlloc-4;
+            // ensure that BLOB header cannot itself be a BLOB
+//            int blobFixedAlocs = maxBlockLessChk/4;
+//            if (blobFixedAlocs > RWStore.BLOB_FIXED_ALLOCS)
+//            	blobFixedAlocs = RWStore.BLOB_FIXED_ALLOCS;
+//            m_maxBlobAllocSize = ((maxBlockLessChk/4) * maxBlockLessChk);
+            
+            m_maxBlobAllocSize = Integer.MAX_VALUE;
+            
+			assert m_maxFixedAlloc > 0;
+			
+			m_deferredFreeOut = PSOutputStream.getNew(this, m_maxFixedAlloc, null);
+		} catch (IOException e) {
+			throw new StorageTerminalError("Unable to initialize store", e);
+		}
+	}
+    
+    private void addDirectBuffer() {
+    	if (cMaxDirectBuffers > m_directBuffers.size()) {
+			ByteBuffer bbuf = ByteBuffer.allocateDirect(cDirectBufferCapacity);
+			m_directBuffers.add(bbuf);
+			m_directSpaceAvailable += cDirectBufferCapacity;
+    	}
+	}
+
+	private void setAllocations(final FileMetadata fileMetadata)
+            throws IOException {
+        
+        final String buckets = fileMetadata.getProperty(
+                Options.ALLOCATION_SIZES, Options.DEFAULT_ALLOCATION_SIZES);
+        final String[] specs = buckets.split("\\s*,\\s*");
+        m_allocSizes = new int[specs.length];
+        int prevSize = 0;
+        for (int i = 0; i < specs.length; i++) {
+            final int nxtSize = Integer.parseInt(specs[i]);
+            if (nxtSize <= prevSize)
+                throw new IllegalArgumentException(
+                        "Invalid AllocSizes property");
+            m_allocSizes[i] = nxtSize;
+            prevSize = nxtSize;
+        }
+    }
+    
+    private void defaultInit() throws IOException {
+		final int numFixed = m_allocSizes.length;
+
+		m_freeFixed = new ArrayList[numFixed];
+
+		for (int i = 0; i < numFixed; i++) {
+			m_freeFixed[i] = new ArrayList<FixedAllocator>();
+		}
+
+		m_fileSize = convertFromAddr(m_fd.length());
+		
+		// make space for meta-allocators
+		m_metaBits[0] = -1;
+		m_metaTransientBits[0] = -1;
+		m_nextAllocation = -(1 + META_ALLOCATION); // keep on a minimum 8K boundary
+		
+		if (m_fileSize > m_nextAllocation) {
+			m_fileSize = m_nextAllocation;
+		}
+		
+		m_reopener.raf.setLength(convertAddr(m_fileSize));
+
+    }
+
+    public boolean isOpen() {
+        return m_open;
+    }
+    
+    private void assertOpen() {
+    
+        if (!m_open)
+            throw new IllegalStateException(AbstractBufferStrategy.ERR_NOT_OPEN);
+        
+    }
+    
+    synchronized public void close() {
+        m_open = false;
+        try {
+            if (m_bufferedWrite != null) {
+                m_bufferedWrite.release();
+                m_bufferedWrite = null;
+            }
+            m_writeCache.close();
+            m_reopener.raf.close();
+        } catch (Throwable t) {
+            throw new RuntimeException(t);
+        }
+    }
+
+	/**
+	 * Basic check on key root block validity
+	 * 
+	 * @param rbv
+	 */
+	private void checkRootBlock(final IRootBlockView rbv) {
+		final long nxtOffset = rbv.getNextOffset();
+		final int nxtalloc = -(int) (nxtOffset >> 32);
+
+		final int metaBitsAddr = -(int) nxtOffset;
+
+		final long metaAddr = rbv.getMetaStartAddr();
+		final long rawMetaBitsAddr = rbv.getMetaBitsAddr();
+		if (metaAddr == 0 || rawMetaBitsAddr == 0) {
+            /*
+             * possible when rolling back to empty file.
+             */
+			log.warn("No meta allocation data included in root block for RWStore");
+		}
+		
+		if (log.isTraceEnabled()) {
+            final int commitRecordAddr = (int) (rbv.getCommitRecordAddr() >> 32);
+            log.trace("CommitRecord " + rbv.getCommitRecordAddr()
+                    + " at physical address: "
+                    + physicalAddress(commitRecordAddr));
+        }
+		
+		final long commitCounter = rbv.getCommitCounter();
+
+//		final int metaStartAddr = (int) -(metaAddr >> 32); // void
+//		final int fileSize = (int) -(metaAddr & 0xFFFFFFFF);
+
+		if (log.isTraceEnabled())
+			log.trace("m_allocation: " + nxtalloc + ", m_metaBitsAddr: "
+					+ metaBitsAddr + ", m_commitCounter: " + commitCounter);
+		
+	}
+	
+	/**
+	 * Should be called where previously initFileSpec was used.
+	 * 
+	 * Rather than reading from file, instead reads from the current root block.
+	 * 
+	 * We use the rootBlock fields, nextOffset, metaStartAddr, metaBitsAddr.
+	 * 
+	 * metaBitsAddr indicates where the meta allocation bits are.
+	 * 
+	 * metaStartAddr is the offset in the file where the allocation blocks are
+	 * allocated the long value also indicates the size of the allocation, such
+	 * that the address plus the size is the "filesize".
+	 * 
+	 * Note that metaBitsAddr must be an absolute address, with the low order 16
+	 * bits used to indicate the size.
+	 * 
+	 * @throws IOException
+	 */
+	private void initfromRootBlock(final IRootBlockView m_rb) throws IOException {
+		// m_rb = m_fmv.getRootBlock();
+		assert(m_rb != null);
+
+		if (m_rb.getNextOffset() == 0) {
+			defaultInit();
+		} else {		
+			final long nxtOffset = m_rb.getNextOffset();
+			m_nextAllocation = -(int) (nxtOffset >> 32);
+			
+			if (m_nextAllocation == 0) {
+				m_nextAllocation = -(1 + META_ALLOCATION);
+			}
+	
+			m_metaBitsAddr = -(int) nxtOffset;
+			
+			if (log.isInfoEnabled()) {
+				log.info("MetaBitsAddr: " + m_metaBitsAddr);
+			}
+	
+			final long metaAddr = m_rb.getMetaStartAddr();
+			m_fileSize = (int) -(metaAddr & 0xFFFFFFFF);
+	
+			long rawmbaddr = m_rb.getMetaBitsAddr();
+			
+	        /*
+	         * Take bottom 16 bits (even 1K of metabits is more than sufficient)
+	         */
+			final int metaBitsStore = (int) (rawmbaddr & 0xFFFF);
+			
+			if (metaBitsStore > 0) {
+				rawmbaddr >>= 16;
+				
+				// RWStore now restore metabits
+				final byte[] buf = new byte[metaBitsStore * 4];
+	
+				FileChannelUtility.readAll(m_reopener, ByteBuffer.wrap(buf), rawmbaddr);
+		
+				final DataInputStream strBuf = new DataInputStream(new ByteArrayInputStream(buf));
+				
+				// Can handle minor store version incompatibility
+				final int storeVersion = strBuf.readInt();
+				if ((storeVersion & 0xFF00) != (cVersion & 0xFF00)) {
+					throw new IllegalStateException("Incompatible RWStore header version");
+				}
+				m_lastDeferredReleaseTime = strBuf.readLong();
+				cDefaultMetaBitsSize = strBuf.readInt();
+				
+				final int allocBlocks = strBuf.readInt();
+				m_storageStatsAddr = strBuf.readLong();
+
+				// and let's read in those reserved ints
+	            for (int i = 0; i < cReservedMetaBits; i++) {
+	            	strBuf.readInt();
+	            }
+
+				m_allocSizes = new int[allocBlocks];
+				for (int i = 0; i < allocBlocks; i++) {
+					m_allocSizes[i] = strBuf.readInt();
+				}
+				m_metaBitsSize = metaBitsStore - allocBlocks - cMetaHdrFields; // allow for header fields
+				m_metaBits = new int[m_metaBitsSize];
+				if (log.isInfoEnabled()) {
+					log.info("Raw MetaBitsAddr: " + rawmbaddr);
+				}
+				for (int i = 0; i < m_metaBitsSize; i++) {
+					m_metaBits[i] = strBuf.readInt();
+				}
+				m_metaTransientBits = (int[]) m_metaBits.clone();
+		
+				final int numFixed = m_allocSizes.length;
+	
+				m_freeFixed = new ArrayList[numFixed];
+	
+				for (int i = 0; i < numFixed; i++) {
+					m_freeFixed[i] = new ArrayList<FixedAllocator>();
+				}
+	
+				checkCoreAllocations();
+		
+				readAllocationBlocks();
+				
+				// clearOutstandingDeferrels(deferredFreeListAddr, deferredFreeListEntries);
+	
+				if (log.isTraceEnabled()) {
+					final StringBuilder str = new StringBuilder();
+					this.showAllocators(str);
+					log.trace(str);
+				}
+				
+				if (physicalAddress(m_metaBitsAddr) == 0) {
+					throw new IllegalStateException("Free/Invalid metaBitsAddr on load");
+				}
+	
+			}
+			
+			if (log.isInfoEnabled())
+				log.info("restored from RootBlock: " + m_nextAllocation 
+						+ ", " + m_metaBitsAddr);
+		}
+	}
+
+//	/*
+//	 * Called when store is opened to make sure any deferred frees are
+//	 * cleared.
+//	 * 
+//	 * Stored persistently is only the list of addresses of blocks to be freed,
+//	 * the knowledge of the txn release time does not need to be held persistently,
+//	 * this is only relevant for transient state while the RWStore is open.
+//	 * 
+//	 * The deferredCount is the number of entries - integer address and integer
+//	 * count at each address
+//	 */
+//	private void clearOutstandingDeferrels(final int deferredAddr, final int deferredCount) {
+//		if (deferredAddr != 0) {
+//			assert deferredCount != 0;
+//			final int sze = deferredCount * 8 + 4; // include space for checksum
+//			
+//			if (log.isDebugEnabled())
+//				log.debug("Clearing Outstanding Deferrals: " + deferredCount);
+//			
+//			byte[] buf = new byte[sze];
+//			getData(deferredAddr, buf);
+//			
+//			final byte[] blockBuf = new byte[8 * 1024]; // maximum size required 
+//			
+//			ByteBuffer in = ByteBuffer.wrap(buf);
+//			for (int i = 0; i < deferredCount; i++) {
+//				int blockAddr = in.getInt();
+//				int addrCount = in.getInt();
+//				
+//				// now read in this block and free all addresses referenced
+//				getData(blockAddr, blockBuf, 0, addrCount*4 + 4);
+//				ByteBuffer inblock = ByteBuffer.wrap(blockBuf);
+//				for (int b = 0; b < addrCount; b++) {
+//					final int defAddr = inblock.getInt();
+//					Allocator alloc = getBlock(defAddr);
+//					if (alloc instanceof BlobAllocator) {
+//						b++;
+//						assert b < addrCount;
+//						alloc.free(defAddr, inblock.getInt());
+//					} else {
+//						alloc.free(defAddr, 0); // size ignored for FreeAllocators
+//					}
+//				}
+//				// once read then free the block allocation
+//				free(blockAddr, 0);
+//			}
+//			
+//			// lastly free the deferredAddr
+//			free(deferredAddr, 0);			
+//		}
+//		
+//	}
+
+	/*********************************************************************
+	 * make sure resource is closed!
+	 **/
+	protected void finalize() {
+		close();
+	}
+
+	protected void readAllocationBlocks() throws IOException {
+		
+		assert m_allocs.size() == 0;
+		
+        if (log.isInfoEnabled())
+            log.info("readAllocationBlocks, m_metaBits.length: "
+                    + m_metaBits.length);
+
+		/**
+		 * Allocators are sorted in StartAddress order (which MUST be the order
+		 * they were created and therefore will correspond to their index) The
+		 * comparator also checks for equality, which would indicate an error in
+		 * the metaAllocation if two allocation blocks were loaded for the same
+		 * address (must be two version of same Allocator).
+		 * 
+		 * Meta-Allocations stored as {int address; int[8] bits}, so each block
+		 * holds 8*32=256 allocation slots of 1K totaling 256K.
+		 */
+		for (int b = 0; b < m_metaBits.length; b += cDefaultMetaBitsSize) {
+			final long blockStart = convertAddr(m_metaBits[b]);
+			final int startBit = (b * 32) + 32;
+			final int endBit = startBit + ((cDefaultMetaBitsSize-1)*32);
+			for (int i = startBit; i < endBit; i++) {
+				if (tstBit(m_metaBits, i)) {
+					final long addr = blockStart + ((i-startBit) * ALLOC_BLOCK_SIZE);
+
+					final byte buf[] = new byte[ALLOC_BLOCK_SIZE];
+
+					FileChannelUtility.readAll(m_reopener, ByteBuffer.wrap(buf), addr);
+
+					final ByteArrayInputStream baBuf = new ByteArrayInputStream(buf);
+					final DataInputStream strBuf = new DataInputStream(baBuf);
+
+					final int allocSize = strBuf.readInt(); // if Blob < 0
+					final FixedAllocator allocator;
+					final ArrayList<? extends Allocator> freeList;
+					assert allocSize > 0;
+
+					// m_minFixedAlloc and m_maxFixedAlloc may not be set since
+					// as finals they must be set in the constructor.  Therefore
+					// recalculate for local load
+					final int minFixedAlloc = 64 * m_allocSizes[0];
+					final int maxFixedAlloc = 64 * m_allocSizes[m_allocSizes.length-1];
+					int index = 0;
+					int fixedSize = minFixedAlloc;
+					while (fixedSize < allocSize && fixedSize < maxFixedAlloc)
+						fixedSize = 64 * m_allocSizes[++index];
+
+					if (allocSize != fixedSize) {
+						throw new IllegalStateException("Unexpected allocator size: " 
+								+ allocSize + " != " + fixedSize);
+					}
+					allocator = new FixedAllocator(this, allocSize);//, m_writeCache);
+
+					freeList = m_freeFixed[index];
+
+					allocator.read(strBuf);
+	                final int chk = ChecksumUtility.getCHK().checksum(buf,
+	                        buf.length - baBuf.available());
+	                
+	                int tstChk = strBuf.readInt();
+	                if (tstChk != chk) {
+	                	throw new IllegalStateException("FixedAllocator checksum error");
+	                }
+
+					allocator.setDiskAddr(i); // store bit, not physical
+												// address!
+					allocator.setFreeList(freeList);
+
+					m_allocs.add(allocator);
+					
+					if (m_storageStats != null) {
+						m_storageStats.register(allocator);
+					}
+
+				}
+			}
+		}
+
+		// add sorted blocks into index array and set index number for address
+		// encoding
+		// m_allocs.addAll(blocks);
+		Collections.sort(m_allocs);
+		for (int index = 0; index < m_allocs.size(); index++) {
+			((Allocator) m_allocs.get(index)).setIndex(index);
+		}
+	}
+	
+	/**
+	 * Called from ContextAllocation when no free FixedAllocator is immediately
+	 * available. First the free list will be checked to see if one is
+	 * available, otherwise it will be created.  When the calling 
+	 * ContextAllocation is released, its allocators will be added to the 
+	 * global free lists.
+	 * 
+	 * @param block - the index of the Fixed size allocation
+	 * @return the FixedAllocator
+	 */
+	private FixedAllocator establishFreeFixedAllocator(final int block) {
+		
+	    final ArrayList<FixedAllocator> list = m_freeFixed[block];
+
+		if (list.size() == 0) {
+			
+		    final int allocSize = 64 * m_allocSizes[block];
+	
+            final FixedAllocator allocator = new FixedAllocator(this,
+                    allocSize);//, m_writeCache);
+
+			allocator.setIndex(m_allocs.size());
+			
+			m_allocs.add(allocator);
+			
+			if (m_storageStats != null) {
+				m_storageStats.register(allocator);
+			}
+
+			return allocator;
+		} else {
+			return list.remove(0);
+		}
+	}
+
+//	// Root interface
+//	public long getRootAddr() {
+//		return m_rootAddr;
+//	}
+//
+//	// Root interface
+//	public PSInputStream getRoot() {
+//		try {
+//			return getData(m_rootAddr);
+//		} catch (Exception e) {
+//			throw new StorageTerminalError("Unable to read root data", e);
+//		}
+//	}
+//
+//	public void setRootAddr(long rootAddr) {
+//		m_rootAddr = (int) rootAddr;
+//	}
+
+//	// Limits
+//	public void setMaxFileSize(final int maxFileSize) {
+//		m_maxFileSize = maxFileSize;
+//	}
+
+	public long getMaxFileSize() {
+		final long maxSize = m_maxFileSize;
+		return maxSize << 8;
+	}
+
+//	// Allocators
+//	public PSInputStream getData(final long addr) {
+//		return getData((int) addr, addr2Size((int) addr));
+//	}
+//
+//	// Allocators
+//	public PSInputStream getData(final int addr, final int size) {
+//        final Lock readLock = m_extensionLock.readLock();
+//
+//        readLock.lock();
+//        
+//		try {
+//			try {
+//				m_writeCache.flush(false);
+//			} catch (InterruptedException e1) {
+//			    throw new RuntimeException(e1);
+//			}
+//
+//			if (addr == 0) {
+//				return null;
+//			}
+//
+//			final PSInputStream instr = PSInputStream.getNew(this, size);
+//
+//			try {
+////				m_raf.seek(physicalAddress(addr));
+////				m_raf.readFully(instr.getBuffer(), 0, size);
+////				m_raf.getChannel().read(ByteBuffer.wrap(instr.getBuffer(), 0, size), physicalAddress(addr));
+//				FileChannelUtility.readAll(m_reopener, ByteBuffer.wrap(instr.getBuffer(), 0, size),
+//						physicalAddress(addr));
+//			} catch (IOException e) {
+//				throw new StorageTerminalError("Unable to read data", e);
+//			}
+//
+//			return instr;
+//		} finally {
+//			readLock.unlock();
+//		}
+//	}
+
+	volatile private long m_cacheReads = 0;
+	volatile private long m_diskReads = 0;
+	volatile private int m_allocations = 0;
+	volatile private int m_frees = 0;
+	volatile private long m_nativeAllocBytes = 0;
+
+    /**
+     * If the buf[] size is greater than the maximum fixed allocation, then the
+     * direct read will be the blob header record. In this case we should hand
+     * over the streaming to a PSInputStream.
+     * 
+     * FIXME: Javadoc update (was: For now we do not use the PSInputStream but instead process
+     * directly...)
+     * 
+     * If it is a BlobAllocation, then the BlobAllocation address points to the
+     * address of the BlobHeader record.
+     */
+	public void getData(final long addr, final byte buf[]) {
+		
+	    getData(addr, buf, 0, buf.length);
+	    
+	}
+	
+    public void getData(final long addr, final byte buf[], final int offset,
+            final int length) {
+
+        assertOpen();
+
+        if (addr == 0) {
+			return;
+		}
+
+        final long begin = System.nanoTime();
+
+        final Lock readLock = m_extensionLock.readLock();
+
+        readLock.lock();
+        
+		try {
+	        assertOpen(); // check again after taking lock
+
+			// length includes space for the checksum
+			if (length > m_maxFixedAlloc) {
+				try {
+				    final int alloc = m_maxFixedAlloc-4;
+					final int nblocks = (alloc - 1 + (length-4))/alloc;
+                    if (nblocks < 0)
+                        throw new IllegalStateException(
+                                "Allocation error, m_maxFixedAlloc: "
+                                        + m_maxFixedAlloc);
+
+                    final byte[] hdrbuf = new byte[4 * (nblocks + 1) + 4]; // plus 4 bytes for checksum
+                    if (hdrbuf.length > m_maxFixedAlloc) {
+                    	if (log.isInfoEnabled()) {
+                    		log.info("LARGE BLOB - header is BLOB");
+                    	}
+                    }
+                    
+//					final Allocator na = getBlock((int) addr);
+//					if (! (na instanceof BlobAllocator)) {
+//						throw new IllegalStateException("Invalid Allocator index");
+//					}
+//					final BlobAllocator ba = (BlobAllocator) na;
+//					final int hdraddr = ba.getBlobHdrAddress(getOffset((int) addr));
+//					getData(hdraddr, hdrbuf); // read in header - could itself be a blob!
+                    getData(addr, hdrbuf); // fine but MUST NOT allow header to be a BLOB!
+					final DataInputStream hdrstr = new DataInputStream(new ByteArrayInputStream(hdrbuf));
+					final int rhdrs = hdrstr.readInt();
+                    if (rhdrs != nblocks) {
+                        throw new IllegalStateException(
+                                "Incompatible BLOB header record, expected: "
+                                        + nblocks + ", got: " + rhdrs);
+                    }
+					final int[] blobHdr = new int[nblocks];
+					for (int i = 0; i < nblocks; i++) {
+						blobHdr[i] = hdrstr.readInt();
+					}
+					// Now we have the header addresses, we can read MAX_FIXED_ALLOCS until final buffer
+					int cursor = 0;
+					int rdlen = m_maxFixedAlloc;
+					for (int i = 0; i < nblocks; i++) {
+						if (i == (nblocks - 1)) {
+							rdlen = length - cursor;
+						}
+						getData(blobHdr[i], buf, cursor, rdlen); // include space for checksum
+						cursor += rdlen-4; // but only increase cursor by data
+					}
+					
+					return;
+					
+				} catch (IOException e) {
+					log.error(e,e);
+					
+					throw new IllegalStateException("Unable to restore Blob allocation", e);
+				}
+			}
+
+	        {
+	            final StoreCounters<?> storeCounters = (StoreCounters<?>) this.storeCounters
+	                    .get().acquire();
+	            try {
+	                final int nbytes = length;
+	                if (nbytes > storeCounters.maxReadSize) {
+	                    storeCounters.maxReadSize = nbytes;
+	                }
+	            } finally {
+	                storeCounters.release();
+	            }
+	        }
+
+	        try {
+	        	
+	        	if (getBlock((int) addr).getBlockSize() < length) {
+	        		throw new IllegalStateException("Bad Address: length requested greater than allocated slot");
+	        	}
+
+	            final long paddr = physicalAddress((int) addr);
+                
+	            if (paddr == 0) {
+                
+	                assertAllocators();
+
+                    throw new PhysicalAddressResolutionException(addr);
+                    
+				}
+	            
+				if (paddr < 0) { // read from Direct ByteBuffer
+					directRead(paddr, buf, offset, length);
+					
+					return;
+				}
+
+                /**
+                 * Check WriteCache first
+                 * 
+                 * Note that the buffer passed in should include the checksum
+                 * value, so the cached data is 4 bytes less than the buffer
+                 * size.
+                 */
+				final ByteBuffer bbuf;
+				try {
+					bbuf = m_writeCache.read(paddr);
+				} catch (Throwable t) {
+                    throw new IllegalStateException(
+                            "Error reading from WriteCache addr: " + paddr
+                                    + " length: " + (length - 4)
+                                    + ", writeCacheDebug: "
+                                    + m_writeCache.addrDebugInfo(paddr), t);
+				}
+				if (bbuf != null) {
+					final byte[] in = bbuf.array(); // reads in with checksum - no need to check if in cache
+					if (in.length != length-4) {
+						assertAllocators();
+                        throw new IllegalStateException(
+                                "Incompatible buffer size for addr: " + paddr
+                                        + ", " + in.length + " != "
+                                        + (length - 4) + " writeCacheDebug: "
+                                        + m_writeCache.addrDebugInfo(paddr));
+					}
+					for (int i = 0; i < length-4; i++) {
+						buf[offset+i] = in[i];
+					}
+					m_cacheReads++;
+	                /*
+	                 * Hit on the write cache.
+	                 * 
+	                 * Update the store counters.
+	                 */
+	                final StoreCounters<?> c = (StoreCounters<?>) storeCounters
+	                        .get().acquire();
+	                try {
+	                    final int nbytes = length;
+	                    c.nreads++;
+	                    c.bytesRead += nbytes;
+	                    c.elapsedReadNanos += (System.nanoTime() - begin);
+	                } finally {
+	                    c.release();
+	                }
+				} else {
+		            // Read through to the disk.
+		            final long beginDisk = System.nanoTime();
+					// If checksum is required then the buffer should be sized to include checksum in final 4 bytes
+				    final ByteBuffer bb = ByteBuffer.wrap(buf, offset, length);
+					FileChannelUtility.readAll(m_reopener, bb, paddr);
+					final int chk = ChecksumUtility.getCHK().checksum(buf, offset, length-4); // read checksum
+					final int tstchk = bb.getInt(offset + length-4);
+					if (chk != tstchk) {
+						assertAllocators();
+						
+						final String cacheDebugInfo = m_writeCache.addrDebugInfo(paddr);
+						log.warn("Invalid data checksum for addr: " + paddr 
+								+ ", chk: " + chk + ", tstchk: " + tstchk + ", length: " + length
+								+ ", first bytes: " + toHexString(buf, 32) + ", successful reads: " + m_diskReads
+								+ ", at last extend: " + m_readsAtExtend + ", cacheReads: " + m_cacheReads
+								+ ", writeCacheDebug: " + cacheDebugInfo);
+						
+                        throw new IllegalStateException(
+                                "Invalid data checksum from address: " + paddr
+                                        + ", size: " + (length - 4));
+					}
+					
+					m_diskReads++;
+		            // Update counters.
+		            final StoreCounters<?> c = (StoreCounters<?>) storeCounters.get()
+		                    .acquire();
+		            try {
+		                final int nbytes = length;
+		                c.nreads++;
+		                c.bytesRead += nbytes;
+		                c.bytesReadFromDisk += nbytes;
+		                c.elapsedReadNanos += (System.nanoTime() - begin);
+		                c.elapsedDiskReadNanos += (System.nanoTime() - beginDisk);
+		            } finally {
+		                c.release();
+		            }
+				}
+			} catch (Throwable e) {
+				log.error(e,e);
+				
+				throw new IllegalArgumentException("Unable to read data", e);
+			}
+		} finally {
+			readLock.unlock();
+		}
+	}
+
+    /**
+     * Retrieves data from the direct byte buffers, must handle transfers across
+     * multiple buffers
+     */
+	private void directRead(final long paddr, final byte[] buf, final int offset, final int length) {
+		assert paddr < 0;
+		assert m_directBuffers != null;
+		
+		final int baddr = (int) (-paddr) - cDirectAllocationOffset; // buffer address
+		int bufIndex = baddr / cDirectBufferCapacity;
+		int bufOffset = baddr % cDirectBufferCapacity;
+		
+		int transfer = 0;
+		int curOut = offset;
+		
+		while (transfer < length) {
+			ByteBuffer direct = m_directBuffers.get(bufIndex);
+			direct.position(bufOffset);
+			int avail = cDirectBufferCapacity - bufOffset;
+			int req = length - transfer;
+			int tlen = avail < req ? avail : req;
+			
+			direct.get(buf, curOut, tlen);
+			
+			transfer += tlen;
+			curOut += tlen;
+			
+			bufIndex++;
+			bufOffset = 0;
+		}
+	}
+
+	/**
+	 * Writes to direct buffers, transferring across boundaries as required
+	 */
+    private void directWrite(final long pa, final byte[] buf, final int offset, final int length, final int chk) {
+		assert pa < 0;
+		assert m_directBuffers != null;
+		
+		final int baddr = (int) (-pa) - cDirectAllocationOffset; // buffer address
+		int bufIndex = baddr / cDirectBufferCapacity;
+		int bufOffset = baddr % cDirectBufferCapacity;
+		
+		int transfer = 0;
+		int curIn = offset;
+		
+		while (transfer < length) {
+			ByteBuffer direct = m_directBuffers.get(bufIndex);
+			direct.position(bufOffset);
+			int avail = cDirectBufferCapacity - bufOffset;
+			int req = length - transfer;
+			int tlen = avail < req ? avail : req;
+			
+			direct.put(buf, curIn, tlen);
+			
+			transfer += tlen;
+			curIn += tlen;
+			
+			bufIndex++;
+			bufOffset = 0;
+		}
+	}
+
+	private void assertAllocators() {
+		for (int i = 0; i < m_allocs.size(); i++) {
+			if (m_allocs.get(i).getIndex() != i) {
+				throw new IllegalStateException("Allocator at invalid index: " + i + ", index  stored as: "
+						+ m_allocs.get(i).getIndex());
+			}
+		}
+	}
+
+	static private final char[] HEX_CHAR_TABLE = {
+		   '0', '1','2','3',
+		   '4','5','6','7',
+		   '8','9','a','b',
+		   'c','d','e','f'
+		  };    
+
+	// utility to display byte array of maximum i bytes as hexString
+	static private String toHexString(final byte[] buf, int n) {
+		n = n < buf.length ? n : buf.length;
+		final StringBuffer out = new StringBuffer();
+		for (int i = 0; i < n; i++) {
+			final int v = buf[i] & 0xFF;
+			out.append(HEX_CHAR_TABLE[v >>> 4]);
+			out.append(HEX_CHAR_TABLE[v &0xF]);
+		}
+		return out.toString();
+	}
+
+	public void free(final long laddr, final int sze) {
+        
+	    free(laddr, sze, null/* AlocationContext */);
+	    
+	}
+
+    /**
+     * free
+     * <p>
+     * If the address is greater than zero than it is interpreted as a physical
+     * address and the allocators are searched to find the allocations.
+     * Otherwise the address directly encodes the allocator index and bit
+     * offset, allowing direct access to clear the allocation.
+     * <p>
+     * A blob allocator contains the allocator index and offset, so an allocator
+     * contains up to 245 blob references.
+     * 
+     * @param laddr
+     * @param sze
+     * @param context
+     */
+	public void free(final long laddr, final int sze, final IAllocationContext context) {
+	    assertOpen();
+		final int addr = (int) laddr;
+		
+		switch (addr) {
+		case 0:
+		case -1:
+		case -2:
+			return;
+		}
+		m_allocationLock.lock();
+		try {
+			if (m_lockAddresses != null && m_lockAddresses.containsKey((int)laddr))
+				throw new IllegalStateException("address locked: " + laddr);
+			
+			if (sze > m_maxFixedAlloc-4) {
+				freeBlob(addr, sze, context);
+			} else {
+				final FixedAllocator alloc = getBlockByAddress(addr);
+                /*
+                 * There are a few conditions here. If the context owns the
+                 * allocator and the allocation was made by this context then it
+                 * can be freed immediately. The problem comes when the context
+                 * is null and the allocator is NOT owned, BUT there are active
+                 * AllocationContexts, in this situation, the free must ALWAYS
+                 * be deferred.
+                 * 
+                 * If the MIN_RELEASE_AGE is ZERO then we can protect allocations
+                 * and read-only transactions with Session protection, avoiding
+                 * the need to manage deferred frees.
+                 * 
+                 * FIXME We need unit tests when MIN_RELEASE_AGE is GT ZERO.
+                 * 
+                 * FIXME We need unit test when MIN_RELEASE_AGE is ZERO AND
+                 * there are open read-only transactions.
+                 */
+				if (m_minReleaseAge == 0) {
+					/*
+					 * The session protection is complicated by the mix of
+					 * transaction protection and isolated AllocationContexts.
+					 */
+					if (this.isSessionProtected()) {
+						
+						immediateFree(addr, sze, context != null && alloc.canImmediatelyFree(addr, sze, context));
+					} else {
+						immediateFree(addr, sze);
+					}
+				} else {
+	                boolean alwaysDefer = m_activeTxCount > 0;
+
+					if (!alwaysDefer)
+	                    alwaysDefer = context == null && !m_contexts.isEmpty();
+					
+	                if (alwaysDefer)
+						if (log.isDebugEnabled())
+						    log.debug("Should defer " + addr + " real: " + physicalAddress(addr));
+	                if (alwaysDefer || !alloc.canImmediatelyFree(addr, sze, context)) {
+						deferFree(addr, sze);
+					} else {
+						immediateFree(addr, sze);
+					}
+				}
+			}
+		} finally {
+			m_allocationLock.unlock();
+		}
+		
+	}
+	
+	long getHistoryRetention() {
+		return m_minReleaseAge;
+	}
+
+	/**
+	 * Session protection can only be used in preference to deferred frees when 
+	 * the minReleaseAge is zero.  If so then two protection states are checked:
+	 * either a positive activeTxCount incremented by the TransactionManager
+	 * or if there are active AllocationContexts.
+	 * 
+	 * The activeTxCount esentially protects read-only transactions while the
+	 * AllocationContexts enable concurrent store allocations, whilst also
+	 * supporting immediate re-cycling of localized allocations (those made
+	 * and released within the same AllocationContext).
+	 * 
+	 * @return whether there is a logical active session
+	 */
+	boolean isSessionProtected() {
+		return m_minReleaseAge == 0 && (m_activeTxCount > 0 || !m_contexts.isEmpty());
+	}
+
+	/**
+	 * Sessions will only be used to protect transactions and read-only views
+	 * when the m_minReleaseAge is no zero, otherwise the deferredFree
+	 * approach will be used.
+	 * 
+	 * When called, will call through to the Allocators to re-sync the
+	 * transient bits with the committed and live.
+	 * 
+	 * The writeCache is passed into the allocator to enable any "now free"
+	 * allocations to be cleared from the cache.  Until the session is released
+	 * the writeCache must be maintained to support readers of uncommitted and
+	 * unwritten allocations.
+	 */
+	void releaseSessions() {
+		if (m_minReleaseAge == 0) {
+			for (FixedAllocator fa : m_allocs) {
+				fa.releaseSession(m_writeCache);
+			}
+		}
+	}
+	
+	private boolean freeBlob(final int hdr_addr, final int sze, final IAllocationContext context) {
+		if (sze < (m_maxFixedAlloc-4))
+			throw new IllegalArgumentException("Unexpected address size");
+		
+        if (m_storageStats != null) {
+        	m_storageStats.deleteBlob(sze);
+        }
+
+        final int alloc = m_maxFixedAlloc-4;
+		final int blcks = (alloc - 1 + sze)/alloc;		
+		
+		// read in header block, then free each reference
+		final byte[] hdr = new byte[(blcks+1) * 4 + 4]; // add space for checksum
+		getData(hdr_addr, hdr);
+		
+		final DataInputStream instr = new DataInputStream(
+				new ByteArrayInputStream(hdr, 0, hdr.length-4) );
+		try {
+			final int allocs = instr.readInt();
+			int rem = sze;
+			for (int i = 0; i < allocs; i++) {
+				final int nxt = instr.readInt();
+				free(nxt, rem < alloc ? rem : alloc);
+				rem -= alloc;
+			}
+			free(hdr_addr, hdr.length);
+			
+			return true;
+		} catch (IOException ioe) {
+			throw new RuntimeException(ioe);
+		}
+	}
+
+	//	private long immediateFreeCount = 0;
+	private void immediateFree(final int addr, final int sze) {
+		immediateFree(addr, sze, false);
+	}
+	
+	private void immediateFree(final int addr, final int sze, final boolean overrideSession) {
+		
+		switch (addr) {
+		case 0:
+		case -1:
+		case -2:
+			return;
+		}
+
+		m_allocationLock.lock();
+		try {
+			final FixedAllocator alloc = getBlockByAddress(addr);
+			final int addrOffset = getOffset(addr);
+			if (alloc == null) {
+				throw new IllegalArgumentException("Invalid address provided to immediateFree: " + addr + ", size: " + sze);
+			}
+            final long pa = alloc.getPhysicalAddress(addrOffset);
+            
+            if (log.isTraceEnabled())
+                log.trace("Freeing allocation at " + addr + ", physical address: " + pa);
+            alloc.free(addr, sze, overrideSession);
+			// must clear after free in case is a blobHdr that requires reading!
+			// the allocation lock protects against a concurrent re-allocation
+			// of the address before the cache has been cleared
+			assert pa != 0;
+			// only clear any existing write to cache if no active session
+			if (overrideSession || !this.isSessionProtected()) {
+				m_writeCache.clearWrite(pa);
+			}
+			m_frees++;
+			if (alloc.isAllocated(addrOffset))
+				throw new IllegalStateException("Reallocation problem with WriteCache");
+
+			if (!m_commitList.contains(alloc)) {
+				m_commitList.add(alloc);
+				
+				m_recentAlloc = true;
+			}
+		} finally {
+			m_allocationLock.unlock();
+		}
+
+	}
+
+	/**
+	 * alloc
+	 * 
+	 * Alloc always allocates from a FixedAllocation. Blob allocations are
+	 * implemented using largest Fixed blocks as specified in MAX_FIXED_ALLOC.
+	 * 
+	 * The previous Stream method chained blocks together, but the new approach
+	 * uses a master block and a list of allocations. Since we now have a
+	 * MAX-FIXED_ALLOC of 256K this means that we would represent a 1MB
+	 * allocation as a 64byte masters and four 256K blocks. For BigData 1MB
+	 * bloom filters we would probably handle all in a single FixedAllocator of
+	 * 256K allocations since we would hold 4096 of these in a single allocator,
+	 * which with (say) 12 1MB bloom filters with 2-phase commit would only
+	 * require 2 * (4 * 12) = 48 bits plus 12 64 byte headers. The maximum BLOB
+	 * would be determined by a 256K header record with 64K * 256K allocations
+	 * or 16GB, which is larger than MAXINT (we use an int to store allocation
+	 * size in the address).
+	 * 
+	 * The use of a IAllocationContext adds some complexity to the previous
+	 * simple freelist management.  The problem is two-fold.
+	 * 
+	 * Firstly it is okay for an Allocator on the free list to return a null
+	 * address, since it may be managing  storage for a specific context.
+	 * 
+	 * Secondly we must try and ensure that Allocators used by a specific
+	 * context can be found again.  For example, if allocator#1 is assigned to
+	 * context#1 and allocator#2 to context#2, when context#1 is detached we
+	 * want context#2 to first find allocator#2.  This is further complicated
+	 * by the finer granularity of the AllocBlocks within a FixedAllocator.
+	 */
+
+//	private volatile long m_maxAllocation = 0;
+	private volatile long m_spareAllocation = 0;
+	
+	public int alloc(final int size, final IAllocationContext context) {
+		if (size > m_maxFixedAlloc) {
+			throw new IllegalArgumentException("Allocation size to big: " + size);
+		}
+		
+		m_allocationLock.lock();
+		try {
+			try {
+				final FixedAllocator allocator;
+				final int i = fixedAllocatorIndex(size);
+				if (context != null) {
+					allocator = establishContextAllocation(context).getFreeFixed(i);
+				} else {
+					final int block = 64 * m_allocSizes[i];
+					m_spareAllocation += (block - size); // Isn't adjusted by frees!
+					
+					final ArrayList<FixedAllocator> list = m_freeFixed[i];
+					if (list.size() == 0) {
+
+						if (canAllocateDirect()) {
+							allocator = new DirectFixedAllocator(this, block);
+						} else {
+							allocator = new FixedAllocator(this, block);
+						}
+						
+						allocator.setFreeList(list);
+						allocator.setIndex(m_allocs.size());
+
+						if (log.isTraceEnabled())
+							log.trace("New FixedAllocator for " + block);
+
+						m_allocs.add(allocator);
+						
+						if (m_storageStats != null) {
+							m_storageStats.register(allocator, true);
+						}
+					} else {
+						// Verify free list only has allocators with free bits
+						if (log.isDebugEnabled()){
+							int tsti = 0;
+							final Iterator<FixedAllocator> allocs = list.iterator();
+							while (allocs.hasNext()) {
+								final Allocator tstAlloc = allocs.next();
+								if (!tstAlloc.hasFree()) {
+									throw new IllegalStateException("Free list contains full allocator, " + tsti + " of " + list.size());
+								}
+								tsti++;
+							}
+						}
+						allocator = list.get(0);
+					}
+					
+				}
+				
+				final int addr = allocator.alloc(this, size, context);
+
+				if (!m_commitList.contains(allocator)) {
+					m_commitList.add(allocator);
+				}
+
+				m_recentAlloc = true;
+
+				final long pa = physicalAddress(addr);
+                if (pa == 0L) {
+                    throw new IllegalStateException(
+                            "No physical address found for " + addr);
+                }
+
+				m_allocations++;
+				m_nativeAllocBytes += size;
+				
+				return addr;
+			} catch (Throwable t) {
+				log.error(t,t);
+
+				throw new RuntimeException(t);
+			}
+		} finally {
+			m_allocationLock.unlock();
+		}
+	}
+	
+	/**
+	 * @return true if we have spare directBuffers.
+	 */
+	private boolean canAllocateDirect() {
+		return m_directBuffers != null && m_directBuffers.size() < cMaxDirectBuffers;
+	}
+
+	private int fixedAllocatorIndex(final int size) {
+		int i = 0;
+
+		int cmp = m_minFixedAlloc;
+		while (size > cmp) {
+			i++;
+			cmp = 64 * m_allocSizes[i];
+		}
+		
+		return i;
+	}
+
+	/****************************************************************************
+	 * The base realloc method that returns a stream for writing to rather than
+	 * handle the reallocation immediately.
+	 **/
+	public PSOutputStream realloc(final long oldAddr, final int size) {
+		free(oldAddr, size);
+
+		return PSOutputStream.getNew(this, m_maxFixedAlloc, null);
+	}
+
+    /****************************************************************************
+     * Called by PSOutputStream to make to actual allocation or directly by
+     * lower level API clients.
+     * <p>
+     * If the allocation is for greater than MAX_FIXED_ALLOC, then a
+     * PSOutputStream is used to manage the chained buffers.
+     * 
+     * TODO: Instead of using PSOutputStream, manage allocations written to the
+     * WriteCacheService, building BlobHeader as you go.
+     **/
+    public long alloc(final byte buf[], final int size,
+            final IAllocationContext context) {
+
+        final long begin = System.nanoTime();
+        
+        if (size > (m_maxFixedAlloc - 4)) {
+        
+            if (size > getMaxBlobSize())
+                throw new IllegalArgumentException(
+                        "Allocation request beyond maximum BLOB of " + getMaxBlobSize());
+
+            if (log.isTraceEnabled())
+                log.trace("BLOB ALLOC: " + size);
+            
+            if (m_storageStats != null) {
+            	m_storageStats.allocateBlob(size);
+            }
+
+            final PSOutputStream psout = PSOutputStream.getNew(this,
+                    m_maxFixedAlloc, context);
+            try {
+                
+                int i = 0;
+                final int blocks = size/512;
+                for (int b = 0; b < blocks; b++) {
+                    psout.write(buf, i, 512); // add 512 bytes at a time
+                    i += 512;
+                }
+                psout.write(buf, i, size - i);
+
+                return psout.save();
+            
+            } catch (IOException e) {
+                
+                throw new RuntimeException("Closed Store?", e);
+                
+            } finally {
+            	try {
+            		psout.close(); // return stream
+            	} catch (IOException ioe) {
+            		// should not happen, since this should only be
+            		// recycling
+            		log.warn("Unexpected error closing PSOutputStream", ioe);
+            	}
+            }
+
+        }
+
+		final int newAddr = alloc(size + 4, context); // allow size for checksum
+		
+		if (newAddr == 0)
+			throw new IllegalStateException("NULL address allocated");
+
+		final int chk = ChecksumUtility.getCHK().checksum(buf, size);
+		
+		final long pa = physicalAddress(newAddr);
+
+		// if from DirectFixedAllocator then physical address will be negative
+		if (pa < 0) {
+			directWrite(pa, buf, 0, size, chk);
+		} else {
+			try {
+				m_writeCache.write(pa, ByteBuffer.wrap(buf,  0, size), chk);
+			} catch (InterruptedException e) {
+	            throw new RuntimeException("Closed Store?", e);
+			}
+		}
+
+        // Update counters.
+        final StoreCounters<?> c = (StoreCounters<?>) storeCounters.get()
+                .acquire();
+        try {
+            final int nwrite = size + 4;// size plus checksum.
+            c.nwrites++;
+            c.bytesWritten += nwrite;
+            c.elapsedWriteNanos += (System.nanoTime() - begin);
+            if (nwrite > c.maxWriteSize) {
+                c.maxWriteSize = nwrite;
+            }
+        } finally {
+            c.release();
+        }
+
+        return newAddr;
+	}
+
+//	/****************************************************************************
+//	 * Fixed buffer size reallocation
+//	 **/
+//	public long realloc(final long oldAddr, final int oldSize, final byte buf[]) {
+//		
+//	    free(oldAddr, oldSize);
+//
+//		return alloc(buf, buf.length);
+//	}
+
+//	/**
+//	 * Must handle valid possibility that a request to start/commit transaction
+//	 * could be made within a commitCallback request
+//	 */
+//	synchronized public void startTransaction() {
+//		if (m_committing) {
+//			return;
+//		}
+//
+//		m_transactionCount++;
+//	}
+//
+//	synchronized public void commitTransaction() {
+//		if (m_committing) {
+//			return;
+//		}
+//
+//		if (log.isDebugEnabled())
+//			log.debug("Commit Transaction");
+//		
+//		if (--m_transactionCount <= 0) {
+//			commitChanges();
+//
+//			m_transactionCount = 0;
+//		}
+//	}
+//
+//	public int getTransactionCount() {
+//		return m_transactionCount;
+//	}
+//
+//	// --------------------------------------------------------------------------------------------
+//	// rollbackTransaction
+//	//
+//	// clear write cache
+//	// read in last committed header
+//	synchronized public void rollbackTransaction() {
+//		if (m_transactionCount > 0 || m_readOnly) { // hack for resync
+//			baseInit();
+//
+//			try {
+//				m_writeCache.reset(); // dirty writes are discarded
+//
+//				readAllocationBlocks();
+//			} catch (Exception e) {
+//				throw new StorageTerminalError("Unable to rollback transaction", e);
+//			}
+//		}
+//	}
+
+	/**
+     * Toss away all buffered writes and then reload from the current root
+     * block.
+     * 
+     * If the store is using DirectFixedAllocators then an IllegalStateException
+     * is thrown
+     */
+	public void reset() {
+	    assertOpen();
+	    
+	    if (m_directBuffers != null)
+	    	throw new IllegalStateException("Reset is not supported with direct buffers");
+	    
+		if (log.isInfoEnabled()) {
+			log.info("RWStore Reset");
+		}
+	    m_allocationLock.lock();
+		try {
+
+            final RootBlockUtility tmp = new RootBlockUtility(m_reopener, m_fd,
+                    true/* validateChecksum */, false/* alternateRootBlock */);
+
+            final IRootBlockView rootBlock = tmp.rootBlock;
+            
+	        checkRootBlock(rootBlock);
+
+	        m_commitList.clear();
+			m_allocs.clear();
+			// m_freeBlobs.clear();
+			
+			final int numFixed = m_allocSizes.length;
+			for (int i = 0; i < numFixed; i++) {
+				m_freeFixed[i].clear();
+			}
+
+
+			try {
+				m_writeCache.reset();
+			} catch (InterruptedException e) {
+			    throw new RuntimeException(e);
+			}
+	        			
+			initfromRootBlock(rootBlock);
+
+			// notify of current file length.
+			m_writeCache.setExtent(convertAddr(m_fileSize));
+		} catch (Exception e) {
+			throw new IllegalStateException("Unable to reset the store", e);
+		} finally {
+		    m_allocationLock.unlock();
+		}
+	}
+
+//	synchronized public boolean isActiveTransaction() {
+//		return m_transactionCount > 0;
+//	}
+
+	/**
+	 * writeMetaBits must be called after all allocations have been made, the
+	 * last one being the allocation for the metabits themselves (allowing for
+	 * an extension!).
+	 * 
+	 * @throws IOException
+	 */
+	private void writeMetaBits() throws IOException {
+		// the metabits is now prefixed by a long specifying the lastTxReleaseTime
+		// used to free the deferedFree allocations.  This is used to determine
+		//	which commitRecord to access to process the nextbatch of deferred
+		//	frees.
+		// the cDefaultMetaBitsSize is also written since this can now be
+		//	parameterized.
+	    final int len = 4 * (cMetaHdrFields + m_allocSizes.length + m_metaBits.length);
+		final byte buf[] = new byte[len];
+
+        final FixedOutputStream str = new FixedOutputStream(buf);
+        try {
+            str.writeInt(cVersion);
+            str.writeLong(m_lastDeferredReleaseTime);
+            str.writeInt(cDefaultMetaBitsSize);            
+            str.writeInt(m_allocSizes.length);           
+            str.writeLong(m_storageStatsAddr);
+
+            // Let's reserve ourselves some space 
+            for (int i = 0; i < cReservedMetaBits; i++) {
+            	str.writeInt(0);
+            }
+            
+            for (int i = 0; i < m_allocSizes.length; i++) {
+                str.writeInt(m_allocSizes[i]);
+            }
+            for (int i = 0; i < m_metaBits.length; i++) {
+                str.writeInt(m_metaBits[i]);
+            }
+
+            str.flush();
+        } finally {
+            str.close();
+        }
+
+		final long addr = physicalAddress(m_metaBitsAddr);
+		if (addr == 0) {
+			throw new IllegalStateException("Invalid metabits address: " + m_metaBitsAddr);
+		}
+		if (addr < 0) {
+			directWrite(addr, buf, 0, buf.length, 0);
+		} else {
+			try {
+				m_writeCache.write(addr, ByteBuffer.wrap(buf), 0, false);
+			} catch (InterruptedException e) {
+				throw new RuntimeException(e);
+			}
+		}
+	}
+
+//	static final float s_version = 3.0f;
+//
+//	public String getVersionString() {
+//		return "RWStore " + s_version;
+//	}
+
+	public void commitChanges(final Journal journal) {
+	    assertOpen();
+		checkCoreAllocations();
+
+		// take allocation lock to prevent other threads allocating during commit
+		m_allocationLock.lock();
+		
+		try {
+		
+			final int totalFreed = checkDeferredFrees(true, journal); // free now if possible
+			
+			if (totalFreed > 0 && log.isInfoEnabled()) {
+				log.info("Freed " + totalFreed + " deferralls on commit");
+			}
+			// free old storageStatsAddr
+			if (m_storageStatsAddr != 0) {
+				int len = (int) (m_storageStatsAddr & 0xFFFF);				
+				int addr = (int) (m_storageStatsAddr >> 16);
+            	immediateFree(addr, len);
+			}
+			if (m_storageStats != null) {
+				byte[] buf = m_storageStats.getData();
+				long addr = alloc(buf, buf.length, null);
+				m_storageStatsAddr = (addr << 16) + buf.length;
+			}
+			
+			// Allocate storage for metaBits
+			final long oldMetaBits = m_metaBitsAddr;
+			final int oldMetaBitsSize = (m_metaBits.length + m_allocSizes.length + 1) * 4;
+			m_metaBitsAddr = alloc(getRequiredMetaBitsStorage(), null);
+
+			// DEBUG SANITY CHECK!
+			if (physicalAddress(m_metaBitsAddr) == 0) {
+				throw new IllegalStateException("Returned MetaBits Address not valid!");
+			}
+			
+			// Call immediateFree - no need to defer freeof metaBits, this
+			//	has to stop somewhere!
+			// No more allocations must be made
+			immediateFree((int) oldMetaBits, oldMetaBitsSize);
+
+			// There must be no buffered deferred frees
+			assert m_deferredFreeOut.getBytesWritten() == 0;
+
+			// save allocation headers
+			final Iterator<Allocator> iter = m_commitList.iterator();
+			while (iter.hasNext()) {
+				final Allocator allocator = iter.next();
+				final int old = allocator.getDiskAddr();
+				metaFree(old);
+				
+				final int naddr = metaAlloc();
+				allocator.setDiskAddr(naddr);
+				
+                if (log.isTraceEnabled())
+                    log.trace("Update allocator " + allocator.getIndex()
+                            + ", old addr: " + old + ", new addr: " + naddr);
+
+				try {
+				    // do not use checksum
+				    m_writeCache.write(metaBit2Addr(naddr), ByteBuffer
+                        .wrap(allocator.write()), 0, false);
+				} catch (InterruptedException e) {
+					throw new RuntimeException(e);
+				}
+			}
+			m_commitList.clear();
+
+			writeMetaBits();
+
+			try {
+				m_writeCache.flush(true);
+			} catch (InterruptedException e) {
+			    log.error(e, e);
+				throw new RuntimeException(e);
+			}
+
+			// Should not write rootBlock, this is responsibility of client
+			// to provide control
+			// writeFileSpec();
+
+			m_metaTransientBits = (int[]) m_metaBits.clone();
+
+//				if (m_commitCallback != null) {
+//					m_commitCallback.commitComplete();
+//				}
+
+			// The Journal handles the force in doubleSync
+			// m_reopener.reopenChannel().force(false); // TODO, check if required!
+		} catch (IOException e) {
+			throw new StorageTerminalError("Unable to commit transaction", e);
+		} finally {
+            try {
+                // m_committing = false;
+                m_recentAlloc = false;
+            } finally {
+                m_allocationLock.unlock();
+            }
+		}
+
+		checkCoreAllocations();
+
+        if (log.isTraceEnabled())
+            log.trace("commitChanges for: " + m_nextAllocation + ", "
+                    + m_metaBitsAddr + ", active contexts: "
+                    + m_contexts.size());
+    }
+
+    /**
+     * Called prior to commit, so check whether storage can be freed and then
+     * whether the deferredheader needs to be saved.
+     * <p>
+     * Note: The caller MUST be holding the {@link #m_allocationLock}.
+     * <p>
+     * Note: This method is package private in order to expose it to the unit
+     * tests.
+     * 
+     * returns number of addresses freed
+     */
+    /* public */int checkDeferredFrees(final boolean freeNow,
+            final Journal journal) {
+
+        // Note: Invoked from unit test w/o the lock...
+//        if (!m_allocationLock.isHeldByCurrentThread())
+//            throw new IllegalMonitorStateException();
+		
+        if (journal != null) {
+		
+            final JournalTransactionService transactionService = (JournalTransactionService) journal
+                    .getLocalTransactionManager().getTransactionService();
+
+//            // the previous commit point.
+//            long lastCommitTime = journal.getLastCommitTime(); 
+//
+//            if (lastCommitTime == 0L) {
+//                // Nothing committed.
+//                return;
+//            }
+            
+            // the effective release time.
+            long latestReleasableTime = transactionService.getReleaseTime();
+
+            /*
+             * add one because we want to read the delete blocks for all commit
+             * points up to and including the first commit point that we may not
+             * release.
+             */
+            latestReleasableTime++;
+
+            /*
+             * add one to give this inclusive upper bound semantics to the range
+             * scan.
+             */
+            latestReleasableTime++;
+
+            /*
+             * Free deferrals.
+             * 
+             * Note: This adds one to the lastDeferredReleaseTime to give
+             * exclusive lower bound semantics.
+             */
+            return freeDeferrals(journal, m_lastDeferredReleaseTime + 1,
+                    latestReleasableTime);
+            
+        } else {
+        	return 0;
+        }
+        
+    }
+
+    /**
+     * 
+     * @return conservative requirement for metabits storage, mindful that the
+     *         request to allocate the metabits may require an increase in the
+     *         number of allocation blocks and therefore an extension to the
+     *         number of metabits.
+     */
+	private int getRequiredMetaBitsStorage() {
+		int ints = cMetaHdrFields;
+		ints += m_allocSizes.length + m_metaBits.length;
+		
+		// add the maximum number of new metaBits storage that may be
+		//	needed to save the current committed objects
+		final int commitInts = ((32 + m_commitList.size()) / 32);
+		final int allocBlocks = (cDefaultMetaBitsSize - 1 + commitInts)/(cDefaultMetaBitsSize-1);
+		ints += cDefaultMetaBitsSize * allocBlocks;
+		
+		return ints*4; // return as bytes
+	}
+
+	// Header Data
+//	volatile private long m_curHdrAddr = 0;
+//	volatile private int m_rootAddr;
+
+	volatile private int m_fileSize;
+	volatile private int m_nextAllocation;
+	final private int m_maxFileSize;
+
+//	private int m_headerSize = 2048;
+
+    /*
+     * Meta Allocator
+     */
+	
+	/**
+	 * MetaBits HEADER version must be changed when the header or allocator
+	 * serialization changes
+	 * 
+	 * Use BCD-style numbering so
+	 * 0x0200 == 2.00
+	 * 0x0320 == 3.20
+	 * 
+	 * The minor byte values should maintain binary compatibility, with
+	 * major bytes
+	 * Versions
+	 * 0x0300 - extended header to include reserved ints
+	 * 0x0400 - removed explicit BlobAllocators
+	 */
+	final private int cVersion = 0x0400;
+	
+    /**
+     * cReservedMetaBits is the reserved space in the metaBits header
+     * to alloc for binary compatibility moving forward.
+     * 
+     * If we need to add int values to the header we can do so and reduce the
+     * reservation by 1 each time
+     */
+    final int cReservedMetaBits = 20;
+    
+    /**
+     * MetaBits Header
+     * 0 int version
+     * 1-2 int[2] long deferredFree
+     * 3 int defaultMetaBitsSize
+     * 4 int length of allocation sizes
+     * 5-6 int[2] storage stats addr
+     * + 20 reserved
+     */
+	final private int cMetaHdrFields = 7 + cReservedMetaBits;  
+	/**
+	 * @see Options#META_BITS_SIZE
+	 */
+	private int cDefaultMetaBitsSize;
+	/**
+	 * @see Options#META_BITS_SIZE
+	 */
+    volatile private int m_metaBitsSize;
+	/**
+	 * Package private since is uded by FixedAllocators
+	 * 
+	 * @see Options#META_BITS_SIZE
+	 */
+	final int cDefaultFreeBitsThreshold;
+	
+	private int m_metaBits[];
+	private int m_metaTransientBits[];
+	// volatile private int m_metaStartAddr;
+    private volatile int m_metaBitsAddr;
+    // @todo javadoc please.
+	volatile private boolean m_recentAlloc = false;
+
+	/**
+	 * Return the address of a contiguous region on the persistent heap.
+	 * 
+	 * @param size
+	 *            The size of that region (this is not bytes, but something a
+	 *            bit more complicated).
+	 */
+	protected int allocBlock(final int size) {
+		// minimum 1
+		if (size <= 0) {
+			throw new Error("allocBlock called with zero size request");
+		}
+
+		final int allocAddr = m_nextAllocation;
+		m_nextAllocation -= size;
+
+		while (convertAddr(m_nextAllocation) >= convertAddr(m_fileSize)) {
+			extendFile();
+		}
+
+		checkCoreAllocations();
+
+		if (log.isTraceEnabled())
+			log.trace("allocation created at " + convertAddr(allocAddr) + " for " + convertAddr(-size));
+
+		return allocAddr;
+	}
+
+	private void checkCoreAllocations() {
+		final long lfileSize = convertAddr(m_fileSize);
+		final long lnextAlloc = convertAddr(m_nextAllocation);
+
+		if (lnextAlloc >= lfileSize) {
+			throw new IllegalStateException("Core Allocation Error - file size: " 
+					+ lfileSize + ", nextAlloc: " + lnextAlloc);
+		}
+	}
+
+	/**
+	 * meta allocation/free
+	 * 
+	 * Allocates persistent store for allocation blocks.
+	 * 
+	 * grows data from the top to the file, e.g. bit 0 is 1024 from end-of-file.
+	 * 
+	 * If metaStart <= nextAllocation, then the file must be extended. All the
+	 * allocation blocks are moved to the new end of file area, and the
+	 * metaStartAddress is incremented by the same delta value.
+	 * 
+	 * NB the metaStart calculation uses an address rounded to 8k, so on
+	 * extension the new metaStart may be up to 8K less than the true start
+	 * address.
+	 * 
+	 * The updated approach to metaAllocation uses native allocation from
+	 * the heap (by simply incrementing from m_nextAllocation) to provide
+	 * space for the allocation blocks.
+	 * 
+	 * This approach means that the file only needs to be extended when
+	 * m_nextAllocation passes the m_fileSize, since we no longer store
+	 * the allocation blocks at the end of the file.
+	 */
+	int metaAlloc() {
+//		long lnextAlloc = convertAddr(m_nextAllocation);
+
+		int bit = fndMetabit();
+
+		if (bit < 0) {
+			// reallocate metaBits and recalculate m_headerSize
+			// extend m_metaBits by 8 ints of bits plus start address!
+		    final int nsize = m_metaBits.length + cDefaultMetaBitsSize;
+
+			// arrays initialized to zero by default
+			final int[] nbits = new int[nsize];
+			final int[] ntransients = new int[nsize];
+
+			// copy existing values
+			for (int i = 0; i < m_metaBits.length; i++) {
+				nbits[i] = m_metaBits[i];
+				ntransients[i] = m_metaTransientBits[i];
+			}
+			m_metaBits = nbits;
+			m_metaTransientBits = ntransients;
+			
+			m_metaBits[m_metaBitsSize] = m_nextAllocation;
+			m_nextAllocation -= META_ALLOCATION; // 256K
+
+			m_metaBitsSize = nsize;
+
+			// now get new allocation!
+			bit = fndMetabit();
+		}
+
+		setBit(m_metaTransientBits, bit);
+		setBit(m_metaBits, bit);
+
+		if (m_nextAllocation <= m_fileSize) {
+			if (log.isInfoEnabled())
+				log.info("ExtendFile called from metaAlloc");
+			
+			extendFile();
+		}
+
+		// cat.info("meta allocation at " + addr);
+
+		checkCoreAllocations();
+
+		return bit;
+	}
+
+    private int fndMetabit() {
+        final int blocks = m_metaBits.length / cDefaultMetaBitsSize;
+        for (int b = 0; b < blocks; b++) {
+            final int ret = fndBit(m_metaTransientBits,
+                    (b * cDefaultMetaBitsSize) + 1, 8);
+            if (ret != -1) {
+				return ret;
+			}
+		}
+		
+		return -1; // none found
+	}
+	
+	void metaFree(final int bit) {
+		
+		if (!m_allocationLock.isHeldByCurrentThread()) {
+			/*
+			 * Must hold the allocation lock while allocating or clearing
+			 * allocations.
+			 */
+			throw new IllegalMonitorStateException();
+		}
+		
+		if (bit <= 0) {
+			return;
+		}
+		
+		if (tstBit(m_metaBits, bit)) {
+			clrBit(m_metaBits, bit);
+		} else {
+			clrBit(m_metaTransientBits, bit);
+		}
+		
+		m_writeCache.clearWrite(metaBit2Addr(bit));
+	}
+
+	long metaBit2Addr(final int bit) {
+//		final int bitsPerBlock = 9 * 32;
+		
+		final int intIndex = bit / 32; // divide 32;
+		final int addrIndex = (intIndex/cDefaultMetaBitsSize)*cDefaultMetaBitsSize;
+		final long addr = convertAddr(m_metaBits[addrIndex]);
+
+		final int intOffset = bit - ((addrIndex+1) * 32);
+
+		final long ret =  addr + (ALLOC_BLOCK_SIZE * intOffset);
+		
+		return ret;
+	}
+
+	public static long convertAddr(final int addr) {
+	    final long laddr = addr;
+		if (laddr < 0) {
+		    final long ret = (-laddr) << ALLOCATION_SCALEUP; 
+			return ret;
+		} else {
+			return laddr & 0xFFFFFFF0;
+		}
+	}
+
+	public int convertFromAddr(final long addr) {
+		return (int) -(addr >> ALLOCATION_SCALEUP); 
+	}
+
+	private volatile boolean m_extendingFile = false;
+	
+	/**
+	 * extendFile will extend by 10% and round up to be a multiple of 16k
+	 * 
+	 * The allocation blocks must also be moved. Note that it would be a bad
+	 * idea if these were moved with an overlapping copy!
+	 * 
+	 * After moving the physical memory the in-memory allocation blocks must
+	 * then be updated with their new position.
+	 * 
+	 * Note that since version 3.0 the size of the metaBits is variable. This
+	 * must be taken into consideration when moving data. - Has the location
+	 * changed as a result of the "reallocation". If this is incorrect then the
+	 * wrong commit blocks will be copied, resulting in a corrupt data file.
+	 * 
+	 * There are two approaches to this problem. The first is only to copy the
+	 * known committed (written) allocation blocks - but this cannot be implied
+	 * by "zero'd" bits since this can indicate that memory has been cleared.
+	 * 
+	 * Synchronization
+	 * 
+	 * The writecache may contain allocation block writes that must be flushed 
+	 * before the file can be extended.  The extend file explicitly moves the 
+	 * written allocation blocks to there new location at the new end of the 
+	 * file and then updates the rootblocks to ensure they point to the new 
+	 * allocation areas.
+	 * 
+	 * Extend file is only triggered by either alloc or metaAlloc which are s
+	 * synchronized by the allocation lock. So extend file ends up being 
+	 * synchronized by the same lock.
+	 *
+	 * If we knew that the write cache had no writes to the allocation areas, 
+	 * we would not need to flush, but calling flush prior to the extend is 
+	 * sufficient to guarantee, in conjunction with holding the allocation lock,
+	 * that no new writes to the allocation areas will be made.
+	 * 
+	 * Once the flush is complete we take the extension writeLock to prevent 
+	 * further reads or writes, extend the file, moving the allocation areas on
+	 * the disk, then force the new rootblocks to disk.
+	 */
+	private void extendFile() {
+	    
+		final int adjust = -1200 + (m_fileSize / 10);
+		
+		extendFile(adjust);
+	}
+	
+	private volatile long m_readsAtExtend = 0;
+	
+	private void extendFile(final int adjust) {
+		if (m_extendingFile) {
+			throw new IllegalStateException("File concurrently extended");
+		}
+		try {
+			/*
+			 * The call to flush the cache cannot be made while holding the
+			 * extension writeLock, since the writeOnChannel takes the
+			 * extension readLock.
+			 * TODO: Confirm that this cannot be a problem... that writes could
+			 * not be added to the writeCache by another thread to the
+			 * allocation block area.
+			 */
+			m_writeCache.flush(true);
+		} catch (InterruptedException e) {
+			throw new RuntimeException("Flush interrupted in extend file");
+		}
+
+		final Lock writeLock = this.m_extensionLock.writeLock();
+		
+		writeLock.lock();
+		try {
+			m_extendingFile = true;
+
+//			final long curSize = convertAddr(m_fileSize);
+
+			m_fileSize += adjust;
+
+			if (getMaxFileSize() < m_fileSize) {
+				// whoops!! How to exit more gracefully?
+				throw new Error("System greater than maximum size");
+			}
+
+			final long toAddr = convertAddr(m_fileSize);
+			
+			if (log.isInfoEnabled()) log.info("Extending file to: " + toAddr);
+
+			m_reopener.reopenChannel();
+			m_reopener.raf.setLength(toAddr);
+            storeCounters.get().ntruncate++;
+			
+			if (log.isInfoEnabled()) log.info("Extend file done");
+		} catch (Throwable t) {
+			throw new RuntimeException("Force Reopen", t);
+		} finally {
+            try {
+                m_extendingFile = false;
+                m_readsAtExtend = this.m_diskReads;
+            } finally {
+                writeLock.unlock();
+            }
+		}
+	}
+
+	static void setBit(final int[] bits, final int bitnum) {
+		final int index = bitnum / 32;
+		final int bit = bitnum % 32;
+
+		bits[(int) index] |= 1 << bit;
+	}
+
+	static boolean tstBit(final int[] bits, final int bitnum) {
+		final int index = bitnum / 32;
+		final int bit = bitnum % 32;
+
+		if (index >= bits.length)
+			throw new IllegalArgumentException("Accessing bit index: " + index 
+					+ " of array length: " + bits.length);
+
+		return (bits[(int) index] & 1 << bit) != 0;
+	}
+
+	static void clrBit(final int[] bits, final int bitnum) {
+		final int index = bitnum / 32;
+		final int bit = bitnum % 32;
+
+		int val = bits[index];
+
+		val &= ~(1 << bit);
+
+		bits[index] = val;
+	}
+
+	static int fndBit(final int[] bits, final int size) {
+		return fndBit(bits, 0, size);
+	}
+	static int fndBit(final int[] bits, final int offset, final int size) {
+		final int eob = size + offset;
+		
+		for (int i = offset; i < eob; i++) {
+			if (bits[i] != 0xFFFFFFFF) {
+				for (int k = 0; k < 32; k++) {
+					if ((bits[i] & (1 << k)) == 0) {
+						return (i * 32) + k;
+					}
+				}
+			}
+		}
+
+		return -1;
+	}
+	
+	public static class AllocationStats {
+		public AllocationStats(final int i) {
+			m_blockSize = i;
+		}
+		long m_blockSize;
+		long m_reservedSlots;
+		long m_filledSlots;
+	}
+	/**
+	 * Utility debug outputing the allocator array, showing index, start
+	 * address and alloc type/size
+	 * 
+	 * Collected statistics are against each Allocation Block size:
+	 * total number of slots | store size
+	 * number of filled slots | store used
+	 * <dl>
+	 * <dt>AllocatorSize</dt><dd>The #of bytes in the allocated slots issued by this allocator.</dd>
+	 * <dt>AllocatorCount</dt><dd>The #of fixed allocators for that slot size.</dd>
+	 * <dt>SlotsInUse</dt><dd>The difference between the two previous columns (net slots in use for this slot size).</dd>
+	 * <dt>SlotsReserved</dt><dd>The #of slots in this slot size which have had storage reserved for them.</dd>
+	 * <dt>SlotsAllocated</dt><dd>Cumulative allocation of slots to date in this slot size (regardless of the transaction outcome).</dd>
+	 * <dt>SlotsRecycled</dt><dd>Cumulative recycled slots to date in this slot size (regardless of the transaction outcome).</dd>
+	 * <dt>SlotsChurn</dt><dd>How frequently slots of this size are re-allocated (SlotsInUse/SlotsAllocated).</dd>
+	 * <dt>%SlotsUnused</dt><dd>The percentage of slots of this size which are not in use (1-(SlotsInUse/SlotsReserved)).</dd>
+	 * <dt>BytesReserved</dt><dd>The space reserved on the backing file for those allocation slots</dd>
+	 * <dt>BytesAppData</dt><dd>The #of bytes in the allocated slots which are used by application data (including the record checksum).</dd>
+	 * <dt>%SlotWaste</dt><dd>How well the application data fits in the slots (BytesAppData/(SlotsInUse*AllocatorSize)).</dd>
+	 * <dt>%AppData</dt><dd>How much of your data is stored by each allocator (BytesAppData/Sum(BytesAppData)).</dd>
+	 * <dt>%StoreFile</dt><dd>How much of the backing file is reserved for each allocator (BytesReserved/Sum(BytesReserved)).</dd>
+	 * <dt>%StoreWaste</dt><dd>How much of the total waste on the store is waste for this allocator size ((BytesReserved-BytesAppData)/(Sum(BytesReserved)-Sum(BytesAppData))).</dd>
+	 * </dl>
+	 */
+	public void showAllocators(final StringBuilder str) {
+		m_storageStats.showStats(str);
+//		final AllocationStats[] stats = new AllocationStats[m_allocSizes.length];
+//		for (int i = 0; i < stats.length; i++) {
+//			stats[i] = new AllocationStats(m_allocSizes[i]*64);
+//		}
+//		
+//		final Iterator<FixedAllocator> allocs = m_allocs.iterator();
+//		while (allocs.hasNext()) {
+//			Allocator alloc = (Allocator) allocs.next();
+//			alloc.appendShortStats(str, stats);
+//		}
+//		
+//		// Append Summary
+//		str.append("\n-------------------------\n");
+//		str.append("RWStore Allocation Summary\n");
+//		str.append("-------------------------\n");
+//		str.append(padRight("Allocator", 10));
+//		str.append(padLeft("SlotsUsed", 12));
+//		str.append(padLeft("reserved", 12));
+//		str.append(padLeft("StoreUsed", 14));
+//		str.append(padLeft("reserved", 14));
+//		str.append(padLeft("Usage", 8));
+//		str.append(padLeft("Store", 8));
+//		str.append("\n");
+//		long treserved = 0;
+//		long treservedSlots = 0;
+//		long tfilled = 0;
+//		long tfilledSlots = 0;
+//		for (int i = 0; i < stats.length; i++) {
+//		    final long reserved = stats[i].m_reservedSlots * stats[i].m_blockSize;
+//			treserved += reserved;
+//			treservedSlots += stats[i].m_reservedSlots;
+//			final long filled = stats[i].m_filledSlots * stats[i].m_blockSize;
+//			tfilled += filled;
+//			tfilledSlots += stats[i].m_filledSlots;
+//		}
+//		for (int i = 0; i < stats.length; i++) {
+//		    final long reserved = stats[i].m_reservedSlots * stats[i].m_blockSize;
+//			final long filled = stats[i].m_filledSlots * stats[i].m_blockSize;
+//			str.append(padRight("" + stats[i].m_blockSize, 10));
+//			str.append(padLeft("" + stats[i].m_filledSlots, 12) + padLeft("" + stats[i].m_reservedSlots, 12));
+//			str.append(padLeft("" + filled, 14) + padLeft("" + reserved, 14));
+//			str.append(padLeft("" + (reserved==0?0:(filled * 100 / reserved)) + "%", 8));
+//			str.append(padLeft("" + (treserved==0?0:(reserved * 100 / treserved)) + "%", 8));
+//			str.append("\n");
+//		}
+//		str.append("\n");
+//
+//		str.append(padRight("Totals", 10));
+//        str.append(padLeft("" + tfilledSlots, 12));
+//        str.append(padLeft("" + treservedSlots, 12));
+//        str.append(padLeft("" + tfilled, 14));
+//        str.append(padLeft("" + treserved, 14));
+//        str.append(padLeft("" + (treserved==0?0:(tfilled * 100 / treserved)) + "%", 8));
+//        str.append("\nFile size: " + convertAddr(m_fileSize) + "bytes\n");
+    }
+	
+	private String padLeft(String str, int minlen) {
+		if (str.length() >= minlen)
+			return str;
+		
+		StringBuffer out = new StringBuffer();
+		int pad = minlen - str.length();
+		while (pad-- > 0) {
+			out.append(' ');
+		}
+		out.append(str);
+		
+		return out.toString();
+	}
+	private String padRight(String str, int minlen) {
+		if (str.length() >= minlen)
+			return str;
+		
+		StringBuffer out = new StringBuffer();
+		out.append(str);
+		int pad = minlen - str.length();
+		while (pad-- > 0) {
+			out.append(' ');
+		}
+		
+		return out.toString();
+	}
+
+//	public ArrayList<Allocator> getStorageBlockAddresses() {
+//		final ArrayList<Allocator> addrs = new ArrayList<Allocator>(m_allocs.size());
+//
+//		final Iterator<Allocator> allocs = m_allocs.iterator();
+//		while (allocs.hasNext()) {
+//			final Allocator alloc = allocs.next();
+//			alloc.addAddresses(addrs);
+//		}
+//
+//		return addrs;
+//	}
+
+	// --------------------------------------------------------------------------------------
+
+	/**
+	 * Given a physical address (byte offset on the store), return true if that
+	 * address could be managed by an allocated block.
+	 * 
+	 * @param a
+	 *            the storage address to be tested.
+	 */
+	public boolean verify(final long laddr) {
+		
+	    final int addr = (int) laddr;
+
+		if (addr == 0) {
+			return false;
+		}
+
+		return getBlockByAddress(addr) != null;
+	}
+
+	/*****************************************************************************
+	 * Address transformation
+	 * 
+	 * latched2Physical
+	 **/
+	public long physicalAddress(final int addr) {
+		if (addr > 0) {
+			return addr & 0xFFFFFFE0;
+		} else {
+			final FixedAllocator allocator = getBlock(addr);
+			final int offset = getOffset(addr);
+			final long laddr = allocator.getPhysicalAddress(offset);
+			
+			return allocator instanceof DirectFixedAllocator ? -laddr : laddr;
+		}
+	}
+
+	/********************************************************************************
+	 * handle dual address format, if addr is positive then it is the physical
+	 * address, so the Allocators must be searched.
+	 **/
+	FixedAllocator getBlockByAddress(final int addr) {
+		if (addr < 0) {
+			return getBlock(addr);
+		}
+
+		final Iterator<FixedAllocator> allocs = m_allocs.iterator();
+
+		FixedAllocator alloc = null;
+		while (allocs.hasNext()) {
+			alloc = allocs.next();
+
+			if (alloc.addressInRange(addr)) {
+				break;
+			}
+			alloc = null;
+		}
+
+		return alloc;
+	}
+
+	private FixedAllocator getBlock(final int addr) {
+		final int index = (-addr) >>> OFFSET_BITS;
+
+		return m_allocs.get(index);
+	}
+
+	private int getOffset(final int addr) {
+		return (-addr) & OFFSET_BITS_MASK; // OFFSET_BITS
+	}
+
+	/**
+	 * The {@link RWStore} always generates negative address values.
+	 * 
+	 * @return whether the address given is a native IStore address
+	 */
+	public boolean isNativeAddress(final long addr) {
+		return addr <= 0;
+	}
+
+	public File getStoreFile() {
+		return m_fd;
+	}
+
+	public boolean requiresCommit() {
+		return m_recentAlloc;
+	}
+
+	/**
+	 * The 
+	 * @return long representation of metaBitsAddr PLUS the size
+	 */
+	public long getMetaBitsAddr() {
+		long ret = physicalAddress((int) m_metaBitsAddr);
+		ret <<= 16;
+		
+		// include space for version, allocSizes and deferred free info AND cDefaultMetaBitsSize
+		final int metaBitsSize = cMetaHdrFields + m_metaBits.length + m_allocSizes.length;
+		ret += metaBitsSize;
+		
+        if (log.isTraceEnabled())
+            log.trace("Returning metabitsAddr: " + ret + ", for "
+                    + m_metaBitsAddr + " - " + m_metaBits.length + ", "
+                    + metaBitsSize);
+
+		return ret;
+	}
+
+	/**
+	 * @return long representation of metaStartAddr PLUS the size where addr +
+	 *         size is fileSize (not necessarily physical size)
+	 */
+	public long getMetaStartAddr() {
+		return -m_fileSize;
+	}
+
+	/**
+	 * 
+	 * @return the nextAllocation from the file Heap to be provided to an
+	 *         Allocation Block
+	 */
+	public long getNextOffset() {
+		long ret = -m_nextAllocation;
+		ret <<= 32;
+		ret += -m_metaBitsAddr;
+
+		if (log.isTraceEnabled())
+			log.trace("Returning nextOffset: " + ret + ", for " + m_metaBitsAddr);
+
+		return ret;
+    }
+
+    public void flushWrites(final boolean metadata) throws IOException {
+
+        assertOpen();
+        
+        try {
+        
+            m_writeCache.flush(metadata);
+
+            // sync the disk.
+            m_reopener.reopenChannel().force(metadata);
+
+            final StoreCounters<?> c = (StoreCounters<?>) storeCounters.get()
+                    .acquire();
+            try {
+                c.nforce++;
+            } finally {
+                c.release();
+            }
+            
+        } catch (InterruptedException e) {
+            
+            throw new ClosedByInterruptException();
+            
+        }
+
+    }
+
+    /** The # of allocation requests made. */
+    public long getTotalAllocations() {
+		return m_allocations;
+	}
+
+    /**
+     * The # of free requests made
+     */
+	public long getTotalFrees() {
+		return m_frees;
+	}
+	
+    /**
+     * The # of bytes requested - as opposed to the size of the slots allocated.
+     */
+	public long getTotalAllocationsSize() {
+		return m_nativeAllocBytes;
+	}
+
+    /**
+     * A Blob Allocator maintains a list of Blob headers. The allocator stores
+     * up to 255 blob headers plus a checksum. When a request is made to read the
+     * blob data, the blob allocator retrieves the blob header and reads the
+     * data from that into the passed byte array.
+     */
+//    public int registerBlob(final int addr) {
+//		m_allocationLock.lock();
+//		try {
+//			BlobAllocator ba = null;
+//			if (m_freeBlobs.size() > 0) {
+//				ba = (BlobAllocator) m_freeBlobs.get(0);
+//			}
+//			if (ba == null) {
+//				final Allocator lalloc = (Allocator) m_allocs.get(m_allocs.size() - 1);
+//				// previous block start address
+//				final int psa = lalloc.getRawStartAddr();
+//				assert (psa - 1) > m_nextAllocation;
+//				ba = new BlobAllocator(this, psa - 1);
+//				ba.setFreeList(m_freeBlobs); // will add itself to the free list
+//				ba.setIndex(m_allocs.size());
+//				m_allocs.add(ba);
+//			}
+//
+//			if (!m_commitList.contains(ba)) {
+//				m_commitList.add(ba);
+//			}
+//
+//			return ba.register(addr);
+//		} finally {
+//			m_allocationLock.unlock();
+//		}
+//	}
+
+	public void addToCommit(final Allocator allocator) {
+		if (!m_commitList.contains(allocator)) {
+			m_commitList.add(allocator);
+		}
+	}
+
+	public Allocator getAllocator(final int i) {
+		return (Allocator) m_allocs.get(i);
+	}
+
+    /**
+     * Simple implementation for a {@link RandomAccessFile} to handle the direct
+     * backing store.
+     */
+    private class ReopenFileChannel implements
+            IReopenChannel<FileChannel> {
+
+        final private File file;
+
+        private final String mode;
+
+        private volatile RandomAccessFile raf;
+
+        public ReopenFileChannel(final File file, final RandomAccessFile raf,
+                final String mode) throws IOException {
+
+            this.file = file;
+
+            this.mode = mode;
+            
+            this.raf = raf;
+
+            reopenChannel();
+
+        }
+
+        public String toString() {
+
+            return file.toString();
+
+        }
+
+        synchronized public FileChannel reopenChannel() throws IOException {
+
+            if (raf != null && raf.getChannel().isOpen()) {
+
+                /*
+                 * The channel is still open. If you are allowing concurrent
+                 * reads on the channel, then this could indicate that two
+                 * readers each found the channel closed and that one was able
+                 * to re-open the channel before the other such that the channel
+                 * was open again by the time the 2nd reader got here.
+                 */
+
+                return raf.getChannel();
+
+            }
+
+            // open the file.
+            this.raf = new RandomAccessFile(file, mode);
+
+            // Update counters.
+            final StoreCounters<?> c = (StoreCounters<?>) storeCounters.get()
+                    .acquire();
+            try {
+                c.nreopen++;
+            } finally {
+                c.release();
+            }
+            
+            return raf.getChannel();
+
+        }
+
+    }
+
+    /**
+     * If the current file extent is different from the required extent then the
+     * call is made to {@link #extendFile(int)}.
+     * 
+     * @param extent
+     *            The new file extent.
+     */
+	public void establishExtent(final long extent) {
+		
+	    assertOpen();
+
+	    final long currentExtent = convertAddr(m_fileSize);
+		
+		if (extent > currentExtent) {
+
+		    extendFile(convertFromAddr(extent - currentExtent));
+		    
+		} else if (extent < currentExtent) {
+			throw new IllegalArgumentException("Cannot shrink RWStore extent");
+		}
+		
+	}
+	
+	/**
+	 * @return number of FixedAllocators
+	 */
+	public int getFixedAllocatorCount() {
+		int fixed = 0;
+		final Iterator<FixedAllocator> allocs = m_allocs.iterator();
+		while (allocs.hasNext()) {
+			if (allocs.next() instanceof FixedAllocator) {
+				fixed++;
+			}
+		}
+		
+		return fixed;
+	}
+	
+	/**
+	 * @return  the number of heap allocations made to the FixedAllocators.
+	 */
+	public int getAllocatedBlocks() {
+		int allocated = 0;
+		final Iterator<FixedAllocator> allocs = m_allocs.iterator();
+		while (allocs.hasNext()) {
+			final Allocator alloc = allocs.next();
+			if (alloc instanceof FixedAllocator) {
+				allocated += ((FixedAllocator) alloc).getAllocatedBlocks();
+			}
+		}
+
+		return allocated;
+	}
+	
+	/**
+	 * @return  the amount of heap storage assigned to the FixedAllocators.
+	 */
+	public long getFileStorage() {
+		long allocated = 0;
+		final Iterator<FixedAllocator> allocs = m_allocs.iterator();
+		while (allocs.hasNext()) {
+			final FixedAllocator alloc = allocs.next();
+			allocated += ((FixedAllocator) alloc).getFileStorage();
+		}
+
+		return allocated;
+	}
+	
+	/**
+	 * Computes the amount of utilised storage
+	 * 
+	 * @return the amount of storage to alloted slots in the allocation blocks
+	 */
+	public long getAllocatedSlots() {
+		long allocated = 0;
+		final Iterator<FixedAllocator> allocs = m_allocs.iterator();
+		while (allocs.hasNext()) {
+			final Allocator alloc = allocs.next();
+			if (alloc instanceof FixedAllocator) {
+				allocated += ((FixedAllocator) alloc).getAllocatedSlots();
+			}
+		}
+
+		return allocated;
+	}
+
+	/**
+	 * Adds the address for later freeing to the deferred free list.
+	 * <p>
+	 * If the allocation is for a BLOB then the sze is also stored
+	 * <p>
+	 * The deferred list is checked on AllocBlock and prior to commit.
+	 * <p>
+	 * DeferredFrees are written to the deferred PSOutputStream
+	 */
+	public void deferFree(final int rwaddr, final int sze) {
+	    m_allocationLock.lock();
+		try {
+			if (sze > this.m_maxFixedAlloc) {
+				m_deferredFreeOut.writeInt(-rwaddr);
+				m_deferredFreeOut.writeInt(sze);
+			} else {
+				m_deferredFreeOut.writeInt(rwaddr);				
+			}
+		} catch (IOException e) {
+            throw new RuntimeException("Could not free: rwaddr=" + rwaddr
+                    + ", size=" + sze, e);
+		} finally {
+			m_allocationLock.unlock();
+		}
+	}
+	
+//	private void checkFreeable(final JournalTransactionService transactionService) {
+//		if (transactionService == null) {
+//			return;
+//		}
+//		
+//		try {
+//			final Long freeTime = transactionService.tryCallWithLock(new Callable<Long>() {
+//	
+//				public Long call() throws Exception {
+//					final long now = transactionService.nextTimestamp();
+//					final long earliest =  transactionService.getEarliestTxStartTime();
+//					final long aged = now - transactionService.getMinReleaseAge();
+//					
+//					if (transactionService.getActiveCount() == 0) {
+//						return aged;
+//					} else {
+//						return aged < earliest ? aged : earliest;
+//					}
+//				}
+//				
+//			}, 5L, TimeUnit.MILLISECONDS);
+//		} catch (RuntimeException e) {
+//			// fine, will try again later
+//		} catch (Exception e) {
+//			throw new RuntimeException(e);
+//		}
+//	}
+
+    /**
+     * Saves the current list of delete blocks, returning the address allocated.
+     * This can be used later to retrieve the addresses of allocations to be
+     * freed.
+     * 
+     * Writes the content of currentTxnFreeList to the store.
+     * 
+     * These are the current buffered frees that have yet been saved into a
+     * block referenced from the deferredFreeList
+     * 
+     * @return the address of the deferred addresses saved on the store, or zero
+     *         if none.
+     */
+	public long saveDeferrals() {
+	    m_allocationLock.lock();
+		try {
+			if (m_deferredFreeOut.getBytesWritten() == 0) {
+				return 0;
+			}
+			m_deferredFreeOut.writeInt(0); // terminate!
+			final int outlen = m_deferredFreeOut.getBytesWritten();
+			
+			long addr = m_deferredFreeOut.save();
+			
+			addr <<= 32;
+			addr += outlen;
+			
+			m_deferredFreeOut.reset();
+
+			return addr;			
+		} catch (IOException e) {
+			throw new RuntimeException("Cannot write to deferred free", e);
+		} finally {
+		    m_allocationLock.unlock();
+		}
+	}
+
+	/**
+	 * Provided with the address of a block of addresses to be freed
+	 * @param blockAddr
+	 * @return the total number of addresses freed
+	 */
+	private int freeDeferrals(final long blockAddr, final long lastReleaseTime) {
+		final int addr = (int) (blockAddr >> 32);
+		final int sze = (int) blockAddr & 0xFFFFFF;
+		
+		if (log.isTraceEnabled())
+			log.trace("freeDeferrals at " + physicalAddress(addr) + ", size: " + sze + " releaseTime: " + lastReleaseTime);
+		
+		final byte[] buf = new byte[sze+4]; // allow for checksum
+		getData(addr, buf);
+		final DataInputStream strBuf = new DataInputStream(new ByteArrayInputStream(buf));
+		m_allocationLock.lock();
+		int totalFreed = 0;
+		try {
+			int nxtAddr = strBuf.readInt();
+			
+			int cnt = 0;
+			
+			while (nxtAddr != 0) { // while (false && addrs-- > 0) {
+				
+				if (nxtAddr > 0) { // Blob
+					final int bloblen = strBuf.readInt();
+					assert bloblen > 0; // a Blob address MUST have a size
+
+					immediateFree(-nxtAddr, bloblen);
+				} else {
+					// The lack of size messes with the stats
+					immediateFree(nxtAddr, 1); // size ignored for FixedAllocators
+				}
+				
+				totalFreed++;
+				
+				nxtAddr = strBuf.readInt();
+			}
+            m_lastDeferredReleaseTime = lastReleaseTime;
+            if (log.isTraceEnabled())
+                log.trace("Updated m_lastDeferredReleaseTime="
+                        + m_lastDeferredReleaseTime);
+		} catch (IOException e) {
+			throw new RuntimeException("Problem freeing deferrals", e);
+		} finally {
+			m_allocationLock.unlock();
+		}
+		
+		return totalFreed;
+	}
+
+    /**
+     * Provided with an iterator of CommitRecords, process each and free any
+     * deferred deletes associated with each.
+     * 
+     * @param journal
+     * @param fromTime
+     *            The inclusive lower bound.
+     * @param toTime
+     *            The exclusive upper bound.
+     */
+    private int freeDeferrals(final AbstractJournal journal,
+            final long fromTime,
+            final long toTime) {
+
+        final ITupleIterator<CommitRecordIndex.Entry> commitRecords;
+	    {
+            /*
+             * Commit can be called prior to Journal initialisation, in which
+             * case the commitRecordIndex will not be set.
+             */
+            final IIndex commitRecordIndex = journal.getReadOnlyCommitRecordIndex();
+    
+            final IndexMetadata metadata = commitRecordIndex
+                    .getIndexMetadata();
+
+            final byte[] fromKey = metadata.getTupleSerializer()
+                    .serializeKey(fromTime);
+
+            final byte[] toKey = metadata.getTupleSerializer()
+                    .serializeKey(toTime);
+
+            commitRecords = commitRecordIndex
+                    .rangeIterator(fromKey, toKey);
+            
+        }
+
+        if(log.isTraceEnabled())
+            log.trace("fromTime=" + fromTime + ", toTime=" + toTime);
+
+        int totalFreed = 0;
+        
+        while (commitRecords.hasNext()) {
+            
+            final ITuple<CommitRecordIndex.Entry> tuple = commitRecords.next();
+
+            final CommitRecordIndex.Entry entry = tuple.getObject();
+
+            final ICommitRecord record = CommitRecordSerializer.INSTANCE
+                    .deserialize(journal.read(entry.addr));
+
+            final long blockAddr = record
+                    .getRootAddr(AbstractJournal.DELETEBLOCK);
+			
+            if (blockAddr != 0) {
+			
+                totalFreed += freeDeferrals(blockAddr, record.getTimestamp());
+                
+			}
+
+        }
+        
+        return totalFreed;
+	}
+
+    /**
+     * The ContextAllocation object manages a freeList of associated allocators
+     * and an overall list of allocators. When the context is detached, all
+     * allocators must be released and any that has available capacity will be
+     * assigned to the global free lists.
+	 * 	See {@link AllocBlock #releaseSession}
+     * 
+     * @param context
+     *            The context to be released from all FixedAllocators.
+     */
+	public void detachContext(final IAllocationContext context) {
+	    assertOpen();
+		m_allocationLock.lock();
+		try {
+			final ContextAllocation alloc = m_contexts.remove(context);
+			
+			if (alloc != null) {
+				alloc.release();			
+			}
+		} finally {
+			m_allocationLock.unlock();
+		}
+	}
+	
+    /**
+     * The ContextAllocation object manages a freeList of associated allocators
+     * and an overall list of allocators.  When the context is aborted then
+     * allocations made by that context should be released.
+	 * 	See {@link AllocBlock #abortShadow}
+     * 
+     * @param context
+     *            The context to be released from all FixedAllocators.
+     */
+	public void abortContext(final IAllocationContext context) {
+	    assertOpen();
+		m_allocationLock.lock();
+		try {
+			final ContextAllocation alloc = m_contexts.remove(context);
+			
+			if (alloc != null) {
+				alloc.abort();			
+			}
+		} finally {
+			m_allocationLock.unlock();
+		}
+	}
+	
+	/**
+	 * The ContextAllocation class manages a set of Allocators.
+	 * 
+	 * A ContextAllocation can have a parent ContextAllocation such that when
+	 * it is released it will transfer its Allocators to its parent.
+	 * 
+	 * 
+	 * 
+	 * @author Martyn Cutcher
+	 *
+	 */
+	static class ContextAllocation {
+	    private final RWStore m_store;
+		private final ArrayList<FixedAllocator> m_freeFixed[];
+		
+		private final ArrayList<FixedAllocator> m_allFixed;
+		
+		// lists of free blob allocators
+//		private final ArrayList<BlobAllocator> m_freeBlobs;
+		
+		private final ContextAllocation m_parent;
+		private final IAllocationContext m_context;
+		
+        @SuppressWarnings("unchecked")
+        ContextAllocation(final RWStore store,
+                final int fixedBlocks,
+                final ContextAllocation parent,
+                final IAllocationContext acontext) {
+            
+            m_store = store;
+			m_parent = parent;
+			m_context = acontext;
+			
+			m_freeFixed = new ArrayList[fixedBlocks];
+			
+			for (int i = 0; i < m_freeFixed.length; i++) {
+			
+			    m_freeFixed[i] = new ArrayList<FixedAllocator>();
+			    
+			}
+			
+			m_allFixed = new ArrayList<FixedAllocator>();
+			
+//			m_freeBlobs = new ArrayList<BlobAllocator>();
+			
+		}
+		
+        /**
+         * Must return the shadowed allocators to the parent/global
+         * environment, resetting the freeList association.
+         */
+        void release() {
+            final ArrayList<FixedAllocator> freeFixed[] = m_parent != null ? m_parent.m_freeFixed
+                    : m_store.m_freeFixed;
+
+            final IAllocationContext pcontext = m_parent == null ? null
+                    : m_parent.m_context;
+
+			for (FixedAllocator f : m_allFixed) {
+				f.setAllocationContext(pcontext);
+				f.setFreeList(freeFixed[m_store.fixedAllocatorIndex(f.m_size)]);
+			}
+			
+			for (int i = 0; i < m_freeFixed.length; i++) {
+				freeFixed[i].addAll(m_freeFixed[i]);
+			}
+			
+//			freeBlobs.addAll(m_freeBlobs);
+		}
+		
+        void abort() {
+            final ArrayList<FixedAllocator> freeFixed[] = m_parent != null ? m_parent.m_freeFixed
+                    : m_store.m_freeFixed;
+
+            final IAllocationContext pcontext = m_parent == null ? null
+                    : m_parent.m_context;
+
+			for (FixedAllocator f : m_allFixed) {
+				f.abortAllocationContext(pcontext);
+			}
+			
+			for (int i = 0; i < m_freeFixed.length; i++) {
+				freeFixed[i].addAll(m_freeFixed[i]);
+			}
+			
+//			freeBlobs.addAll(m_freeBlobs);
+		}
+		
+		FixedAllocator getFreeFixed(final int i) {
+			final ArrayList<FixedAllocator> free = m_freeFixed[i];
+			if (free.size() == 0) {
+				final FixedAllocator falloc = establishFixedAllocator(i);
+				falloc.setAllocationContext(m_context);
+				falloc.setFreeList(free);
+				free.add(falloc);
+				m_allFixed.add(falloc);
+			}
+			
+			return free.get(0); // take first in list
+		}
+		
+		/**
+		 * 
+		 * @param i - the block-index for the allocator required
+		 * @return
+		 */
+		FixedAllocator establishFixedAllocator(final int i) {
+			if (m_parent == null) {
+				 return m_store.establishFreeFixedAllocator(i);
+			} else {
+				return m_parent.establishFixedAllocator(i);
+			}
+		}
+	}
+
+	/**
+	 * A map of the {@link IAllocationContext}s.
+	 * <p>
+	 * Note: This map must be thread-safe since it is referenced from various
+	 * methods outside of the governing {@link #m_allocationLock}.
+	 */
+	private final Map<IAllocationContext, ContextAllocation> m_contexts = 
+		new ConcurrentHashMap<IAllocationContext, ContextAllocation>();
+	
+    private ContextAllocation establishContextAllocation(
+            final IAllocationContext context) {
+
+        /*
+         * The allocation lock MUST be held to make changes in the membership of
+         * m_contexts atomic with respect to free().
+         */
+        assert m_allocationLock.isHeldByCurrentThread();
+        
+        ContextAllocation ret = m_contexts.get(context);
+        
+        if (ret == null) {
+        
+            ret = new ContextAllocation(this, m_freeFixed.length, null, context);
+
+            if (m_contexts.put(context, ret) != null) {
+                
+                throw new AssertionError();
+                
+            }
+        
+            if (log.isInfoEnabled())
+                log.info("Context: ncontexts=" + m_contexts.size()
+                        + ", context=" + context);
+            
+        }
+
+        return ret;
+    
+    }
+	
+	public int getSlotSize(final int data_len) {
+		int i = 0;
+
+		int ret = m_minFixedAlloc;
+		while (data_len > ret) {
+			i++;
+			// If we write directly to the writeCache then the data_len
+			//	may be larger than largest slot
+			if (i == m_allocSizes.length)
+				return data_len;
+			
+			ret = 64 * m_allocSizes[i];
+		}
+		
+		return ret;
+	}
+
+    /**
+     * The maximum allocation size (bytes).
+     */
+    public int getMaxAllocSize() {
+
+        return m_maxFixedAlloc;
+
+    }
+
+    public void writeRootBlock(final IRootBlockView rootBlock,
+            final ForceEnum forceOnCommit) {
+
+        if (rootBlock == null)
+            throw new IllegalArgumentException();
+        
+        checkRootBlock(rootBlock);
+        
+        assertOpen();
+
+        if (log.isTraceEnabled()) {
+            log.trace("Writing new rootblock with commitCounter: "
+                    + rootBlock.getCommitCounter() + ", commitRecordAddr: "
+                    + rootBlock.getCommitRecordAddr()
+                    + ", commitRecordIndexAddr: "
+                    + rootBlock.getCommitRecordIndexAddr());
+        }
+        
+        try {
+            
+            final ByteBuffer data = rootBlock.asReadOnlyBuffer();
+
+            final long pos = rootBlock.isRootBlock0()
+                    ? FileMetadata.OFFSET_ROOT_BLOCK0
+                    : FileMetadata.OFFSET_ROOT_BLOCK1;
+
+            /*
+             * Note: This uses the [opener] to automatically retry the operation
+             * in case concurrent readers are interrupting, causing an
+             * asynchronous close of the backing channel.
+             */
+            final Lock lock = m_extensionLock.readLock();
+            lock.lock();
+            try {
+
+                // Update the root block.
+                FileChannelUtility.writeAll(m_reopener, data, pos);
+
+                /*
+                 * Generally, you want to force the file data to the disk here.
+                 * The file metadata MIGHT not matter since we always force it
+                 * to the disk when we change the file size (unless the file
+                 * system updates other aspects of file metadata during normal
+                 * writes).
+                 */
+
+                // sync the disk.
+                m_reopener.reopenChannel().force(forceOnCommit == ForceEnum.ForceMetadata);
+
+                // Update counters.
+                final StoreCounters<?> c = (StoreCounters<?>) storeCounters.get()
+                        .acquire();
+                try {
+                    c.nwriteRootBlock++;
+                } finally {
+                    c.release();
+                }
+                
+            } finally {
+
+                lock.unlock();
+                
+            }
+
+        } catch (IOException ex) {
+
+            throw new RuntimeException(ex);
+
+        }
+
+        if (log.isDebugEnabled())
+            log.debug("wrote root block: "+rootBlock);
+        
+    }
+
+    public ByteBuffer readRootBlock(final boolean rootBlock0) {
+        
+        assertOpen();
+        
+        final ByteBuffer tmp = ByteBuffer
+                .allocate(RootBlockView.SIZEOF_ROOT_BLOCK);
+
+        try {
+
+            FileChannelUtility.readAll(m_reopener, tmp,
+                rootBlock0 ? FileMetadata.OFFSET_ROOT_BLOCK0
+                        : FileMetadata.OFFSET_ROOT_BLOCK1);
+            
+            tmp.position(0); // resets the position.
+
+        } catch (IOException ex) {
+
+            throw new RuntimeException(ex);
+
+        }
+
+        return tmp;
+
+    }
+
+
+    /**
+     * Striped performance counters for {@link IRawStore} access, including
+     * operations that read or write through to the underlying media.
+     * <p>
+     * Note: The performance counters for writes to the disk are reported by the
+     * {@link WriteCacheService}. The {@link RWStore} never writes directly onto
+     * the disk (other than the root blocks).
+     * 
+     * @author <a href="mailto:thompsonbry@users.sourceforge.net">Bryan
+     *         Thompson</a>
+     * @param <T>
+     * 
+     * @todo report elapsed time and average latency for force, reopen, and
+     *       writeRootBlock.
+     * 
+     *       FIXME CAT may be much faster than striped locks (2-3x faster).
+     */
+    static public class StoreCounters<T extends StoreCounters<T>> extends
+            StripedCounters<T> {
+
+        /**
+         * #of read requests.
+         */
+        public volatile long nreads;
+
+        /**
+         * #of read requests that read through to the backing file.
+         */
+        public volatile long ndiskRead;
+        
+        /**
+         * #of bytes read.
+         */
+        public volatile long bytesRead;
+
+        /**
+         * #of bytes that have been read from the disk.
+         */
+        public volatile long bytesReadFromDisk;
+        
+        /**
+         * Total elapsed time for reads.
+         */
+        public volatile long elapsedReadNanos;
+
+        /**
+         * Total elapsed time for reading on the disk.
+         */
+        public volatile long elapsedDiskReadNanos;
+
+        /**
+         * The #of checksum errors while reading on the local disk.
+         */
+        public volatile long checksumErrorCount;
+        
+        /**
+         * #of write requests.
+         */
+        public volatile long nwrites;
+        
+        // This is reported by the WriteCacheService.
+//        /**
+//         * #of write requests that write through to the backing file.
+//         */
+//        public volatile long ndiskWrite;
+
+        /**
+         * The size of the largest record read.
+         */
+        public volatile long maxReadSize;
+        
+        /**
+         * The size of the largest record written.
+         */
+        public volatile long maxWriteSize;
+        
+        /**
+         * #of bytes written.
+         */
+        public volatile long bytesWritten;
+
+        // This is reported by the WriteCacheService.
+//        /**
+//         * #of bytes that have been written on the disk.
+//         */
+//        public volatile long bytesWrittenOnDisk;
+        
+        /**
+         * Total elapsed time for writes.
+         */
+        public volatile long elapsedWriteNanos;
+        
+        // This is reported by the WriteCacheService.
+//        /**
+//         * Total elapsed time for writing on the disk.
+//         */
+//        public volatile long elapsedDiskWriteNanos;
+        
+        /**
+         * #of times the data were forced to the disk.
+         */
+        public volatile long nforce;
+        
+        /**
+         * #of times the length of the file was changed (typically, extended).
+         */
+        public volatile long ntruncate;
+        
+        /**
+         * #of times the file has been reopened after it was closed by an
+         * interrupt.
+         */
+        public volatile long nreopen;
+        
+        /**
+         * #of times one of the root blocks has been written.
+         */
+        public volatile long nwriteRootBlock;
+
+        /**
+         * {@inheritDoc}
+         */
+        public StoreCounters() {
+            super();
+        }
+
+        /**
+         * {@inheritDoc}
+         */
+        public StoreCounters(final int batchSize) {
+            super(batchSize);
+        }
+
+        /**
+         * {@inheritDoc}
+         */
+        public StoreCounters(final int nstripes, final int batchSize) {
+            super(nstripes, batchSize);
+        }
+
+        @Override
+        public void add(final T o) {
+
+            super.add(o);
+            
+            nreads += o.nreads;
+            ndiskRead += o.ndiskRead;
+            bytesRead += o.bytesRead;
+            bytesReadFromDisk += o.bytesReadFromDisk;
+            maxReadSize = Math.max(maxReadSize, o.maxReadSize);
+            elapsedReadNanos += o.elapsedReadNanos;
+            elapsedDiskReadNanos += o.elapsedDiskReadNanos;
+            checksumErrorCount += o.checksumErrorCount;
+
+            nwrites += o.nwrites;
+//            ndiskWrite += o.ndiskWrite;
+            maxWriteSize = Math.max(maxWriteSize, o.maxWriteSize);
+            bytesWritten += o.bytesWritten;
+//            bytesWrittenOnDisk += o.bytesWrittenOnDisk;
+            elapsedWriteNanos += o.elapsedWriteNanos;
+//            elapsedDiskWriteNanos += o.elapsedDiskWriteNanos;
+
+            nforce += o.nforce;
+            ntruncate += o.ntruncate;
+            nreopen += o.nreopen;
+            nwriteRootBlock += o.nwriteRootBlock;
+            
+        }
+
+        @Override
+        public T subtract(final T o) {
+
+            // make a copy of the current counters.
+            final T t = super.subtract(o);
+            
+            // subtract out the given counters.
+            t.nreads -= o.nreads;
+            t.ndiskRead -= o.ndiskRead;
+            t.bytesRead -= o.bytesRead;
+            t.bytesReadFromDisk -= o.bytesReadFromDisk;
+            t.maxReadSize -= o.maxReadSize; // @todo report max? min?
+            t.elapsedReadNanos -= o.elapsedReadNanos;
+            t.elapsedDiskReadNanos -= o.elapsedDiskReadNanos;
+            t.checksumErrorCount -= o.checksumErrorCount;
+
+            t.nwrites -= o.nwrites;
+//            t.ndiskWrite -= o.ndiskWrite;
+            t.maxWriteSize -= o.maxWriteSize; // @todo report max? min?
+            t.bytesWritten -= o.bytesWritten;
+//            t.bytesWrittenOnDisk -= o.bytesWrittenOnDisk;
+            t.elapsedWriteNanos -= o.elapsedWriteNanos;
+//            t.elapsedDiskWriteNanos -= o.elapsedDiskWriteNanos;
+
+            t.nforce -= o.nforce;
+            t.ntruncate -= o.ntruncate;
+            t.nreopen -= o.nreopen;
+            t.nwriteRootBlock -= o.nwriteRootBlock;
+
+            return t;
+            
+        }
+        
+        @Override
+        public void clear() {
+
+            // subtract out the given counters.
+            nreads = 0;
+            ndiskRead = 0;
+            bytesRead = 0;
+            bytesReadFromDisk = 0;
+            maxReadSize = 0;
+            elapsedReadNanos = 0;
+            elapsedDiskReadNanos = 0;
+            checksumErrorCount = 0;
+
+            nwrites = 0;
+//            ndiskWrite = 0;
+            maxWriteSize = 0;
+            bytesWritten = 0;
+//            bytesWrittenOnDisk = 0;
+            elapsedWriteNanos = 0;
+//            elapsedDiskWriteNanos = 0;
+
+            nforce = 0;
+            ntruncate = 0;
+            nreopen = 0;
+            nwriteRootBlock = 0;
+
+        }
+        
+        @Override
+        public CounterSet getCounters() {
+
+            final CounterSet root = super.getCounters();
+
+            // IRawStore API
+            {
+
+                /*
+                 * reads
+                 */
+
+                root.addCounter("nreads", new Instrument<Long>() {
+                    public void sample() {
+                        setValue(nreads);
+                    }
+                });
+
+                root.addCounter("bytesRead", new Instrument<Long>() {
+                    public void sample() {
+                        setValue(bytesRead);
+                    }
+                });
+
+                root.addCounter("readSecs", new Instrument<Double>() {
+                    public void sample() {
+                        final double elapsedReadSecs = (elapsedReadNanos / 1000000000.);
+                        setValue(elapsedReadSecs);
+                    }
+                });
+
+                root.addCounter("bytesReadPerSec", new Instrument<Double>() {
+                    public void sample() {
+                        final double readSecs = (elapsedReadNanos / 1000000000.);
+                        final double bytesReadPerSec = (readSecs == 0L ? 0d
+                                : (bytesRead / readSecs));
+                        setValue(bytesReadPerSec);
+                    }
+                });
+
+                root.addCounter("maxReadSize", new Instrument<Long>() {
+                    public void sample() {
+                        setValue(maxReadSize);
+                    }
+                });
+
+                root.addCounter("checksumErrorCount", new Instrument<Long>() {
+                    public void sample() {
+                        setValue(checksumErrorCount);
+                    }
+                });
+
+                /*
+                 * writes
+                 */
+
+                root.addCounter("nwrites", new Instrument<Long>() {
+                    public void sample() {
+                        setValue(nwrites);
+                    }
+                });
+
+                root.addCounter("bytesWritten", new Instrument<Long>() {
+                    public void sample() {
+                        setValue(bytesWritten);
+                    }
+                });
+
+                root.addCounter("writeSecs", new Instrument<Double>() {
+                    public void sample() {
+                        final double writeSecs = (elapsedWriteNanos / 1000000000.);
+                        setValue(writeSecs);
+                    }
+                });
+
+                root.addCounter("bytesWrittenPerSec", new Instrument<Double>() {
+                    public void sample() {
+                        final double writeSecs = (elapsedWriteNanos / 1000000000.);
+                        final double bytesWrittenPerSec = (writeSecs == 0L ? 0d
+                                : (bytesWritten / writeSecs));
+                        setValue(bytesWrittenPerSec);
+                    }
+                });
+
+                root.addCounter("maxWriteSize", new Instrument<Long>() {
+                    public void sample() {
+                        setValue(maxWriteSize);
+                    }
+                });
+
+            } // IRawStore
+
+            // disk statistics
+            {
+                final CounterSet disk = root.makePath("disk");
+
+                /*
+                 * read
+                 */
+
+                disk.addCounter("nreads", new Instrument<Long>() {
+                    public void sample() {
+                        setValue(ndiskRead);
+                    }
+                });
+
+                disk.addCounter("bytesRead", new Instrument<Long>() {
+                    public void sample() {
+                        setValue(bytesReadFromDisk);
+                    }
+                });
+
+                disk.addCounter("bytesPerRead", new Instrument<Double>() {
+                    public void sample() {
+                        final double bytesPerDiskRead = (ndiskRead == 0 ? 0d
+                                : (bytesReadFromDisk / (double) ndiskRead));
+                        setValue(bytesPerDiskRead);
+                    }
+                });
+
+                disk.addCounter("readSecs", new Instrument<Double>() {
+                    public void sample() {
+                        final double diskReadSecs = (elapsedDiskReadNanos / 1000000000.);
+                        setValue(diskReadSecs);
+                    }
+                });
+
+                disk.addCounter("bytesReadPerSec", new Instrument<Double>() {
+                    public void sample() {
+                        final double diskReadSecs = (elapsedDiskReadNanos / 1000000000.);
+                        final double bytesReadPerSec = (diskReadSecs == 0L ? 0d
+                                : bytesReadFromDisk / diskReadSecs);
+                        setValue(bytesReadPerSec);
+                    }
+                });
+
+                disk.addCounter("secsPerRead", new Instrument<Double>() {
+                    public void sample() {
+                        final double diskReadSecs = (elapsedDiskReadNanos / 1000000000.);
+                        final double readLatency = (diskReadSecs == 0 ? 0d
+                                : diskReadSecs / ndiskRead);
+                        setValue(readLatency);
+                    }
+                });
+
+                /*
+                 * write
+                 */
+
+//                disk.addCounter("nwrites", new Instrument<Long>() {
+//                    public void sample() {
+//                        setValue(ndiskWrite);
+//                    }
+//                });
+//
+//                disk.addCounter("bytesWritten", new Instrument<Long>() {
+//                    public void sample() {
+//                        setValue(bytesWrittenOnDisk);
+//                    }
+//                });
+//
+//                disk.addCounter("bytesPerWrite", new Instrument<Double>() {
+//                    public void sample() {
+//                        final double bytesPerDiskWrite = (ndiskWrite == 0 ? 0d
+//                                : (bytesWrittenOnDisk / (double) ndiskWrite));
+//                        setValue(bytesPerDiskWrite);
+//                    }
+//                });
+//
+//                disk.addCounter("writeSecs", new Instrument<Double>() {
+//                    public void sample() {
+//                        final double diskWriteSecs = (elapsedDiskWriteNanos / 1000000000.);
+//                        setValue(diskWriteSecs);
+//                    }
+//                });
+//
+//                disk.addCounter("bytesWrittenPerSec", new Instrument<Double>() {
+//                    public void sample() {
+//                        final double diskWriteSecs = (elapsedDiskWriteNanos / 1000000000.);
+//                        final double bytesWrittenPerSec = (diskWriteSecs == 0L ? 0d
+//                                : bytesWrittenOnDisk / diskWriteSecs);
+//                        setValue(bytesWrittenPerSec);
+//                    }
+//                });
+//
+//                disk.addCounter("secsPerWrite", new Instrument<Double>() {
+//                    public void sample() {
+//                        final double diskWriteSecs = (elapsedDiskWriteNanos / 1000000000.);
+//                        final double writeLatency = (diskWriteSecs == 0 ? 0d
+//                                : diskWriteSecs / ndiskWrite);
+//                        setValue(writeLatency);
+//                    }
+//                });
+
+                /*
+                 * other
+                 */
+
+                disk.addCounter("nforce", new Instrument<Long>() {
+                    public void sample() {
+                        setValue(nforce);
+                    }
+                });
+
+                disk.addCounter("nextend", new Instrument<Long>() {
+                    public void sample() {
+                        setValue(ntruncate);
+                    }
+                });
+
+                disk.addCounter("nreopen", new Instrument<Long>() {
+                    public void sample() {
+                        setValue(nreopen);
+                    }
+                });
+
+                disk.addCounter("rootBlockWrites", new Instrument<Long>() {
+                    public void sample() {
+                        setValue(nwriteRootBlock);
+                    }
+                });
+
+            } // disk
+            
+            return root;
+
+        } // getCounters()
+        
+    } // class StoreCounters
+    
+    /**
+     * Striped performance counters for this class.
+     */
+    @SuppressWarnings("unchecked")
+    private final AtomicReference<StoreCounters> storeCounters = new AtomicReference<StoreCounters>();
+
+    /**
+     * Returns the striped performance counters for the store.
+     */
+    public StoreCounters<?> getStoreCounters() {
+
+        return storeCounters.get();
+
+    }
+
+    /**
+     * Replaces the {@link StoreCounters} object.
+     * 
+     * @param storeCounters
+     *            The new {@link Counter}s.
+     * 
+     * @throws IllegalArgumentException
+     *             if the argument is <code>null</code>.
+     */
+    public void setStoreCounters(final StoreCounters<?> storeCounters) {
+
+        if (storeCounters == null)
+            throw new IllegalArgumentException();
+
+        this.storeCounters.set(storeCounters);
+        
+    }
+
+    /**
+     * Return interesting information about the write cache and file operations.
+     * 
+     * @todo allocations data? user extent allocated? user extent used? etc.
+     */
+    public CounterSet getCounters() {
+
+        final CounterSet root = new CounterSet();
+
+//        root.addCounter("nextOffset", new Instrument<Long>() {
+//            public void sample() {
+//                setValue(nextOffset.get());
+//            }
+//        });
+
+        root.addCounter("extent", new Instrument<Long>() {
+            public void sample() {
+                setValue(getStoreFile().length());
+            }
+        });
+
+        // attach the most recently updated values from the striped counters.
+        root.attach(storeCounters.get().getCounters());
+
+        if (m_writeCache != null) {
+
+            final CounterSet tmp = root.makePath("writeCache");
+
+            tmp.attach(m_writeCache.getCounters());
+
+        }
+        
+        return root;
+
+    }
+
+    public void writeRawBuffer(final HAWriteMessage msg, final ByteBuffer b)
+            throws IOException, InterruptedException {
+
+        m_writeCache.newWriteCache(b, true/* useChecksums */,
+                true/* bufferHasData */, m_reopener).flush(false/* force */);
+
+    }
+
+	public int getMaxBlobSize() {
+		return m_maxBlobAllocSize-4; // allow for checksum
+	}
+	
+	public StorageStats getStorageStats() {
+		return m_storageStats;
+	}
+
+    public void activateTx() {
+        m_allocationLock.lock();
+        try {
+            m_activeTxCount++;
+            if(log.isInfoEnabled())
+                log.info("#activeTx="+m_activeTxCount);
+        } finally {
+            m_allocationLock.unlock();
+        }
+    }
+    
+    public void deactivateTx() {
+        m_allocationLock.lock();
+        try {
+            m_activeTxCount--;
+            if(log.isInfoEnabled())
+                log.info("#activeTx="+m_activeTxCount);
+            
+            if (m_activeTxCount == 0) {
+            	releaseSessions();
+            }
+        } finally {
+            m_allocationLock.unlock();
+        }
+    }
+
+    /**
+     * A request for a direct allocation from a Direct ByteBuffer
+     * 
+     * @param blockSize the size requested
+     * @return the address of the direct allocation
+     */
+	public int allocateDirect(final int blockSize) {
+		final int allocBytes = blockSize << this.ALLOCATION_SCALEUP;
+		if (m_directSpaceAvailable < allocBytes) {
+			// try and allocate a further buffer
+			addDirectBuffer();			
+		}
+		
+		if (m_directSpaceAvailable < allocBytes) {
+			return -1;
+		} else {
+			final int ret = m_nextDirectAllocation;
+			m_nextDirectAllocation += allocBytes;
+			m_directSpaceAvailable -= allocBytes;
+			
+			return ret;
+		}
+	}
+
+	/**
+	 * Returns the slot size associated with this address
+	 */
+	public int getAssociatedSlotSize(int addr) {
+		return getBlock(addr).getBlockSize();
+	}
+
+	/**
+	 * lockAddress adds the address passed to a lock list.  This is for
+	 * debug only and is not intended to be used generally for the live system.
+	 * 
+	 * @param addr - address to be locked
+	 */
+	public void lockAddress(int addr) {
+		m_allocationLock.lock();
+		try {
+			if (m_lockAddresses == null) {
+				m_lockAddresses = new TreeMap<Integer, Integer>();
+			}
+			
+			if (m_lockAddresses.containsKey(addr)) {
+				throw new IllegalStateException("address already locked " + addr);
+			}
+			
+			m_lockAddresses.put(addr, addr);
+		} finally {
+			m_allocationLock.unlock();
+		}
+	}
+    
+}