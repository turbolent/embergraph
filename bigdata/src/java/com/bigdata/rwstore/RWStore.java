--- conflicted
+++ resolved
@@ -843,7 +843,6 @@
         cSmallSlot = Integer.valueOf(fileMetadata.getProperty(
                 Options.SMALL_SLOT_TYPE,
                 Options.DEFAULT_SMALL_SLOT_TYPE));
-<<<<<<< HEAD
         
         if (cSmallSlot < 0 || cSmallSlot > 2048) {
             throw new IllegalArgumentException(Options.SMALL_SLOT_TYPE
@@ -852,16 +851,6 @@
         
         m_metaBits = new int[m_metaBitsSize];
         
-=======
-        
-        if (cSmallSlot < 0 || cSmallSlot > 2048) {
-            throw new IllegalArgumentException(Options.SMALL_SLOT_TYPE
-                    + " : Must be between 0 and 2048");
-        }
-        
-        m_metaBits = new int[m_metaBitsSize];
-        
->>>>>>> c5fbee5b
         m_metaTransientBits = new int[m_metaBitsSize];
                 
         m_quorum = quorum;
@@ -3177,17 +3166,12 @@
 
         /** Reset pre-commit state to support reset/abort/rollback. */
         void reset() {
-<<<<<<< HEAD
-            if (!m_allocationWriteLock.isHeldByCurrentThread())
-=======
         	if (!m_allocationWriteLock.isHeldByCurrentThread())
->>>>>>> c5fbee5b
                 throw new IllegalMonitorStateException();
             RWStore.this.m_storageStatsAddr = m_storageStatsAddr;
             RWStore.this.m_committedNextAllocation = m_lastCommittedNextAllocation;
             RWStore.this.m_metaBitsAddr = m_metaBitsAddr;
-<<<<<<< HEAD
-        }
+         }
 
     }
 
@@ -3205,26 +3189,6 @@
         m_commitStateRef.set(null/* newValue */);
 
     }
-=======
-         }
-
-    }
-
-    /**
-     * @see <a href="http://trac.bigdata.com/ticket/973" >RWStore commit is not
-     *      robust to internal failure.</a>
-     */
-    private final AtomicReference<CommitState> m_commitStateRef = new AtomicReference<CommitState>();
-
-    /**
-     * Package private method used by the test suite.
-     */
-    void clearCommitStateRef() {
-
-        m_commitStateRef.set(null/* newValue */);
-
-    }
->>>>>>> c5fbee5b
     
     @Override
     public void commit() {
@@ -3293,7 +3257,6 @@
 	            // No more allocations must be made
 	            immediateFree((int) m_metaBitsAddr, oldMetaBitsSize);
 	            
-<<<<<<< HEAD
             }
             
    				m_metaBitsAddr = nmbaddr;
@@ -3319,33 +3282,6 @@
             		log.info("Using Demi-space metabits");
             }
             
-=======
-            }
-            
-   				m_metaBitsAddr = nmbaddr;
-           }
-
-            if (m_metaBitsAddr == 0) {
-            	// Allocate special region to be able to store maximum metabits (128k of 2 64K demi-space
-            	// Must be aligned on 128K boundary and allocations are made in units of 64K.
-            	//
-            	// May need to extend the file for teh demi-space!
-            	while (m_nextAllocation % 2 != 0) {
-            		m_nextAllocation--;
-            	}
-            	m_metaBitsAddr = -m_nextAllocation; // must be positive to differentiate from FixedAllocator address
-            	m_nextAllocation -= 2; // allocate 2 * 64K
-            	
-            	// Check for file extension
-                while (m_nextAllocation <= m_fileSize) {
-                    extendFile();
-                }
-            	
-            	if (log.isInfoEnabled())
-            		log.info("Using Demi-space metabits");
-            }
-            
->>>>>>> c5fbee5b
             if (m_metaBitsAddr > 0) { // Demi-Space
             // Now "toggle" m_metaBitsAddr - 64K boundary
             m_metaBitsAddr ^= 0x01; // toggle zero or 64K offset
