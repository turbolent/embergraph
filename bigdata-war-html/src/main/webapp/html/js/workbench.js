--- conflicted
+++ resolved
@@ -242,12 +242,8 @@
                } else {
                   use = '<a href="#" class="use-namespace">Use</a>';
                }
-<<<<<<< HEAD
+               
                $('#namespaces-list').append('<tr data-name="' + title + '">><td>' + titleText + '</td><td>' + use + '</td><td><a href="#" class="delete-namespace">Delete</a></td><td><a href="#" class="namespace-properties">Properties</a></td><td><a href="#" class="namespace-rebuild-text-index">Rebuild Full Text Index</a></td><td><a href="#" class="clone-namespace">Clone</a></td><td><a href="' + RO_URL_PREFIX + 'namespace/' + title + '/sparql" class="namespace-service-description">Service Description</a></td></tr>');
-=======
-
-               $('#namespaces-list').append('<tr data-name="' + title + '">><td>' + titleText + '</td><td>' + use + '</td><td><a href="#" class="delete-namespace">Delete</a></td><td><a href="#" class="namespace-properties">Properties</a></td><td><a href="#" class="clone-namespace">Clone</a></td><td><a href="' + RO_URL_PREFIX + 'namespace/' + title + '/sparql" class="namespace-service-description">Service Description</a></td></tr>');
->>>>>>> 541c2236
                
                initMapgraphNamespaceMgmtExtensions(title);
 
