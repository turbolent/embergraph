/**

Copyright (C) SYSTAP, LLC 2006-2015.  All rights reserved.

Contact:
     SYSTAP, LLC
     2501 Calvert ST NW #106
     Washington, DC 20008
     licenses@systap.com

This program is free software; you can redistribute it and/or modify
it under the terms of the GNU General Public License as published by
the Free Software Foundation; version 2 of the License.

This program is distributed in the hope that it will be useful,
but WITHOUT ANY WARRANTY; without even the implied warranty of
MERCHANTABILITY or FITNESS FOR A PARTICULAR PURPOSE.  See the
GNU General Public License for more details.

You should have received a copy of the GNU General Public License
along with this program; if not, write to the Free Software
Foundation, Inc., 59 Temple Place, Suite 330, Boston, MA  02111-1307  USA
*/
/*
 * Created on Sep 14, 2011
 */

package com.bigdata.rdf.sparql.ast.optimizers;

import java.util.ArrayList;
import java.util.Collections;
import java.util.Iterator;
import java.util.LinkedHashMap;
import java.util.LinkedHashSet;
import java.util.LinkedList;
import java.util.List;
import java.util.Map;
import java.util.Set;

import com.bigdata.bop.BOp;
import com.bigdata.bop.BOpUtility;
import com.bigdata.bop.IBindingSet;
import com.bigdata.bop.IVariable;
import com.bigdata.bop.Var;
import com.bigdata.rdf.internal.constraints.SparqlTypeErrorBOp;
import com.bigdata.rdf.sparql.ast.ASTBase;
import com.bigdata.rdf.sparql.ast.AssignmentNode;
import com.bigdata.rdf.sparql.ast.FilterNode;
import com.bigdata.rdf.sparql.ast.FunctionNode;
import com.bigdata.rdf.sparql.ast.GlobalAnnotations;
import com.bigdata.rdf.sparql.ast.GraphPatternGroup;
import com.bigdata.rdf.sparql.ast.GroupMemberValueExpressionNodeBase;
import com.bigdata.rdf.sparql.ast.GroupNodeBase;
import com.bigdata.rdf.sparql.ast.HavingNode;
import com.bigdata.rdf.sparql.ast.IBindingProducerNode;
import com.bigdata.rdf.sparql.ast.IGroupMemberNode;
import com.bigdata.rdf.sparql.ast.IGroupNode;
import com.bigdata.rdf.sparql.ast.IQueryNode;
import com.bigdata.rdf.sparql.ast.ISolutionSetStats;
import com.bigdata.rdf.sparql.ast.IValueExpressionNode;
import com.bigdata.rdf.sparql.ast.IValueExpressionNodeContainer;
import com.bigdata.rdf.sparql.ast.JoinGroupNode;
import com.bigdata.rdf.sparql.ast.NamedSubqueryInclude;
import com.bigdata.rdf.sparql.ast.NamedSubqueryRoot;
import com.bigdata.rdf.sparql.ast.ProjectionNode;
import com.bigdata.rdf.sparql.ast.QueryBase;
import com.bigdata.rdf.sparql.ast.QueryNodeWithBindingSet;
import com.bigdata.rdf.sparql.ast.QueryRoot;
import com.bigdata.rdf.sparql.ast.QueryType;
import com.bigdata.rdf.sparql.ast.StatementPatternNode;
import com.bigdata.rdf.sparql.ast.StaticAnalysis;
import com.bigdata.rdf.sparql.ast.VarNode;
import com.bigdata.rdf.sparql.ast.eval.AST2BOpContext;
import com.bigdata.rdf.sparql.ast.eval.AST2BOpUtility;
import com.bigdata.rdf.sparql.ast.eval.IEvaluationContext;

import cutthecrap.utils.striterators.Filter;
import cutthecrap.utils.striterators.IStriterator;
import cutthecrap.utils.striterators.Striterator;

/**
 * Rewrites aspects of queries where bottom-up evaluation would produce
 * different results. This includes joins which are not "well designed" as
 * defined in section 4.2 of "Semantics and Complexity of SPARQL", 2006, Jorge
 * Prez et al and also FILTERs on variables whose bindings are not in scope.
 * <p>
 * Note: The test suite for this class is a set of DAWG tests which focus on
 * bottom up evaluation semantics, including:
 * <p>
 * Nested Optionals - 1 (Query is not well designed because there are no shared
 * variables in the intermediate join group and there is an embedded OPTIONAL
 * join group. Since ?v is not present in the intermediate join group the (:x3
 * :q ?w . OPTIONAL { :x2 :p ?v }) solutions must be computed first and then
 * joined against the (:x1 :p ?v) solutions.)
 * 
 * <pre>
 * SELECT *
 * { 
 *     :x1 :p ?v .
 *     OPTIONAL
 *     {
 *       :x3 :q ?w .
 *       OPTIONAL { :x2 :p ?v }
 *     }
 * }
 * </pre>
 * 
 * Filter-scope - 1 (Query is not well designed because there are no shared
 * variables in the intermediate join group and there is an embedded OPTIONAL
 * join group. Also, ?v is used in the FILTER but is not visible in that scope.)
 * 
 * <pre>
 * SELECT *
 * { 
 *     :x :p ?v . 
 *     { :x :q ?w 
 *       OPTIONAL {  :x :p ?v2 FILTER(?v = 1) }
 *     }
 * }
 * </pre>
 * 
 * Join-scope - 1 (Query is not well designed because there are no shared
 * variables in the intermediate group and there is an embedded OPTIONAL join
 * group.)
 * 
 * <pre>
 * SELECT *
 * { 
 *   ?X  :name "paul"
 *   {?Y :name "george" . OPTIONAL { ?X :email ?Z } }
 * }
 * </pre>
 * 
 * Filter-nested - 2 (Filter on variable ?v which is not in scope)
 * 
 * <pre>
 * SELECT ?v
 * { :x :p ?v . { FILTER(?v = 1) } }
 * </pre>
 * 
 * bind07 - BIND (?o not in scope for bind)
 * 
 * <pre>
 * SELECT ?s ?p ?o ?z
 * {
 *   ?s ?p ?o .
 *   { BIND(?o+1 AS ?z) } UNION { BIND(?o+2 AS ?z) }
 * }
 * </pre>
 * 
 * Nested groups which do not share variables with their parent can be lifted
 * out into a named subquery. This has the same effect as bottom up evaluation
 * since we will run the named subquery first and then perform the join against
 * the parent group. However, in this case an exogenous binding which causes a
 * shared variable to exist would mean that the query could run normally since
 * the value in the outer group and the inner group would now be correlated
 * through the exogenous binding. E.g., <code?X</code> in the last example
 * above.
 * 
 * @see https://sourceforge.net/apps/trac/bigdata/ticket/232
 * @see http://www.dcc.uchile.cl/~cgutierr/papers/sparql.pdf
 * 
 * @author <a href="mailto:thompsonbry@users.sourceforge.net">Bryan Thompson</a>
 * @version $Id: ASTBottomUpOptimizer.java 5189 2011-09-14 17:56:53Z thompsonbry
 *          $
 * 
 *          TODO I have been assuming that the presence of any shared variable
 *          is enough to enforce correlation between the solution sets and cause
 *          the results of bottom up evaluation to be the same as our standard
 *          evaluation model. If this is not true then we could just lift
 *          everything into a named subquery, order the named subqueries by
 *          their dependencies and just let it run.
 */
public class ASTBottomUpOptimizer implements IASTOptimizer {

    /**
     * Used for the prefix of the generated named set name.
     */
    static String NAMED_SET_PREFIX = "%-bottom-up-";

    /**
     * 
     */
    public ASTBottomUpOptimizer() {
    }

    @Override
    public QueryNodeWithBindingSet optimize(
          final AST2BOpContext context, final QueryNodeWithBindingSet input) {

        final IQueryNode queryNode = input.getQueryNode();
        final IBindingSet[] bindingSets = input.getBindingSets();
       
        if (!(queryNode instanceof QueryRoot))
            return new QueryNodeWithBindingSet(queryNode, bindingSets);

        final QueryRoot queryRoot = (QueryRoot) queryNode;

        /*
         * Rewrite badly designed left joins by lifting them into a named
         * subquery.
         */
        {

            /*
             * Collect optional groups.
             * 
             * Note: We can not transform graph patterns inside of SERVICE calls
             * so this explicitly visits the interesting parts of the tree.
             */

            final StaticAnalysis sa = new StaticAnalysis(queryRoot, context);

            // List of the inner optional groups for badly designed left joins.
            final List<JoinGroupNode> innerOptionalGroups = new LinkedList<JoinGroupNode>();

            {

                if (queryRoot.getNamedSubqueries() != null) {

                    for (NamedSubqueryRoot namedSubquery : queryRoot
                            .getNamedSubqueries()) {

                        @SuppressWarnings("unchecked")
                        final GraphPatternGroup<IGroupMemberNode> group = (GraphPatternGroup<IGroupMemberNode>) namedSubquery
                                .getWhereClause();

                        checkForBadlyDesignedLeftJoin(context, sa, group,
                                innerOptionalGroups);

                    }

                }

                @SuppressWarnings("unchecked")
                final GraphPatternGroup<IGroupMemberNode> group = (GraphPatternGroup<IGroupMemberNode>) queryRoot
                        .getWhereClause();

                checkForBadlyDesignedLeftJoin(context, sa, group,
                        innerOptionalGroups);

            }

            /*
             * Convert badly designed left joins into named subqueries. This
             * gives the join group effective "bottom-up" evaluation semantics
             * since we will run the named subqueries before we run anything
             * else.
             */

            for (JoinGroupNode group : innerOptionalGroups) {

                liftBadlyDesignedLeftJoin(context, sa, queryRoot, group);

            }

        }

        /*
         * Hide variables which would not be in scope for bottom up evaluation.
         */
        {

            final StaticAnalysis sa = new StaticAnalysis(queryRoot, context);

            // Handle named subqueries.
            if (queryRoot.getNamedSubqueries() != null) {

                for (NamedSubqueryRoot namedSubquery : queryRoot
                        .getNamedSubqueries()) {

                    handleFiltersWithVariablesNotInScope(context, sa,
                            namedSubquery, bindingSets);

                }

            }

            handleFiltersWithVariablesNotInScope(context, sa, queryRoot,
                    bindingSets);

        }

        /*
         * Handle MINUS when it appears without shared variables.
         */
        {

            final StaticAnalysis sa = new StaticAnalysis(queryRoot, context);

            // Handle named subqueries.
            if (queryRoot.getNamedSubqueries() != null) {

                for (NamedSubqueryRoot namedSubquery : queryRoot
                        .getNamedSubqueries()) {

                    // WHERE clause for the named subquery.
                    handleMinusWithoutSharedVariables(context, sa,
                            namedSubquery.getWhereClause());

                }

            }

            handleMinusWithoutSharedVariables(context, sa,
                    queryRoot.getWhereClause());

        }

        return new QueryNodeWithBindingSet(queryNode, bindingSets);
    
    }

    /**
     * We are looking for queries of the form:
     * 
     * <pre>
     * P = ((?X, name, paul) OPT ((?Y, name, george) OPT (?X, email, ?Z)))
     * </pre>
     * 
     * i.e. variables used by the right side of a left join that are not bound
     * in the parent group but are bound in groups above the parent group.
     */
    private void checkForBadlyDesignedLeftJoin(
            final IEvaluationContext context,
            final StaticAnalysis sa,
            final GraphPatternGroup<IGroupMemberNode> whereClause,
            final List<JoinGroupNode> badlyDesignedLeftJoins) {

        // Check all join groups.
        final Iterator<JoinGroupNode> itr = BOpUtility.visitAll(
                (BOp) whereClause, JoinGroupNode.class);
        
        while(itr.hasNext()) {
            
            final JoinGroupNode group = itr.next();

            if (!group.isOptional()) {
                // Ignore non-optional join groups.
                continue;
            }

            /*
             * This is a candidate for an inner join group of a badly designed
             * optional join pattern, so check it in depth.
             */
            checkForBadlyDesignedLeftJoin2(context, sa, group,
                    badlyDesignedLeftJoins);

        }
        
    }

    /**
     * Identify problem variables. These are variables appear in joins within an
     * optional <i>group</i>, but which do appear in joins in the groups's
     * parent but do appear in joins in some parent of that parent.
     * <p>
     * Under bottom up evaluation semantics, the variable become bound from the
     * inner most nested group first. This means that the optional group can
     * join with its parent, producing bindings for a variable not shared
     * transitively by its parent with its parent's parents. For example, the
     * <code>?X</code> in the inner optional will have already been joined with
     * the <code>?Y</code> and is only then joined with the access path for
     * <code>?X :name "paul"</code>. If there was an optional join for
     * <code>?X</code>, then <code>?X</code> will already be bound for that
     * solution in that access path. Under these circumstances, bottom up
     * evaluation can produce different results than left-to-right evaluation.
     * <p>
     * In the data set for this query, while there are solutions for
     * <code>?X name "paul"</code>, there is no solution for
     * <code>?X name "paul"</code> for which <code>?X :email ?Z</code> is also
     * true. Hence, this query has no solutions in the data.
     * 
     * <pre>
     * SELECT *
     * { 
     *   ?X  :name "paul"
     *   {?Y :name "george" . OPTIONAL { ?X :email ?Z } }
     * }
     * </pre>
     * 
     * (This query is <code>var-scope-join-1</code> from the DAWG compliance
     * test suite.)
     * <ol>
     * <li>Add all vars used in the group (statement patterns and filters)</li>
     * <li>Remove all vars bound by the parent group (statement patterns)</li>
     * <li>Retain all vars from the grandparent groups (statement patterns)</li>
     * </ol>
     * 
     * @param sa
     * @param group
     *            A group to inspect. It is is an optional group, then we
     *            consider this as a candidate for a badly designed left join
     *            pattern. Otherwise we recursively descend into the group.
     * @param badlyDesignedLeftJoins
     *            A list of all badly designed left joins which have been
     *            identified.
     * 
     *            FIXME This ignores the exogenous variables. unit test for this
     *            case and fix. [A variable would have to be bound is all
     *            exogenous solutions in order to allow us to avoid the rewrite
     *            for bottom up semantics. E.g., it would have to be a member of
     *            {@link ISolutionSetStats#getAlwaysBound()} but not a member of
     *            {@link ISolutionSetStats#getConstants()} since it does not
     *            have to be bound to the same value in each solution].
     *            <p>
     *            I have made a partial fix. However, an exogenous variable IS
     *            NOT visible within a subquery unless it is projected into that
     *            subquery. Thus, it is incorrect to simply consult
     *            {@link ISolutionSetStats#getAlwaysBound()}
     * 
     * @see https://sourceforge.net/apps/trac/bigdata/ticket/412
     *      (StaticAnalysis#getDefinitelyBound() ignores exogenous variables.)
     */
    private void checkForBadlyDesignedLeftJoin2(
            final IEvaluationContext context,
            final StaticAnalysis sa,
            final GraphPatternGroup<IGroupMemberNode> group,
            final List<JoinGroupNode> badlyDesignedLeftJoins) {

        assert group.isOptional();

        /*
         * Check to see whether this is the inner optional of a badly designed
         * left-join pattern.
         */

        final IGroupNode<? extends IGroupMemberNode> p =
//                sa.findParentJoinGroup(group)
                group.getParentJoinGroup()
                ;

        if (p == null) {
            // No parent.
            return;
        }
//        System.err.println("Considering: "+group);
        
//        if(((JoinGroupNode)p).isMinus()) return;
        
        final IGroupNode<? extends IGroupMemberNode> pp = p
                .getParentJoinGroup();

        if (pp == null) {
            // No parent's parent.
            return;
        }

        /*
         * This is all definitely bound variables above the candidate optional
         * group in the hierarchy.
         * 
         * Note: [topDownVars] needs to be reset on each entry with a new Set to
         * avoid side-effects when we recursively explore sibling groups for
         * this pattern. This method was rewritten without recursion to avoid
         * that problem. It is now driven out of an iterator visiting the
         * candidate optional join groups.
         */
        final Set<IVariable<?>> topDownVars = sa.getDefinitelyIncomingBindings(
                p, new LinkedHashSet<IVariable<?>>());
        
        /*
         * Obtain the set of variables used in JOINs -OR- FILTERs within this
         * optional group.
         * 
         * Note: We must consider the variables used in filters as well when
         * examining a candidate inner optional group for a badly designed left
         * join. This is necessary in order to capture uncorrelated variables
         * having the same name in the FILTER and in the parent's parent.
         */
        final Set<IVariable<?>> innerGroupVars = sa
                .getDefinitelyProducedBindingsAndFilterVariables(group,
                        new LinkedHashSet<IVariable<?>>());

        /*
         * Obtain the set of variables used in joins within the parent join
         * group.
         */
        final Set<IVariable<?>> parentVars = sa.getDefinitelyProducedBindings(
                (IBindingProducerNode) p, new LinkedHashSet<IVariable<?>>(),
                false/* recursive */);

        /*
         * The inner optional is part of a badly designed left join if it uses
         * variables which are not present in the parent but which are present
         * in the group hierarchy above that parent.
         */

        /*
         * Remove any variables which are bound in all of the exogenous
         * solutions. These are visible everywhere (except within a subquery if
         * they are not projected into that subquery).
         * 
         * FIXME This is not a 100% correct fix. The problem is that it ignores
         * the variable scoping rules for a subquery. Variables are only visible
         * within a subquery if they are projected into that subquery, even if
         * the binding is exogenous.  The correct fix is to lift this into
         * StaticAnalyis#getDefinitelyProducedBindings(), and which point the
         * line below can be removed as it will have been correctly handled by
         * the method on StaticAnalysis.
         * 
         * @see https://sourceforge.net/apps/trac/bigdata/ticket/412
         */
        innerGroupVars.removeAll(context.getSolutionSetStats().getAlwaysBound());

        // remove all variables declared by the parent.
        innerGroupVars.removeAll(parentVars);

        // retain all variables declared by the parent's parent.
        innerGroupVars.retainAll(topDownVars);

        if (!innerGroupVars.isEmpty()) {

            badlyDesignedLeftJoins.add((JoinGroupNode) group);

        }

    }

    /**
     * If the {@link JoinGroupNode} qualifies as a badly designed left join then
     * lift it into a {@link NamedSubqueryRoot} and replace it with a
     * {@link NamedSubqueryInclude}.
     * 
     * @param group
     *            The OPTIONAL join group. This group and its parent
     *            {@link JoinGroupNode} will be lifted out and replaced by a
     *            {@link NamedSubqueryInclude}.
     */
    private void liftBadlyDesignedLeftJoin(final AST2BOpContext context,
            final StaticAnalysis sa, final QueryRoot queryRoot,
            final JoinGroupNode group) {

        // The parent join group.
        final JoinGroupNode p = group.getParentJoinGroup();

        if (p == null)
            throw new AssertionError();

        // The parent's parent join group.
        final JoinGroupNode pp = p.getParentJoinGroup();

        if (pp == null)
            throw new AssertionError();

        final String namedSet = context.createVar(NAMED_SET_PREFIX);

        final NamedSubqueryRoot nsr = new NamedSubqueryRoot(QueryType.SELECT,
                namedSet);
        
        // Copy across query hints for the join group.
        nsr.setQueryHints(p.getQueryHints());
        
        {
        
            {
            
                final ProjectionNode projection = new ProjectionNode();

                nsr.setProjection(projection);
                
                final Set<IVariable<?>> vars = new LinkedHashSet<IVariable<?>>();
                
                sa.getMaybeProducedBindings(p, vars, true/* recursive */);
                
                for (IVariable<?> var : vars) {
                
                    projection.addProjectionVar(new VarNode(var.getName()));
                    
                }

            }
            // See #1087
            nsr.setWhereClause(BOpUtility.deepCopy(p));

            queryRoot.getNamedSubqueriesNotNull().add(nsr);
            
        }
        
        final NamedSubqueryInclude nsi = new NamedSubqueryInclude(namedSet);

        // Copy across query hints for the join group.
        nsi.setQueryHints(p.getQueryHints());

        if (p.isOptional()) {

            /*
             * TODO This is a hack because the INCLUDE operation (a solution
             * set hash join) does not currently support OPTIONAL. As a
             * workaround the INCLUDE is stuffed into an OPTIONAL group.
             */

            final JoinGroupNode tmp = new JoinGroupNode();
            
            tmp.setOptional(true);
            
            tmp.addChild(nsi);

            pp.replaceWith(p, tmp);

        } else if (p.isMinus()) {

            /*
             * TODO This is a hack because the INCLUDE operation does not
             * currently support MINUS. As a workaround the INCLUDE is stuffed
             * into an MINUS group.
             */

            final JoinGroupNode tmp = new JoinGroupNode();
            
            tmp.setMinus(true);

            tmp.addChild(nsi);

            pp.replaceWith(p, tmp);

        } else {

           /**
            *  Replace with named subquery INCLUDE.
            *  
            *  Note: we can not do that starting from pp, since pp is the 
            *  parent join group node (which may differ from p.getParent().
            *  
            *  See ticket #1087 for an example query where this is the case
            */
           final IGroupNode<?> ppNode = p.getParent();
           if (ppNode instanceof  GroupNodeBase) {

              final GroupNodeBase<?> gnb = (GroupNodeBase<?>) ppNode;
              
              if (ppNode instanceof JoinGroupNode) {
                 gnb.replaceWith(p, nsi);                 
                 
              } else {
                 // if the parent is not a JoinGroupNode, we wrap the include
                 // into a join group node; this is necessary because, for
                 // instance, INCLUDE is not supported inside all constructs
                 // (e.g. fails in case we INCLUDE into a UNION operator)
                 final JoinGroupNode nsiWrapper = new JoinGroupNode();
                 nsiWrapper.addChild(nsi);
                 
                 gnb.replaceWith(p, nsiWrapper);
              }
           }        
        }
    }
    
    /**
     * Examine each {@link JoinGroupNode} in the query and each FILTER in each
     * {@link JoinGroupNode}. If the filter depends on a variable which is not
     * in scope then we must rewrite the AST in order to preserve bottom up
     * evaluation semantics.
     * <p>
     * Such filters and variables are identified. The variables within the
     * filters are then rewritten in a consistent manner across the filters
     * within the group, renaming the provably unbound variables in the filters
     * to anonymous variables. This provides effective bottom up evaluation
     * scope for the variables.
     * <p>
     * Note: This will see ALL join groups, including those in a SERVICE or
     * (NOT) EXISTS annotation. Therefore, we use findParent() to identify when
     * the FILTER is in a (NOT) EXISTS graph pattern since the graph pattern
     * appears as an annotation and is not back linked from the FILTER in which
     * it appears.
     * 
     * @see https://sourceforge.net/apps/trac/bigdata/ticket/414 (SPARQL 1.1
     *      EXISTS, NOT EXISTS, and MINUS)
     */
    @SuppressWarnings({ "unchecked", "rawtypes" })
   private void handleFiltersWithVariablesNotInScope(
            final AST2BOpContext context,
            final StaticAnalysis sa,
            final QueryBase queryBase,
            final IBindingSet[] bindingSets) {

        final Set<IVariable<?>> globallyScopedVars = 
            context == null ? 
            (Set) Collections.emptySet() : context.getGloballyScopedVariables();       
       
        // Map for renamed variables.
        final Map<IVariable<?>/* old */, IVariable<?>/* new */> map = new LinkedHashMap<IVariable<?>, IVariable<?>>();

        /*
         * Visit all join groups, which is where the filters are found.
         */
        final Iterator<JoinGroupNode> itr = BOpUtility.visitAll(
                queryBase.getWhereClause(), JoinGroupNode.class);

        while (itr.hasNext()) {

            final JoinGroupNode group = itr.next();

            if (sa.findParent(group) instanceof FilterNode) {
                /*
                 * Skip EXISTS and NOT EXISTS graph patterns when they are
                 * visited directly. These are handled when we visit the join
                 * group containing the FILTER in which they appear.
                 * 
                 * Note: The only time that findParent() will report a
                 * FilterNode is when either EXISTS or NOT EXISTS is used and
                 * the group is the graph pattern for those functions.
                 * 
                 * TODO This could still fail on nested groups within the (NOT)
                 * EXISTS graph pattern since findParent() would report a
                 * JoinGroupNode parent rather than the eventual FilterNode
                 * parent.
                 * 
                 * @see https://sourceforge.net/apps/trac/bigdata/ticket/414
                 * (SPARQL 1.1 EXISTS, NOT EXISTS, and MINUS)
                 */
                continue;
            }
            
            /*
             * All variables potentially bound by joins in this group or a
             * subgroup. 
             */
            final Set<IVariable<?>> maybeBound = sa
                    .getMaybeProducedBindings(group,
                            new LinkedHashSet<IVariable<?>>(), true/* recursive */);

            /*
             * Add globally scoped variables, we're not allowed to rewrite
             * filters for them, as they are globally visible. Note that we do
             * not want to add any exogeneous variables from the outer VALUES
             * clause: by semantics, they are joined in *last*, so they're
             * not visible in any scope.
             */ 
            maybeBound.addAll(globallyScopedVars);
            
            if (group.isOptional()) {

                /*
                 * "A FILTER inside an OPTIONAL can reference a variable
                 * bound in the required part of the OPTIONAL."
                 * 
                 * Note: This is ONLY true when the [group] is OPTIONAL.
                 * Otherwise the variables in the parent are not visible.
                 * 
                 * Two fairly difficult test cases articulating the scope rules
                 * are:
                 * 
                 * http://www.w3.org/2001/sw/DataAccess/tests/data-r2/algebra/filter-nested-2.rq
                 * 
                 * and
                 * 
                 * http://www.w3.org/2001/sw/DataAccess/tests/data-r2/optional-filter/manifest#dawg-optional-filter-005-not-simplified
                 * (see 
                 * http://www.w3.org/TR/2013/REC-sparql11-query-20130321/#convertGraphPattern)
                 * 
                 */

                // The "required" part of the optional is the parent group.
                final JoinGroupNode p = group.getParentJoinGroup();
                
                if (p != null) {
                    
                    // bindings "maybe" produced in the parent (non-recursive)
                    final Set<IVariable<?>> incomingBound = sa
                            .getMaybeProducedBindings(p,
                                    new LinkedHashSet<IVariable<?>>(), false/* recursive */);

                    // add to those visible in FILTERs for this group.
                    maybeBound.addAll(incomingBound);
                
                }
                
            }

            // For everything in this group.
            for (IGroupMemberNode child : group) {

                // Only consider the FILTERs and BINDs.
                if (!(child instanceof FilterNode || child instanceof AssignmentNode))
                    continue;

                final GroupMemberValueExpressionNodeBase filter = 
                        (GroupMemberValueExpressionNodeBase) child;
                
                if(rewriteUnboundVariablesInFilter(context, maybeBound, map,
                        null/* parent */, filter.getValueExpressionNode())) {
                    
                    /*
                     * Re-generate the IVE for this filter.
                     */

                    // Recursively clear the old value expression.

                	
                	// gather subexpression (avoiding CCME)
                	List<FunctionNode> subexpr = new ArrayList<FunctionNode>();
                    final Iterator<FunctionNode> veitr = BOpUtility.visitAll(filter, FunctionNode.class);
                    while (veitr.hasNext()) {
                    	subexpr.add(veitr.next());
                    }
                	
                    // clear
                    for (FunctionNode ive:subexpr) {
                    	ive.setValueExpression(null);
                    }
                    
                    
                    
                    final GlobalAnnotations globals = new GlobalAnnotations(
                    		context.getLexiconNamespace(),
                    		context.getTimestamp()
                    		);
                    
<<<<<<< HEAD
                    // re-generate the value expression.
                    AST2BOpUtility.toVE(context.context, globals,
                            filter.getValueExpressionNode());
                    
=======
                    /**
                     * Re-generate the value expression. Note that this must be
                     * done recursively in the general case, e.g in the case
                     * of nested FILTER [NOT] EXISTS nodes. See for instance
                     * ticket BLZG-1281 for an example query.
                     */
                    // first set up an iterator detecting all
                    // IValueExpressionNodeContainers
                    final IStriterator it = new Striterator(
                          BOpUtility.preOrderIteratorWithAnnotations(filter))
                          .addFilter(new Filter() {

                              private static final long serialVersionUID = 1L;

                              @Override
                              public boolean isValid(Object obj) {
                                  return
                                     obj instanceof IValueExpressionNodeContainer;
                              }
                          });
                     while (it.hasNext()) {
   
                         AST2BOpUtility.toVE(
                             globals, 
                             ((IValueExpressionNodeContainer) it.next()).
                                  getValueExpressionNode());
                     }
>>>>>>> 9f927278
                }
            }
        }
    }
    
    
    

    /**
     * If a FILTER depends on a variable which is not in scope for that filter
     * then that variable will always be unbound in that scope. However, we can
     * not fail the entire filter since it could use <code>BOUND(var)</code>.
     * This takes the approach of rewriting the FILTER to use an anonymous
     * variable for any variable which is provably not bound.
     * <p>
     * Note: The alternative approach is to replace the unbound variable with a
     * type error. However, BOUND(?x) would have to be "replaced" by setting its
     * {@link IValueExpressionNode} to [false]. Also, COALESCE(....) could use
     * an unbound variable and no type error should be thrown. We either have to
     * remove the expression the unbound variable shows up in from the
     * COALESCE() or change it to an anonymous variable. If you want to pursue
     * this approach see {@link SparqlTypeErrorBOp#INSTANCE}.
     * 
     * @param context
     *            The context is used to generate anonymous variables.
     * @param maybeBound
     *            The set of variables which are in scope in the group.
     * @param map
     *            A map used to provide consistent variable renaming in the
     *            filters of the group.
     * @param parent
     *            The parent {@link IValueExpressionNode}.
     * @param node
     *            An {@link IValueExpressionNode}. If this is a {@link VarNode}
     *            and the variable is not in scope, then the {@link VarNode} is
     *            replaced in the parent by an anonymous variable.
     * 
     * @return <code>true</code> if the expression was modified and its
     *         {@link IValueExpressionNode} needs to be rebuilt.
     * 
     * @see AST2BOpUtility#toVE(String, IValueExpressionNode)
     */
    private boolean rewriteUnboundVariablesInFilter(final AST2BOpContext context,
            final Set<IVariable<?>> maybeBound,
            final Map<IVariable<?>/* old */, IVariable<?>/* new */> map,
            final IValueExpressionNode parent, final IValueExpressionNode node) {

        boolean modified = false;
        // recursion.
        {
            
            final int arity = ((BOp) node).arity();
            
            for (int i = 0; i < arity; i++) {
            
                final BOp tmp = ((BOp) node).get(i);
                
                if(!(tmp instanceof IValueExpressionNode))
                    continue;
                
                final IValueExpressionNode child = (IValueExpressionNode) tmp;
                
                modified |=  rewriteUnboundVariablesInFilter(context,
                        maybeBound, map, node, child);
                
            }
            
        }

        if (!(node instanceof VarNode)) {
            // Not a variable.
            return modified;
        }

        final VarNode varNode = (VarNode) node;

        final IVariable<?> ovar = varNode.getValueExpression();

        if (maybeBound.contains(ovar)) {
            // A variable which might be bound during evaluation.
            return modified;
        }

        /*
         * A variable which is provably not bound.
         * 
         * Note: In order to mimic the variable scope for bottom-up evaluation
         * we need to "hide" this variable.
         */
        IVariable<?> nvar = map.get(ovar);
        
        if(nvar == null) {
            
            /*
             * An anonymous variable which will never be bound by the query. The
             * map is used to share the replace an unbound variable with the
             * corresponding anonymous variable in the same manner throughout
             * the group.
             */
            map.put(ovar,
                    nvar = Var.var(context.createVar("-unbound-var-"
                            + ovar.getName() + "-")));

        }

        if (parent != null)
            ((ASTBase) parent).replaceAllWith(ovar, nvar);

        return true;

    }

    /**
     * Handle MINUS when it appears without shared variables. We just get rid of
     * the MINUS group since it can not interact with the parent group without
     * shared variables (without shared variables, nothing joins and if nothing
     * joins then nothing is removed from the parent).
     * 
     * @param context
     * @param group
     */
    @SuppressWarnings({ "unchecked", "rawtypes" })
    private void handleMinusWithoutSharedVariables(
            final IEvaluationContext context,
            final StaticAnalysis sa,
            final GraphPatternGroup<?> group) {

        int arity = group.arity();

        for (int i = 0; i < arity; i++) {

            final IGroupMemberNode child = (IGroupMemberNode) group.get(i);

            if (!(child instanceof GraphPatternGroup)) {
                
                continue;
                
            }

            final GraphPatternGroup<?> childGroup = (GraphPatternGroup<?>)child;

            /*
             * Recursion.
             */
            handleMinusWithoutSharedVariables(context, sa,
                        childGroup);

            /*
             * Examine this child.
             */
            if(childGroup.isMinus()) {

               /**
                * The static condition under which we can drop the MINUS is
                * that the left and right variables do not overlap, satisfying 
                * the condition that the intersection of the left and right
                * variables is empty; for a justification, see 
                * http://www.w3.org/TR/sparql11-query/#sparqlAlgebra
                */
               final Set<IVariable<?>> incomingBound = sa
                       .getMaybeIncomingBindings(childGroup,
                               new LinkedHashSet<IVariable<?>>());

                final Set<IVariable<?>> maybeProduced = sa
                        .getMaybeProducedBindings(childGroup,
                                new LinkedHashSet<IVariable<?>>(), true/* recursive */);

                final Set<IVariable<?>> intersection = new LinkedHashSet<IVariable<?>>(
                        incomingBound);

                intersection.retainAll(maybeProduced);

//                System.err.println("intersection=" + intersection + ", incoming="
//                        + incomingBound + ", produced=" + maybeProduced);
                
                if (intersection.isEmpty()) {

                    // Remove the MINUS operator. It can not have any effect.
                    
                    ((IGroupNode) group).removeChild(childGroup);
                    
                    i++;

                }
                
            }
            
        }

    }

}
<|MERGE_RESOLUTION|>--- conflicted
+++ resolved
@@ -1,1036 +1,1028 @@
-/**
-
+/**
+
 Copyright (C) SYSTAP, LLC 2006-2015.  All rights reserved.
-
-Contact:
-     SYSTAP, LLC
-     2501 Calvert ST NW #106
-     Washington, DC 20008
-     licenses@systap.com
-
-This program is free software; you can redistribute it and/or modify
-it under the terms of the GNU General Public License as published by
-the Free Software Foundation; version 2 of the License.
-
-This program is distributed in the hope that it will be useful,
-but WITHOUT ANY WARRANTY; without even the implied warranty of
-MERCHANTABILITY or FITNESS FOR A PARTICULAR PURPOSE.  See the
-GNU General Public License for more details.
-
-You should have received a copy of the GNU General Public License
-along with this program; if not, write to the Free Software
-Foundation, Inc., 59 Temple Place, Suite 330, Boston, MA  02111-1307  USA
-*/
-/*
- * Created on Sep 14, 2011
- */
-
-package com.bigdata.rdf.sparql.ast.optimizers;
-
-import java.util.ArrayList;
-import java.util.Collections;
-import java.util.Iterator;
-import java.util.LinkedHashMap;
-import java.util.LinkedHashSet;
-import java.util.LinkedList;
-import java.util.List;
-import java.util.Map;
-import java.util.Set;
-
-import com.bigdata.bop.BOp;
-import com.bigdata.bop.BOpUtility;
-import com.bigdata.bop.IBindingSet;
-import com.bigdata.bop.IVariable;
-import com.bigdata.bop.Var;
-import com.bigdata.rdf.internal.constraints.SparqlTypeErrorBOp;
-import com.bigdata.rdf.sparql.ast.ASTBase;
-import com.bigdata.rdf.sparql.ast.AssignmentNode;
-import com.bigdata.rdf.sparql.ast.FilterNode;
-import com.bigdata.rdf.sparql.ast.FunctionNode;
-import com.bigdata.rdf.sparql.ast.GlobalAnnotations;
-import com.bigdata.rdf.sparql.ast.GraphPatternGroup;
-import com.bigdata.rdf.sparql.ast.GroupMemberValueExpressionNodeBase;
-import com.bigdata.rdf.sparql.ast.GroupNodeBase;
-import com.bigdata.rdf.sparql.ast.HavingNode;
-import com.bigdata.rdf.sparql.ast.IBindingProducerNode;
-import com.bigdata.rdf.sparql.ast.IGroupMemberNode;
-import com.bigdata.rdf.sparql.ast.IGroupNode;
-import com.bigdata.rdf.sparql.ast.IQueryNode;
-import com.bigdata.rdf.sparql.ast.ISolutionSetStats;
-import com.bigdata.rdf.sparql.ast.IValueExpressionNode;
-import com.bigdata.rdf.sparql.ast.IValueExpressionNodeContainer;
-import com.bigdata.rdf.sparql.ast.JoinGroupNode;
-import com.bigdata.rdf.sparql.ast.NamedSubqueryInclude;
-import com.bigdata.rdf.sparql.ast.NamedSubqueryRoot;
-import com.bigdata.rdf.sparql.ast.ProjectionNode;
-import com.bigdata.rdf.sparql.ast.QueryBase;
-import com.bigdata.rdf.sparql.ast.QueryNodeWithBindingSet;
-import com.bigdata.rdf.sparql.ast.QueryRoot;
-import com.bigdata.rdf.sparql.ast.QueryType;
-import com.bigdata.rdf.sparql.ast.StatementPatternNode;
-import com.bigdata.rdf.sparql.ast.StaticAnalysis;
-import com.bigdata.rdf.sparql.ast.VarNode;
-import com.bigdata.rdf.sparql.ast.eval.AST2BOpContext;
-import com.bigdata.rdf.sparql.ast.eval.AST2BOpUtility;
-import com.bigdata.rdf.sparql.ast.eval.IEvaluationContext;
-
-import cutthecrap.utils.striterators.Filter;
-import cutthecrap.utils.striterators.IStriterator;
-import cutthecrap.utils.striterators.Striterator;
-
-/**
- * Rewrites aspects of queries where bottom-up evaluation would produce
- * different results. This includes joins which are not "well designed" as
- * defined in section 4.2 of "Semantics and Complexity of SPARQL", 2006, Jorge
- * Prez et al and also FILTERs on variables whose bindings are not in scope.
- * <p>
- * Note: The test suite for this class is a set of DAWG tests which focus on
- * bottom up evaluation semantics, including:
- * <p>
- * Nested Optionals - 1 (Query is not well designed because there are no shared
- * variables in the intermediate join group and there is an embedded OPTIONAL
- * join group. Since ?v is not present in the intermediate join group the (:x3
- * :q ?w . OPTIONAL { :x2 :p ?v }) solutions must be computed first and then
- * joined against the (:x1 :p ?v) solutions.)
- * 
- * <pre>
- * SELECT *
- * { 
- *     :x1 :p ?v .
- *     OPTIONAL
- *     {
- *       :x3 :q ?w .
- *       OPTIONAL { :x2 :p ?v }
- *     }
- * }
- * </pre>
- * 
- * Filter-scope - 1 (Query is not well designed because there are no shared
- * variables in the intermediate join group and there is an embedded OPTIONAL
- * join group. Also, ?v is used in the FILTER but is not visible in that scope.)
- * 
- * <pre>
- * SELECT *
- * { 
- *     :x :p ?v . 
- *     { :x :q ?w 
- *       OPTIONAL {  :x :p ?v2 FILTER(?v = 1) }
- *     }
- * }
- * </pre>
- * 
- * Join-scope - 1 (Query is not well designed because there are no shared
- * variables in the intermediate group and there is an embedded OPTIONAL join
- * group.)
- * 
- * <pre>
- * SELECT *
- * { 
- *   ?X  :name "paul"
- *   {?Y :name "george" . OPTIONAL { ?X :email ?Z } }
- * }
- * </pre>
- * 
- * Filter-nested - 2 (Filter on variable ?v which is not in scope)
- * 
- * <pre>
- * SELECT ?v
- * { :x :p ?v . { FILTER(?v = 1) } }
- * </pre>
- * 
- * bind07 - BIND (?o not in scope for bind)
- * 
- * <pre>
- * SELECT ?s ?p ?o ?z
- * {
- *   ?s ?p ?o .
- *   { BIND(?o+1 AS ?z) } UNION { BIND(?o+2 AS ?z) }
- * }
- * </pre>
- * 
- * Nested groups which do not share variables with their parent can be lifted
- * out into a named subquery. This has the same effect as bottom up evaluation
- * since we will run the named subquery first and then perform the join against
- * the parent group. However, in this case an exogenous binding which causes a
- * shared variable to exist would mean that the query could run normally since
- * the value in the outer group and the inner group would now be correlated
- * through the exogenous binding. E.g., <code?X</code> in the last example
- * above.
- * 
- * @see https://sourceforge.net/apps/trac/bigdata/ticket/232
- * @see http://www.dcc.uchile.cl/~cgutierr/papers/sparql.pdf
- * 
- * @author <a href="mailto:thompsonbry@users.sourceforge.net">Bryan Thompson</a>
- * @version $Id: ASTBottomUpOptimizer.java 5189 2011-09-14 17:56:53Z thompsonbry
- *          $
- * 
- *          TODO I have been assuming that the presence of any shared variable
- *          is enough to enforce correlation between the solution sets and cause
- *          the results of bottom up evaluation to be the same as our standard
- *          evaluation model. If this is not true then we could just lift
- *          everything into a named subquery, order the named subqueries by
- *          their dependencies and just let it run.
- */
-public class ASTBottomUpOptimizer implements IASTOptimizer {
-
-    /**
-     * Used for the prefix of the generated named set name.
-     */
-    static String NAMED_SET_PREFIX = "%-bottom-up-";
-
-    /**
-     * 
-     */
-    public ASTBottomUpOptimizer() {
-    }
-
-    @Override
-    public QueryNodeWithBindingSet optimize(
-          final AST2BOpContext context, final QueryNodeWithBindingSet input) {
-
-        final IQueryNode queryNode = input.getQueryNode();
-        final IBindingSet[] bindingSets = input.getBindingSets();
-       
-        if (!(queryNode instanceof QueryRoot))
-            return new QueryNodeWithBindingSet(queryNode, bindingSets);
-
-        final QueryRoot queryRoot = (QueryRoot) queryNode;
-
-        /*
-         * Rewrite badly designed left joins by lifting them into a named
-         * subquery.
-         */
-        {
-
-            /*
-             * Collect optional groups.
-             * 
-             * Note: We can not transform graph patterns inside of SERVICE calls
-             * so this explicitly visits the interesting parts of the tree.
-             */
-
-            final StaticAnalysis sa = new StaticAnalysis(queryRoot, context);
-
-            // List of the inner optional groups for badly designed left joins.
-            final List<JoinGroupNode> innerOptionalGroups = new LinkedList<JoinGroupNode>();
-
-            {
-
-                if (queryRoot.getNamedSubqueries() != null) {
-
-                    for (NamedSubqueryRoot namedSubquery : queryRoot
-                            .getNamedSubqueries()) {
-
-                        @SuppressWarnings("unchecked")
-                        final GraphPatternGroup<IGroupMemberNode> group = (GraphPatternGroup<IGroupMemberNode>) namedSubquery
-                                .getWhereClause();
-
-                        checkForBadlyDesignedLeftJoin(context, sa, group,
-                                innerOptionalGroups);
-
-                    }
-
-                }
-
-                @SuppressWarnings("unchecked")
-                final GraphPatternGroup<IGroupMemberNode> group = (GraphPatternGroup<IGroupMemberNode>) queryRoot
-                        .getWhereClause();
-
-                checkForBadlyDesignedLeftJoin(context, sa, group,
-                        innerOptionalGroups);
-
-            }
-
-            /*
-             * Convert badly designed left joins into named subqueries. This
-             * gives the join group effective "bottom-up" evaluation semantics
-             * since we will run the named subqueries before we run anything
-             * else.
-             */
-
-            for (JoinGroupNode group : innerOptionalGroups) {
-
-                liftBadlyDesignedLeftJoin(context, sa, queryRoot, group);
-
-            }
-
-        }
-
-        /*
-         * Hide variables which would not be in scope for bottom up evaluation.
-         */
-        {
-
-            final StaticAnalysis sa = new StaticAnalysis(queryRoot, context);
-
-            // Handle named subqueries.
-            if (queryRoot.getNamedSubqueries() != null) {
-
-                for (NamedSubqueryRoot namedSubquery : queryRoot
-                        .getNamedSubqueries()) {
-
-                    handleFiltersWithVariablesNotInScope(context, sa,
-                            namedSubquery, bindingSets);
-
-                }
-
-            }
-
-            handleFiltersWithVariablesNotInScope(context, sa, queryRoot,
-                    bindingSets);
-
-        }
-
-        /*
-         * Handle MINUS when it appears without shared variables.
-         */
-        {
-
-            final StaticAnalysis sa = new StaticAnalysis(queryRoot, context);
-
-            // Handle named subqueries.
-            if (queryRoot.getNamedSubqueries() != null) {
-
-                for (NamedSubqueryRoot namedSubquery : queryRoot
-                        .getNamedSubqueries()) {
-
-                    // WHERE clause for the named subquery.
-                    handleMinusWithoutSharedVariables(context, sa,
-                            namedSubquery.getWhereClause());
-
-                }
-
-            }
-
-            handleMinusWithoutSharedVariables(context, sa,
-                    queryRoot.getWhereClause());
-
-        }
-
-        return new QueryNodeWithBindingSet(queryNode, bindingSets);
-    
-    }
-
-    /**
-     * We are looking for queries of the form:
-     * 
-     * <pre>
-     * P = ((?X, name, paul) OPT ((?Y, name, george) OPT (?X, email, ?Z)))
-     * </pre>
-     * 
-     * i.e. variables used by the right side of a left join that are not bound
-     * in the parent group but are bound in groups above the parent group.
-     */
-    private void checkForBadlyDesignedLeftJoin(
-            final IEvaluationContext context,
-            final StaticAnalysis sa,
-            final GraphPatternGroup<IGroupMemberNode> whereClause,
-            final List<JoinGroupNode> badlyDesignedLeftJoins) {
-
-        // Check all join groups.
-        final Iterator<JoinGroupNode> itr = BOpUtility.visitAll(
-                (BOp) whereClause, JoinGroupNode.class);
-        
-        while(itr.hasNext()) {
-            
-            final JoinGroupNode group = itr.next();
-
-            if (!group.isOptional()) {
-                // Ignore non-optional join groups.
-                continue;
-            }
-
-            /*
-             * This is a candidate for an inner join group of a badly designed
-             * optional join pattern, so check it in depth.
-             */
-            checkForBadlyDesignedLeftJoin2(context, sa, group,
-                    badlyDesignedLeftJoins);
-
-        }
-        
-    }
-
-    /**
-     * Identify problem variables. These are variables appear in joins within an
-     * optional <i>group</i>, but which do appear in joins in the groups's
-     * parent but do appear in joins in some parent of that parent.
-     * <p>
-     * Under bottom up evaluation semantics, the variable become bound from the
-     * inner most nested group first. This means that the optional group can
-     * join with its parent, producing bindings for a variable not shared
-     * transitively by its parent with its parent's parents. For example, the
-     * <code>?X</code> in the inner optional will have already been joined with
-     * the <code>?Y</code> and is only then joined with the access path for
-     * <code>?X :name "paul"</code>. If there was an optional join for
-     * <code>?X</code>, then <code>?X</code> will already be bound for that
-     * solution in that access path. Under these circumstances, bottom up
-     * evaluation can produce different results than left-to-right evaluation.
-     * <p>
-     * In the data set for this query, while there are solutions for
-     * <code>?X name "paul"</code>, there is no solution for
-     * <code>?X name "paul"</code> for which <code>?X :email ?Z</code> is also
-     * true. Hence, this query has no solutions in the data.
-     * 
-     * <pre>
-     * SELECT *
-     * { 
-     *   ?X  :name "paul"
-     *   {?Y :name "george" . OPTIONAL { ?X :email ?Z } }
-     * }
-     * </pre>
-     * 
-     * (This query is <code>var-scope-join-1</code> from the DAWG compliance
-     * test suite.)
-     * <ol>
-     * <li>Add all vars used in the group (statement patterns and filters)</li>
-     * <li>Remove all vars bound by the parent group (statement patterns)</li>
-     * <li>Retain all vars from the grandparent groups (statement patterns)</li>
-     * </ol>
-     * 
-     * @param sa
-     * @param group
-     *            A group to inspect. It is is an optional group, then we
-     *            consider this as a candidate for a badly designed left join
-     *            pattern. Otherwise we recursively descend into the group.
-     * @param badlyDesignedLeftJoins
-     *            A list of all badly designed left joins which have been
-     *            identified.
-     * 
-     *            FIXME This ignores the exogenous variables. unit test for this
-     *            case and fix. [A variable would have to be bound is all
-     *            exogenous solutions in order to allow us to avoid the rewrite
-     *            for bottom up semantics. E.g., it would have to be a member of
-     *            {@link ISolutionSetStats#getAlwaysBound()} but not a member of
-     *            {@link ISolutionSetStats#getConstants()} since it does not
-     *            have to be bound to the same value in each solution].
-     *            <p>
-     *            I have made a partial fix. However, an exogenous variable IS
-     *            NOT visible within a subquery unless it is projected into that
-     *            subquery. Thus, it is incorrect to simply consult
-     *            {@link ISolutionSetStats#getAlwaysBound()}
-     * 
-     * @see https://sourceforge.net/apps/trac/bigdata/ticket/412
-     *      (StaticAnalysis#getDefinitelyBound() ignores exogenous variables.)
-     */
-    private void checkForBadlyDesignedLeftJoin2(
-            final IEvaluationContext context,
-            final StaticAnalysis sa,
-            final GraphPatternGroup<IGroupMemberNode> group,
-            final List<JoinGroupNode> badlyDesignedLeftJoins) {
-
-        assert group.isOptional();
-
-        /*
-         * Check to see whether this is the inner optional of a badly designed
-         * left-join pattern.
-         */
-
-        final IGroupNode<? extends IGroupMemberNode> p =
-//                sa.findParentJoinGroup(group)
-                group.getParentJoinGroup()
-                ;
-
-        if (p == null) {
-            // No parent.
-            return;
-        }
-//        System.err.println("Considering: "+group);
-        
-//        if(((JoinGroupNode)p).isMinus()) return;
-        
-        final IGroupNode<? extends IGroupMemberNode> pp = p
-                .getParentJoinGroup();
-
-        if (pp == null) {
-            // No parent's parent.
-            return;
-        }
-
-        /*
-         * This is all definitely bound variables above the candidate optional
-         * group in the hierarchy.
-         * 
-         * Note: [topDownVars] needs to be reset on each entry with a new Set to
-         * avoid side-effects when we recursively explore sibling groups for
-         * this pattern. This method was rewritten without recursion to avoid
-         * that problem. It is now driven out of an iterator visiting the
-         * candidate optional join groups.
-         */
-        final Set<IVariable<?>> topDownVars = sa.getDefinitelyIncomingBindings(
-                p, new LinkedHashSet<IVariable<?>>());
-        
-        /*
-         * Obtain the set of variables used in JOINs -OR- FILTERs within this
-         * optional group.
-         * 
-         * Note: We must consider the variables used in filters as well when
-         * examining a candidate inner optional group for a badly designed left
-         * join. This is necessary in order to capture uncorrelated variables
-         * having the same name in the FILTER and in the parent's parent.
-         */
-        final Set<IVariable<?>> innerGroupVars = sa
-                .getDefinitelyProducedBindingsAndFilterVariables(group,
-                        new LinkedHashSet<IVariable<?>>());
-
-        /*
-         * Obtain the set of variables used in joins within the parent join
-         * group.
-         */
-        final Set<IVariable<?>> parentVars = sa.getDefinitelyProducedBindings(
-                (IBindingProducerNode) p, new LinkedHashSet<IVariable<?>>(),
-                false/* recursive */);
-
-        /*
-         * The inner optional is part of a badly designed left join if it uses
-         * variables which are not present in the parent but which are present
-         * in the group hierarchy above that parent.
-         */
-
-        /*
-         * Remove any variables which are bound in all of the exogenous
-         * solutions. These are visible everywhere (except within a subquery if
-         * they are not projected into that subquery).
-         * 
-         * FIXME This is not a 100% correct fix. The problem is that it ignores
-         * the variable scoping rules for a subquery. Variables are only visible
-         * within a subquery if they are projected into that subquery, even if
-         * the binding is exogenous.  The correct fix is to lift this into
-         * StaticAnalyis#getDefinitelyProducedBindings(), and which point the
-         * line below can be removed as it will have been correctly handled by
-         * the method on StaticAnalysis.
-         * 
-         * @see https://sourceforge.net/apps/trac/bigdata/ticket/412
-         */
-        innerGroupVars.removeAll(context.getSolutionSetStats().getAlwaysBound());
-
-        // remove all variables declared by the parent.
-        innerGroupVars.removeAll(parentVars);
-
-        // retain all variables declared by the parent's parent.
-        innerGroupVars.retainAll(topDownVars);
-
-        if (!innerGroupVars.isEmpty()) {
-
-            badlyDesignedLeftJoins.add((JoinGroupNode) group);
-
-        }
-
-    }
-
-    /**
-     * If the {@link JoinGroupNode} qualifies as a badly designed left join then
-     * lift it into a {@link NamedSubqueryRoot} and replace it with a
-     * {@link NamedSubqueryInclude}.
-     * 
-     * @param group
-     *            The OPTIONAL join group. This group and its parent
-     *            {@link JoinGroupNode} will be lifted out and replaced by a
-     *            {@link NamedSubqueryInclude}.
-     */
-    private void liftBadlyDesignedLeftJoin(final AST2BOpContext context,
-            final StaticAnalysis sa, final QueryRoot queryRoot,
-            final JoinGroupNode group) {
-
-        // The parent join group.
-        final JoinGroupNode p = group.getParentJoinGroup();
-
-        if (p == null)
-            throw new AssertionError();
-
-        // The parent's parent join group.
-        final JoinGroupNode pp = p.getParentJoinGroup();
-
-        if (pp == null)
-            throw new AssertionError();
-
-        final String namedSet = context.createVar(NAMED_SET_PREFIX);
-
-        final NamedSubqueryRoot nsr = new NamedSubqueryRoot(QueryType.SELECT,
-                namedSet);
-        
-        // Copy across query hints for the join group.
-        nsr.setQueryHints(p.getQueryHints());
-        
-        {
-        
-            {
-            
-                final ProjectionNode projection = new ProjectionNode();
-
-                nsr.setProjection(projection);
-                
-                final Set<IVariable<?>> vars = new LinkedHashSet<IVariable<?>>();
-                
-                sa.getMaybeProducedBindings(p, vars, true/* recursive */);
-                
-                for (IVariable<?> var : vars) {
-                
-                    projection.addProjectionVar(new VarNode(var.getName()));
-                    
-                }
-
-            }
-            // See #1087
-            nsr.setWhereClause(BOpUtility.deepCopy(p));
-
-            queryRoot.getNamedSubqueriesNotNull().add(nsr);
-            
-        }
-        
-        final NamedSubqueryInclude nsi = new NamedSubqueryInclude(namedSet);
-
-        // Copy across query hints for the join group.
-        nsi.setQueryHints(p.getQueryHints());
-
-        if (p.isOptional()) {
-
-            /*
-             * TODO This is a hack because the INCLUDE operation (a solution
-             * set hash join) does not currently support OPTIONAL. As a
-             * workaround the INCLUDE is stuffed into an OPTIONAL group.
-             */
-
-            final JoinGroupNode tmp = new JoinGroupNode();
-            
-            tmp.setOptional(true);
-            
-            tmp.addChild(nsi);
-
-            pp.replaceWith(p, tmp);
-
-        } else if (p.isMinus()) {
-
-            /*
-             * TODO This is a hack because the INCLUDE operation does not
-             * currently support MINUS. As a workaround the INCLUDE is stuffed
-             * into an MINUS group.
-             */
-
-            final JoinGroupNode tmp = new JoinGroupNode();
-            
-            tmp.setMinus(true);
-
-            tmp.addChild(nsi);
-
-            pp.replaceWith(p, tmp);
-
-        } else {
-
-           /**
-            *  Replace with named subquery INCLUDE.
-            *  
-            *  Note: we can not do that starting from pp, since pp is the 
-            *  parent join group node (which may differ from p.getParent().
-            *  
-            *  See ticket #1087 for an example query where this is the case
-            */
-           final IGroupNode<?> ppNode = p.getParent();
-           if (ppNode instanceof  GroupNodeBase) {
-
-              final GroupNodeBase<?> gnb = (GroupNodeBase<?>) ppNode;
-              
-              if (ppNode instanceof JoinGroupNode) {
-                 gnb.replaceWith(p, nsi);                 
-                 
-              } else {
-                 // if the parent is not a JoinGroupNode, we wrap the include
-                 // into a join group node; this is necessary because, for
-                 // instance, INCLUDE is not supported inside all constructs
-                 // (e.g. fails in case we INCLUDE into a UNION operator)
-                 final JoinGroupNode nsiWrapper = new JoinGroupNode();
-                 nsiWrapper.addChild(nsi);
-                 
-                 gnb.replaceWith(p, nsiWrapper);
-              }
-           }        
-        }
-    }
-    
-    /**
-     * Examine each {@link JoinGroupNode} in the query and each FILTER in each
-     * {@link JoinGroupNode}. If the filter depends on a variable which is not
-     * in scope then we must rewrite the AST in order to preserve bottom up
-     * evaluation semantics.
-     * <p>
-     * Such filters and variables are identified. The variables within the
-     * filters are then rewritten in a consistent manner across the filters
-     * within the group, renaming the provably unbound variables in the filters
-     * to anonymous variables. This provides effective bottom up evaluation
-     * scope for the variables.
-     * <p>
-     * Note: This will see ALL join groups, including those in a SERVICE or
-     * (NOT) EXISTS annotation. Therefore, we use findParent() to identify when
-     * the FILTER is in a (NOT) EXISTS graph pattern since the graph pattern
-     * appears as an annotation and is not back linked from the FILTER in which
-     * it appears.
-     * 
-     * @see https://sourceforge.net/apps/trac/bigdata/ticket/414 (SPARQL 1.1
-     *      EXISTS, NOT EXISTS, and MINUS)
-     */
-    @SuppressWarnings({ "unchecked", "rawtypes" })
-   private void handleFiltersWithVariablesNotInScope(
-            final AST2BOpContext context,
-            final StaticAnalysis sa,
-            final QueryBase queryBase,
-            final IBindingSet[] bindingSets) {
-
-        final Set<IVariable<?>> globallyScopedVars = 
-            context == null ? 
-            (Set) Collections.emptySet() : context.getGloballyScopedVariables();       
-       
-        // Map for renamed variables.
-        final Map<IVariable<?>/* old */, IVariable<?>/* new */> map = new LinkedHashMap<IVariable<?>, IVariable<?>>();
-
-        /*
-         * Visit all join groups, which is where the filters are found.
-         */
-        final Iterator<JoinGroupNode> itr = BOpUtility.visitAll(
-                queryBase.getWhereClause(), JoinGroupNode.class);
-
-        while (itr.hasNext()) {
-
-            final JoinGroupNode group = itr.next();
-
-            if (sa.findParent(group) instanceof FilterNode) {
-                /*
-                 * Skip EXISTS and NOT EXISTS graph patterns when they are
-                 * visited directly. These are handled when we visit the join
-                 * group containing the FILTER in which they appear.
-                 * 
-                 * Note: The only time that findParent() will report a
-                 * FilterNode is when either EXISTS or NOT EXISTS is used and
-                 * the group is the graph pattern for those functions.
-                 * 
-                 * TODO This could still fail on nested groups within the (NOT)
-                 * EXISTS graph pattern since findParent() would report a
-                 * JoinGroupNode parent rather than the eventual FilterNode
-                 * parent.
-                 * 
-                 * @see https://sourceforge.net/apps/trac/bigdata/ticket/414
-                 * (SPARQL 1.1 EXISTS, NOT EXISTS, and MINUS)
-                 */
-                continue;
-            }
-            
-            /*
-             * All variables potentially bound by joins in this group or a
-             * subgroup. 
-             */
-            final Set<IVariable<?>> maybeBound = sa
-                    .getMaybeProducedBindings(group,
-                            new LinkedHashSet<IVariable<?>>(), true/* recursive */);
-
-            /*
-             * Add globally scoped variables, we're not allowed to rewrite
-             * filters for them, as they are globally visible. Note that we do
-             * not want to add any exogeneous variables from the outer VALUES
-             * clause: by semantics, they are joined in *last*, so they're
-             * not visible in any scope.
-             */ 
-            maybeBound.addAll(globallyScopedVars);
-            
-            if (group.isOptional()) {
-
-                /*
-                 * "A FILTER inside an OPTIONAL can reference a variable
-                 * bound in the required part of the OPTIONAL."
-                 * 
-                 * Note: This is ONLY true when the [group] is OPTIONAL.
-                 * Otherwise the variables in the parent are not visible.
-                 * 
-                 * Two fairly difficult test cases articulating the scope rules
-                 * are:
-                 * 
-                 * http://www.w3.org/2001/sw/DataAccess/tests/data-r2/algebra/filter-nested-2.rq
-                 * 
-                 * and
-                 * 
-                 * http://www.w3.org/2001/sw/DataAccess/tests/data-r2/optional-filter/manifest#dawg-optional-filter-005-not-simplified
-                 * (see 
-                 * http://www.w3.org/TR/2013/REC-sparql11-query-20130321/#convertGraphPattern)
-                 * 
-                 */
-
-                // The "required" part of the optional is the parent group.
-                final JoinGroupNode p = group.getParentJoinGroup();
-                
-                if (p != null) {
-                    
-                    // bindings "maybe" produced in the parent (non-recursive)
-                    final Set<IVariable<?>> incomingBound = sa
-                            .getMaybeProducedBindings(p,
-                                    new LinkedHashSet<IVariable<?>>(), false/* recursive */);
-
-                    // add to those visible in FILTERs for this group.
-                    maybeBound.addAll(incomingBound);
-                
-                }
-                
-            }
-
-            // For everything in this group.
-            for (IGroupMemberNode child : group) {
-
-                // Only consider the FILTERs and BINDs.
-                if (!(child instanceof FilterNode || child instanceof AssignmentNode))
-                    continue;
-
-                final GroupMemberValueExpressionNodeBase filter = 
-                        (GroupMemberValueExpressionNodeBase) child;
-                
-                if(rewriteUnboundVariablesInFilter(context, maybeBound, map,
-                        null/* parent */, filter.getValueExpressionNode())) {
-                    
-                    /*
-                     * Re-generate the IVE for this filter.
-                     */
-
-                    // Recursively clear the old value expression.
-
-                	
-                	// gather subexpression (avoiding CCME)
-                	List<FunctionNode> subexpr = new ArrayList<FunctionNode>();
-                    final Iterator<FunctionNode> veitr = BOpUtility.visitAll(filter, FunctionNode.class);
-                    while (veitr.hasNext()) {
-                    	subexpr.add(veitr.next());
-                    }
-                	
-                    // clear
-                    for (FunctionNode ive:subexpr) {
-                    	ive.setValueExpression(null);
-                    }
-                    
-                    
-                    
-                    final GlobalAnnotations globals = new GlobalAnnotations(
-                    		context.getLexiconNamespace(),
-                    		context.getTimestamp()
-                    		);
-                    
-<<<<<<< HEAD
-                    // re-generate the value expression.
-                    AST2BOpUtility.toVE(context.context, globals,
-                            filter.getValueExpressionNode());
-                    
-=======
-                    /**
-                     * Re-generate the value expression. Note that this must be
-                     * done recursively in the general case, e.g in the case
-                     * of nested FILTER [NOT] EXISTS nodes. See for instance
-                     * ticket BLZG-1281 for an example query.
-                     */
-                    // first set up an iterator detecting all
-                    // IValueExpressionNodeContainers
-                    final IStriterator it = new Striterator(
-                          BOpUtility.preOrderIteratorWithAnnotations(filter))
-                          .addFilter(new Filter() {
-
-                              private static final long serialVersionUID = 1L;
-
-                              @Override
-                              public boolean isValid(Object obj) {
-                                  return
-                                     obj instanceof IValueExpressionNodeContainer;
-                              }
-                          });
-                     while (it.hasNext()) {
-   
-                         AST2BOpUtility.toVE(
-                             globals, 
-                             ((IValueExpressionNodeContainer) it.next()).
-                                  getValueExpressionNode());
-                     }
->>>>>>> 9f927278
-                }
-            }
-        }
-    }
-    
-    
-    
-
-    /**
-     * If a FILTER depends on a variable which is not in scope for that filter
-     * then that variable will always be unbound in that scope. However, we can
-     * not fail the entire filter since it could use <code>BOUND(var)</code>.
-     * This takes the approach of rewriting the FILTER to use an anonymous
-     * variable for any variable which is provably not bound.
-     * <p>
-     * Note: The alternative approach is to replace the unbound variable with a
-     * type error. However, BOUND(?x) would have to be "replaced" by setting its
-     * {@link IValueExpressionNode} to [false]. Also, COALESCE(....) could use
-     * an unbound variable and no type error should be thrown. We either have to
-     * remove the expression the unbound variable shows up in from the
-     * COALESCE() or change it to an anonymous variable. If you want to pursue
-     * this approach see {@link SparqlTypeErrorBOp#INSTANCE}.
-     * 
-     * @param context
-     *            The context is used to generate anonymous variables.
-     * @param maybeBound
-     *            The set of variables which are in scope in the group.
-     * @param map
-     *            A map used to provide consistent variable renaming in the
-     *            filters of the group.
-     * @param parent
-     *            The parent {@link IValueExpressionNode}.
-     * @param node
-     *            An {@link IValueExpressionNode}. If this is a {@link VarNode}
-     *            and the variable is not in scope, then the {@link VarNode} is
-     *            replaced in the parent by an anonymous variable.
-     * 
-     * @return <code>true</code> if the expression was modified and its
-     *         {@link IValueExpressionNode} needs to be rebuilt.
-     * 
-     * @see AST2BOpUtility#toVE(String, IValueExpressionNode)
-     */
-    private boolean rewriteUnboundVariablesInFilter(final AST2BOpContext context,
-            final Set<IVariable<?>> maybeBound,
-            final Map<IVariable<?>/* old */, IVariable<?>/* new */> map,
-            final IValueExpressionNode parent, final IValueExpressionNode node) {
-
-        boolean modified = false;
-        // recursion.
-        {
-            
-            final int arity = ((BOp) node).arity();
-            
-            for (int i = 0; i < arity; i++) {
-            
-                final BOp tmp = ((BOp) node).get(i);
-                
-                if(!(tmp instanceof IValueExpressionNode))
-                    continue;
-                
-                final IValueExpressionNode child = (IValueExpressionNode) tmp;
-                
-                modified |=  rewriteUnboundVariablesInFilter(context,
-                        maybeBound, map, node, child);
-                
-            }
-            
-        }
-
-        if (!(node instanceof VarNode)) {
-            // Not a variable.
-            return modified;
-        }
-
-        final VarNode varNode = (VarNode) node;
-
-        final IVariable<?> ovar = varNode.getValueExpression();
-
-        if (maybeBound.contains(ovar)) {
-            // A variable which might be bound during evaluation.
-            return modified;
-        }
-
-        /*
-         * A variable which is provably not bound.
-         * 
-         * Note: In order to mimic the variable scope for bottom-up evaluation
-         * we need to "hide" this variable.
-         */
-        IVariable<?> nvar = map.get(ovar);
-        
-        if(nvar == null) {
-            
-            /*
-             * An anonymous variable which will never be bound by the query. The
-             * map is used to share the replace an unbound variable with the
-             * corresponding anonymous variable in the same manner throughout
-             * the group.
-             */
-            map.put(ovar,
-                    nvar = Var.var(context.createVar("-unbound-var-"
-                            + ovar.getName() + "-")));
-
-        }
-
-        if (parent != null)
-            ((ASTBase) parent).replaceAllWith(ovar, nvar);
-
-        return true;
-
-    }
-
-    /**
-     * Handle MINUS when it appears without shared variables. We just get rid of
-     * the MINUS group since it can not interact with the parent group without
-     * shared variables (without shared variables, nothing joins and if nothing
-     * joins then nothing is removed from the parent).
-     * 
-     * @param context
-     * @param group
-     */
-    @SuppressWarnings({ "unchecked", "rawtypes" })
-    private void handleMinusWithoutSharedVariables(
-            final IEvaluationContext context,
-            final StaticAnalysis sa,
-            final GraphPatternGroup<?> group) {
-
-        int arity = group.arity();
-
-        for (int i = 0; i < arity; i++) {
-
-            final IGroupMemberNode child = (IGroupMemberNode) group.get(i);
-
-            if (!(child instanceof GraphPatternGroup)) {
-                
-                continue;
-                
-            }
-
-            final GraphPatternGroup<?> childGroup = (GraphPatternGroup<?>)child;
-
-            /*
-             * Recursion.
-             */
-            handleMinusWithoutSharedVariables(context, sa,
-                        childGroup);
-
-            /*
-             * Examine this child.
-             */
-            if(childGroup.isMinus()) {
-
-               /**
-                * The static condition under which we can drop the MINUS is
-                * that the left and right variables do not overlap, satisfying 
-                * the condition that the intersection of the left and right
-                * variables is empty; for a justification, see 
-                * http://www.w3.org/TR/sparql11-query/#sparqlAlgebra
-                */
-               final Set<IVariable<?>> incomingBound = sa
-                       .getMaybeIncomingBindings(childGroup,
-                               new LinkedHashSet<IVariable<?>>());
-
-                final Set<IVariable<?>> maybeProduced = sa
-                        .getMaybeProducedBindings(childGroup,
-                                new LinkedHashSet<IVariable<?>>(), true/* recursive */);
-
-                final Set<IVariable<?>> intersection = new LinkedHashSet<IVariable<?>>(
-                        incomingBound);
-
-                intersection.retainAll(maybeProduced);
-
-//                System.err.println("intersection=" + intersection + ", incoming="
-//                        + incomingBound + ", produced=" + maybeProduced);
-                
-                if (intersection.isEmpty()) {
-
-                    // Remove the MINUS operator. It can not have any effect.
-                    
-                    ((IGroupNode) group).removeChild(childGroup);
-                    
-                    i++;
-
-                }
-                
-            }
-            
-        }
-
-    }
-
-}
+
+Contact:
+     SYSTAP, LLC
+     2501 Calvert ST NW #106
+     Washington, DC 20008
+     licenses@systap.com
+
+This program is free software; you can redistribute it and/or modify
+it under the terms of the GNU General Public License as published by
+the Free Software Foundation; version 2 of the License.
+
+This program is distributed in the hope that it will be useful,
+but WITHOUT ANY WARRANTY; without even the implied warranty of
+MERCHANTABILITY or FITNESS FOR A PARTICULAR PURPOSE.  See the
+GNU General Public License for more details.
+
+You should have received a copy of the GNU General Public License
+along with this program; if not, write to the Free Software
+Foundation, Inc., 59 Temple Place, Suite 330, Boston, MA  02111-1307  USA
+*/
+/*
+ * Created on Sep 14, 2011
+ */
+
+package com.bigdata.rdf.sparql.ast.optimizers;
+
+import java.util.ArrayList;
+import java.util.Collections;
+import java.util.Iterator;
+import java.util.LinkedHashMap;
+import java.util.LinkedHashSet;
+import java.util.LinkedList;
+import java.util.List;
+import java.util.Map;
+import java.util.Set;
+
+import com.bigdata.bop.BOp;
+import com.bigdata.bop.BOpUtility;
+import com.bigdata.bop.IBindingSet;
+import com.bigdata.bop.IVariable;
+import com.bigdata.bop.Var;
+import com.bigdata.rdf.internal.constraints.SparqlTypeErrorBOp;
+import com.bigdata.rdf.sparql.ast.ASTBase;
+import com.bigdata.rdf.sparql.ast.AssignmentNode;
+import com.bigdata.rdf.sparql.ast.FilterNode;
+import com.bigdata.rdf.sparql.ast.FunctionNode;
+import com.bigdata.rdf.sparql.ast.GlobalAnnotations;
+import com.bigdata.rdf.sparql.ast.GraphPatternGroup;
+import com.bigdata.rdf.sparql.ast.GroupMemberValueExpressionNodeBase;
+import com.bigdata.rdf.sparql.ast.GroupNodeBase;
+import com.bigdata.rdf.sparql.ast.HavingNode;
+import com.bigdata.rdf.sparql.ast.IBindingProducerNode;
+import com.bigdata.rdf.sparql.ast.IGroupMemberNode;
+import com.bigdata.rdf.sparql.ast.IGroupNode;
+import com.bigdata.rdf.sparql.ast.IQueryNode;
+import com.bigdata.rdf.sparql.ast.ISolutionSetStats;
+import com.bigdata.rdf.sparql.ast.IValueExpressionNode;
+import com.bigdata.rdf.sparql.ast.IValueExpressionNodeContainer;
+import com.bigdata.rdf.sparql.ast.JoinGroupNode;
+import com.bigdata.rdf.sparql.ast.NamedSubqueryInclude;
+import com.bigdata.rdf.sparql.ast.NamedSubqueryRoot;
+import com.bigdata.rdf.sparql.ast.ProjectionNode;
+import com.bigdata.rdf.sparql.ast.QueryBase;
+import com.bigdata.rdf.sparql.ast.QueryNodeWithBindingSet;
+import com.bigdata.rdf.sparql.ast.QueryRoot;
+import com.bigdata.rdf.sparql.ast.QueryType;
+import com.bigdata.rdf.sparql.ast.StatementPatternNode;
+import com.bigdata.rdf.sparql.ast.StaticAnalysis;
+import com.bigdata.rdf.sparql.ast.VarNode;
+import com.bigdata.rdf.sparql.ast.eval.AST2BOpContext;
+import com.bigdata.rdf.sparql.ast.eval.AST2BOpUtility;
+import com.bigdata.rdf.sparql.ast.eval.IEvaluationContext;
+
+import cutthecrap.utils.striterators.Filter;
+import cutthecrap.utils.striterators.IStriterator;
+import cutthecrap.utils.striterators.Striterator;
+
+/**
+ * Rewrites aspects of queries where bottom-up evaluation would produce
+ * different results. This includes joins which are not "well designed" as
+ * defined in section 4.2 of "Semantics and Complexity of SPARQL", 2006, Jorge
+ * Prez et al and also FILTERs on variables whose bindings are not in scope.
+ * <p>
+ * Note: The test suite for this class is a set of DAWG tests which focus on
+ * bottom up evaluation semantics, including:
+ * <p>
+ * Nested Optionals - 1 (Query is not well designed because there are no shared
+ * variables in the intermediate join group and there is an embedded OPTIONAL
+ * join group. Since ?v is not present in the intermediate join group the (:x3
+ * :q ?w . OPTIONAL { :x2 :p ?v }) solutions must be computed first and then
+ * joined against the (:x1 :p ?v) solutions.)
+ * 
+ * <pre>
+ * SELECT *
+ * { 
+ *     :x1 :p ?v .
+ *     OPTIONAL
+ *     {
+ *       :x3 :q ?w .
+ *       OPTIONAL { :x2 :p ?v }
+ *     }
+ * }
+ * </pre>
+ * 
+ * Filter-scope - 1 (Query is not well designed because there are no shared
+ * variables in the intermediate join group and there is an embedded OPTIONAL
+ * join group. Also, ?v is used in the FILTER but is not visible in that scope.)
+ * 
+ * <pre>
+ * SELECT *
+ * { 
+ *     :x :p ?v . 
+ *     { :x :q ?w 
+ *       OPTIONAL {  :x :p ?v2 FILTER(?v = 1) }
+ *     }
+ * }
+ * </pre>
+ * 
+ * Join-scope - 1 (Query is not well designed because there are no shared
+ * variables in the intermediate group and there is an embedded OPTIONAL join
+ * group.)
+ * 
+ * <pre>
+ * SELECT *
+ * { 
+ *   ?X  :name "paul"
+ *   {?Y :name "george" . OPTIONAL { ?X :email ?Z } }
+ * }
+ * </pre>
+ * 
+ * Filter-nested - 2 (Filter on variable ?v which is not in scope)
+ * 
+ * <pre>
+ * SELECT ?v
+ * { :x :p ?v . { FILTER(?v = 1) } }
+ * </pre>
+ * 
+ * bind07 - BIND (?o not in scope for bind)
+ * 
+ * <pre>
+ * SELECT ?s ?p ?o ?z
+ * {
+ *   ?s ?p ?o .
+ *   { BIND(?o+1 AS ?z) } UNION { BIND(?o+2 AS ?z) }
+ * }
+ * </pre>
+ * 
+ * Nested groups which do not share variables with their parent can be lifted
+ * out into a named subquery. This has the same effect as bottom up evaluation
+ * since we will run the named subquery first and then perform the join against
+ * the parent group. However, in this case an exogenous binding which causes a
+ * shared variable to exist would mean that the query could run normally since
+ * the value in the outer group and the inner group would now be correlated
+ * through the exogenous binding. E.g., <code?X</code> in the last example
+ * above.
+ * 
+ * @see https://sourceforge.net/apps/trac/bigdata/ticket/232
+ * @see http://www.dcc.uchile.cl/~cgutierr/papers/sparql.pdf
+ * 
+ * @author <a href="mailto:thompsonbry@users.sourceforge.net">Bryan Thompson</a>
+ * @version $Id: ASTBottomUpOptimizer.java 5189 2011-09-14 17:56:53Z thompsonbry
+ *          $
+ * 
+ *          TODO I have been assuming that the presence of any shared variable
+ *          is enough to enforce correlation between the solution sets and cause
+ *          the results of bottom up evaluation to be the same as our standard
+ *          evaluation model. If this is not true then we could just lift
+ *          everything into a named subquery, order the named subqueries by
+ *          their dependencies and just let it run.
+ */
+public class ASTBottomUpOptimizer implements IASTOptimizer {
+
+    /**
+     * Used for the prefix of the generated named set name.
+     */
+    static String NAMED_SET_PREFIX = "%-bottom-up-";
+
+    /**
+     * 
+     */
+    public ASTBottomUpOptimizer() {
+    }
+
+    @Override
+    public QueryNodeWithBindingSet optimize(
+          final AST2BOpContext context, final QueryNodeWithBindingSet input) {
+
+        final IQueryNode queryNode = input.getQueryNode();
+        final IBindingSet[] bindingSets = input.getBindingSets();
+       
+        if (!(queryNode instanceof QueryRoot))
+            return new QueryNodeWithBindingSet(queryNode, bindingSets);
+
+        final QueryRoot queryRoot = (QueryRoot) queryNode;
+
+        /*
+         * Rewrite badly designed left joins by lifting them into a named
+         * subquery.
+         */
+        {
+
+            /*
+             * Collect optional groups.
+             * 
+             * Note: We can not transform graph patterns inside of SERVICE calls
+             * so this explicitly visits the interesting parts of the tree.
+             */
+
+            final StaticAnalysis sa = new StaticAnalysis(queryRoot, context);
+
+            // List of the inner optional groups for badly designed left joins.
+            final List<JoinGroupNode> innerOptionalGroups = new LinkedList<JoinGroupNode>();
+
+            {
+
+                if (queryRoot.getNamedSubqueries() != null) {
+
+                    for (NamedSubqueryRoot namedSubquery : queryRoot
+                            .getNamedSubqueries()) {
+
+                        @SuppressWarnings("unchecked")
+                        final GraphPatternGroup<IGroupMemberNode> group = (GraphPatternGroup<IGroupMemberNode>) namedSubquery
+                                .getWhereClause();
+
+                        checkForBadlyDesignedLeftJoin(context, sa, group,
+                                innerOptionalGroups);
+
+                    }
+
+                }
+
+                @SuppressWarnings("unchecked")
+                final GraphPatternGroup<IGroupMemberNode> group = (GraphPatternGroup<IGroupMemberNode>) queryRoot
+                        .getWhereClause();
+
+                checkForBadlyDesignedLeftJoin(context, sa, group,
+                        innerOptionalGroups);
+
+            }
+
+            /*
+             * Convert badly designed left joins into named subqueries. This
+             * gives the join group effective "bottom-up" evaluation semantics
+             * since we will run the named subqueries before we run anything
+             * else.
+             */
+
+            for (JoinGroupNode group : innerOptionalGroups) {
+
+                liftBadlyDesignedLeftJoin(context, sa, queryRoot, group);
+
+            }
+
+        }
+
+        /*
+         * Hide variables which would not be in scope for bottom up evaluation.
+         */
+        {
+
+            final StaticAnalysis sa = new StaticAnalysis(queryRoot, context);
+
+            // Handle named subqueries.
+            if (queryRoot.getNamedSubqueries() != null) {
+
+                for (NamedSubqueryRoot namedSubquery : queryRoot
+                        .getNamedSubqueries()) {
+
+                    handleFiltersWithVariablesNotInScope(context, sa,
+                            namedSubquery, bindingSets);
+
+                }
+
+            }
+
+            handleFiltersWithVariablesNotInScope(context, sa, queryRoot,
+                    bindingSets);
+
+        }
+
+        /*
+         * Handle MINUS when it appears without shared variables.
+         */
+        {
+
+            final StaticAnalysis sa = new StaticAnalysis(queryRoot, context);
+
+            // Handle named subqueries.
+            if (queryRoot.getNamedSubqueries() != null) {
+
+                for (NamedSubqueryRoot namedSubquery : queryRoot
+                        .getNamedSubqueries()) {
+
+                    // WHERE clause for the named subquery.
+                    handleMinusWithoutSharedVariables(context, sa,
+                            namedSubquery.getWhereClause());
+
+                }
+
+            }
+
+            handleMinusWithoutSharedVariables(context, sa,
+                    queryRoot.getWhereClause());
+
+        }
+
+        return new QueryNodeWithBindingSet(queryNode, bindingSets);
+    
+    }
+
+    /**
+     * We are looking for queries of the form:
+     * 
+     * <pre>
+     * P = ((?X, name, paul) OPT ((?Y, name, george) OPT (?X, email, ?Z)))
+     * </pre>
+     * 
+     * i.e. variables used by the right side of a left join that are not bound
+     * in the parent group but are bound in groups above the parent group.
+     */
+    private void checkForBadlyDesignedLeftJoin(
+            final IEvaluationContext context,
+            final StaticAnalysis sa,
+            final GraphPatternGroup<IGroupMemberNode> whereClause,
+            final List<JoinGroupNode> badlyDesignedLeftJoins) {
+
+        // Check all join groups.
+        final Iterator<JoinGroupNode> itr = BOpUtility.visitAll(
+                (BOp) whereClause, JoinGroupNode.class);
+        
+        while(itr.hasNext()) {
+            
+            final JoinGroupNode group = itr.next();
+
+            if (!group.isOptional()) {
+                // Ignore non-optional join groups.
+                continue;
+            }
+
+            /*
+             * This is a candidate for an inner join group of a badly designed
+             * optional join pattern, so check it in depth.
+             */
+            checkForBadlyDesignedLeftJoin2(context, sa, group,
+                    badlyDesignedLeftJoins);
+
+        }
+        
+    }
+
+    /**
+     * Identify problem variables. These are variables appear in joins within an
+     * optional <i>group</i>, but which do appear in joins in the groups's
+     * parent but do appear in joins in some parent of that parent.
+     * <p>
+     * Under bottom up evaluation semantics, the variable become bound from the
+     * inner most nested group first. This means that the optional group can
+     * join with its parent, producing bindings for a variable not shared
+     * transitively by its parent with its parent's parents. For example, the
+     * <code>?X</code> in the inner optional will have already been joined with
+     * the <code>?Y</code> and is only then joined with the access path for
+     * <code>?X :name "paul"</code>. If there was an optional join for
+     * <code>?X</code>, then <code>?X</code> will already be bound for that
+     * solution in that access path. Under these circumstances, bottom up
+     * evaluation can produce different results than left-to-right evaluation.
+     * <p>
+     * In the data set for this query, while there are solutions for
+     * <code>?X name "paul"</code>, there is no solution for
+     * <code>?X name "paul"</code> for which <code>?X :email ?Z</code> is also
+     * true. Hence, this query has no solutions in the data.
+     * 
+     * <pre>
+     * SELECT *
+     * { 
+     *   ?X  :name "paul"
+     *   {?Y :name "george" . OPTIONAL { ?X :email ?Z } }
+     * }
+     * </pre>
+     * 
+     * (This query is <code>var-scope-join-1</code> from the DAWG compliance
+     * test suite.)
+     * <ol>
+     * <li>Add all vars used in the group (statement patterns and filters)</li>
+     * <li>Remove all vars bound by the parent group (statement patterns)</li>
+     * <li>Retain all vars from the grandparent groups (statement patterns)</li>
+     * </ol>
+     * 
+     * @param sa
+     * @param group
+     *            A group to inspect. It is is an optional group, then we
+     *            consider this as a candidate for a badly designed left join
+     *            pattern. Otherwise we recursively descend into the group.
+     * @param badlyDesignedLeftJoins
+     *            A list of all badly designed left joins which have been
+     *            identified.
+     * 
+     *            FIXME This ignores the exogenous variables. unit test for this
+     *            case and fix. [A variable would have to be bound is all
+     *            exogenous solutions in order to allow us to avoid the rewrite
+     *            for bottom up semantics. E.g., it would have to be a member of
+     *            {@link ISolutionSetStats#getAlwaysBound()} but not a member of
+     *            {@link ISolutionSetStats#getConstants()} since it does not
+     *            have to be bound to the same value in each solution].
+     *            <p>
+     *            I have made a partial fix. However, an exogenous variable IS
+     *            NOT visible within a subquery unless it is projected into that
+     *            subquery. Thus, it is incorrect to simply consult
+     *            {@link ISolutionSetStats#getAlwaysBound()}
+     * 
+     * @see https://sourceforge.net/apps/trac/bigdata/ticket/412
+     *      (StaticAnalysis#getDefinitelyBound() ignores exogenous variables.)
+     */
+    private void checkForBadlyDesignedLeftJoin2(
+            final IEvaluationContext context,
+            final StaticAnalysis sa,
+            final GraphPatternGroup<IGroupMemberNode> group,
+            final List<JoinGroupNode> badlyDesignedLeftJoins) {
+
+        assert group.isOptional();
+
+        /*
+         * Check to see whether this is the inner optional of a badly designed
+         * left-join pattern.
+         */
+
+        final IGroupNode<? extends IGroupMemberNode> p =
+//                sa.findParentJoinGroup(group)
+                group.getParentJoinGroup()
+                ;
+
+        if (p == null) {
+            // No parent.
+            return;
+        }
+//        System.err.println("Considering: "+group);
+        
+//        if(((JoinGroupNode)p).isMinus()) return;
+        
+        final IGroupNode<? extends IGroupMemberNode> pp = p
+                .getParentJoinGroup();
+
+        if (pp == null) {
+            // No parent's parent.
+            return;
+        }
+
+        /*
+         * This is all definitely bound variables above the candidate optional
+         * group in the hierarchy.
+         * 
+         * Note: [topDownVars] needs to be reset on each entry with a new Set to
+         * avoid side-effects when we recursively explore sibling groups for
+         * this pattern. This method was rewritten without recursion to avoid
+         * that problem. It is now driven out of an iterator visiting the
+         * candidate optional join groups.
+         */
+        final Set<IVariable<?>> topDownVars = sa.getDefinitelyIncomingBindings(
+                p, new LinkedHashSet<IVariable<?>>());
+        
+        /*
+         * Obtain the set of variables used in JOINs -OR- FILTERs within this
+         * optional group.
+         * 
+         * Note: We must consider the variables used in filters as well when
+         * examining a candidate inner optional group for a badly designed left
+         * join. This is necessary in order to capture uncorrelated variables
+         * having the same name in the FILTER and in the parent's parent.
+         */
+        final Set<IVariable<?>> innerGroupVars = sa
+                .getDefinitelyProducedBindingsAndFilterVariables(group,
+                        new LinkedHashSet<IVariable<?>>());
+
+        /*
+         * Obtain the set of variables used in joins within the parent join
+         * group.
+         */
+        final Set<IVariable<?>> parentVars = sa.getDefinitelyProducedBindings(
+                (IBindingProducerNode) p, new LinkedHashSet<IVariable<?>>(),
+                false/* recursive */);
+
+        /*
+         * The inner optional is part of a badly designed left join if it uses
+         * variables which are not present in the parent but which are present
+         * in the group hierarchy above that parent.
+         */
+
+        /*
+         * Remove any variables which are bound in all of the exogenous
+         * solutions. These are visible everywhere (except within a subquery if
+         * they are not projected into that subquery).
+         * 
+         * FIXME This is not a 100% correct fix. The problem is that it ignores
+         * the variable scoping rules for a subquery. Variables are only visible
+         * within a subquery if they are projected into that subquery, even if
+         * the binding is exogenous.  The correct fix is to lift this into
+         * StaticAnalyis#getDefinitelyProducedBindings(), and which point the
+         * line below can be removed as it will have been correctly handled by
+         * the method on StaticAnalysis.
+         * 
+         * @see https://sourceforge.net/apps/trac/bigdata/ticket/412
+         */
+        innerGroupVars.removeAll(context.getSolutionSetStats().getAlwaysBound());
+
+        // remove all variables declared by the parent.
+        innerGroupVars.removeAll(parentVars);
+
+        // retain all variables declared by the parent's parent.
+        innerGroupVars.retainAll(topDownVars);
+
+        if (!innerGroupVars.isEmpty()) {
+
+            badlyDesignedLeftJoins.add((JoinGroupNode) group);
+
+        }
+
+    }
+
+    /**
+     * If the {@link JoinGroupNode} qualifies as a badly designed left join then
+     * lift it into a {@link NamedSubqueryRoot} and replace it with a
+     * {@link NamedSubqueryInclude}.
+     * 
+     * @param group
+     *            The OPTIONAL join group. This group and its parent
+     *            {@link JoinGroupNode} will be lifted out and replaced by a
+     *            {@link NamedSubqueryInclude}.
+     */
+    private void liftBadlyDesignedLeftJoin(final AST2BOpContext context,
+            final StaticAnalysis sa, final QueryRoot queryRoot,
+            final JoinGroupNode group) {
+
+        // The parent join group.
+        final JoinGroupNode p = group.getParentJoinGroup();
+
+        if (p == null)
+            throw new AssertionError();
+
+        // The parent's parent join group.
+        final JoinGroupNode pp = p.getParentJoinGroup();
+
+        if (pp == null)
+            throw new AssertionError();
+
+        final String namedSet = context.createVar(NAMED_SET_PREFIX);
+
+        final NamedSubqueryRoot nsr = new NamedSubqueryRoot(QueryType.SELECT,
+                namedSet);
+        
+        // Copy across query hints for the join group.
+        nsr.setQueryHints(p.getQueryHints());
+        
+        {
+        
+            {
+            
+                final ProjectionNode projection = new ProjectionNode();
+
+                nsr.setProjection(projection);
+                
+                final Set<IVariable<?>> vars = new LinkedHashSet<IVariable<?>>();
+                
+                sa.getMaybeProducedBindings(p, vars, true/* recursive */);
+                
+                for (IVariable<?> var : vars) {
+                
+                    projection.addProjectionVar(new VarNode(var.getName()));
+                    
+                }
+
+            }
+            // See #1087
+            nsr.setWhereClause(BOpUtility.deepCopy(p));
+
+            queryRoot.getNamedSubqueriesNotNull().add(nsr);
+            
+        }
+        
+        final NamedSubqueryInclude nsi = new NamedSubqueryInclude(namedSet);
+
+        // Copy across query hints for the join group.
+        nsi.setQueryHints(p.getQueryHints());
+
+        if (p.isOptional()) {
+
+            /*
+             * TODO This is a hack because the INCLUDE operation (a solution
+             * set hash join) does not currently support OPTIONAL. As a
+             * workaround the INCLUDE is stuffed into an OPTIONAL group.
+             */
+
+            final JoinGroupNode tmp = new JoinGroupNode();
+            
+            tmp.setOptional(true);
+            
+            tmp.addChild(nsi);
+
+            pp.replaceWith(p, tmp);
+
+        } else if (p.isMinus()) {
+
+            /*
+             * TODO This is a hack because the INCLUDE operation does not
+             * currently support MINUS. As a workaround the INCLUDE is stuffed
+             * into an MINUS group.
+             */
+
+            final JoinGroupNode tmp = new JoinGroupNode();
+            
+            tmp.setMinus(true);
+
+            tmp.addChild(nsi);
+
+            pp.replaceWith(p, tmp);
+
+        } else {
+
+           /**
+            *  Replace with named subquery INCLUDE.
+            *  
+            *  Note: we can not do that starting from pp, since pp is the 
+            *  parent join group node (which may differ from p.getParent().
+            *  
+            *  See ticket #1087 for an example query where this is the case
+            */
+           final IGroupNode<?> ppNode = p.getParent();
+           if (ppNode instanceof  GroupNodeBase) {
+
+              final GroupNodeBase<?> gnb = (GroupNodeBase<?>) ppNode;
+              
+              if (ppNode instanceof JoinGroupNode) {
+                 gnb.replaceWith(p, nsi);                 
+                 
+              } else {
+                 // if the parent is not a JoinGroupNode, we wrap the include
+                 // into a join group node; this is necessary because, for
+                 // instance, INCLUDE is not supported inside all constructs
+                 // (e.g. fails in case we INCLUDE into a UNION operator)
+                 final JoinGroupNode nsiWrapper = new JoinGroupNode();
+                 nsiWrapper.addChild(nsi);
+                 
+                 gnb.replaceWith(p, nsiWrapper);
+              }
+           }        
+        }
+    }
+    
+    /**
+     * Examine each {@link JoinGroupNode} in the query and each FILTER in each
+     * {@link JoinGroupNode}. If the filter depends on a variable which is not
+     * in scope then we must rewrite the AST in order to preserve bottom up
+     * evaluation semantics.
+     * <p>
+     * Such filters and variables are identified. The variables within the
+     * filters are then rewritten in a consistent manner across the filters
+     * within the group, renaming the provably unbound variables in the filters
+     * to anonymous variables. This provides effective bottom up evaluation
+     * scope for the variables.
+     * <p>
+     * Note: This will see ALL join groups, including those in a SERVICE or
+     * (NOT) EXISTS annotation. Therefore, we use findParent() to identify when
+     * the FILTER is in a (NOT) EXISTS graph pattern since the graph pattern
+     * appears as an annotation and is not back linked from the FILTER in which
+     * it appears.
+     * 
+     * @see https://sourceforge.net/apps/trac/bigdata/ticket/414 (SPARQL 1.1
+     *      EXISTS, NOT EXISTS, and MINUS)
+     */
+    @SuppressWarnings({ "unchecked", "rawtypes" })
+   private void handleFiltersWithVariablesNotInScope(
+            final AST2BOpContext context,
+            final StaticAnalysis sa,
+            final QueryBase queryBase,
+            final IBindingSet[] bindingSets) {
+
+        final Set<IVariable<?>> globallyScopedVars = 
+            context == null ? 
+            (Set) Collections.emptySet() : context.getGloballyScopedVariables();       
+       
+        // Map for renamed variables.
+        final Map<IVariable<?>/* old */, IVariable<?>/* new */> map = new LinkedHashMap<IVariable<?>, IVariable<?>>();
+
+        /*
+         * Visit all join groups, which is where the filters are found.
+         */
+        final Iterator<JoinGroupNode> itr = BOpUtility.visitAll(
+                queryBase.getWhereClause(), JoinGroupNode.class);
+
+        while (itr.hasNext()) {
+
+            final JoinGroupNode group = itr.next();
+
+            if (sa.findParent(group) instanceof FilterNode) {
+                /*
+                 * Skip EXISTS and NOT EXISTS graph patterns when they are
+                 * visited directly. These are handled when we visit the join
+                 * group containing the FILTER in which they appear.
+                 * 
+                 * Note: The only time that findParent() will report a
+                 * FilterNode is when either EXISTS or NOT EXISTS is used and
+                 * the group is the graph pattern for those functions.
+                 * 
+                 * TODO This could still fail on nested groups within the (NOT)
+                 * EXISTS graph pattern since findParent() would report a
+                 * JoinGroupNode parent rather than the eventual FilterNode
+                 * parent.
+                 * 
+                 * @see https://sourceforge.net/apps/trac/bigdata/ticket/414
+                 * (SPARQL 1.1 EXISTS, NOT EXISTS, and MINUS)
+                 */
+                continue;
+            }
+            
+            /*
+             * All variables potentially bound by joins in this group or a
+             * subgroup. 
+             */
+            final Set<IVariable<?>> maybeBound = sa
+                    .getMaybeProducedBindings(group,
+                            new LinkedHashSet<IVariable<?>>(), true/* recursive */);
+
+            /*
+             * Add globally scoped variables, we're not allowed to rewrite
+             * filters for them, as they are globally visible. Note that we do
+             * not want to add any exogeneous variables from the outer VALUES
+             * clause: by semantics, they are joined in *last*, so they're
+             * not visible in any scope.
+             */ 
+            maybeBound.addAll(globallyScopedVars);
+            
+            if (group.isOptional()) {
+
+                /*
+                 * "A FILTER inside an OPTIONAL can reference a variable
+                 * bound in the required part of the OPTIONAL."
+                 * 
+                 * Note: This is ONLY true when the [group] is OPTIONAL.
+                 * Otherwise the variables in the parent are not visible.
+                 * 
+                 * Two fairly difficult test cases articulating the scope rules
+                 * are:
+                 * 
+                 * http://www.w3.org/2001/sw/DataAccess/tests/data-r2/algebra/filter-nested-2.rq
+                 * 
+                 * and
+                 * 
+                 * http://www.w3.org/2001/sw/DataAccess/tests/data-r2/optional-filter/manifest#dawg-optional-filter-005-not-simplified
+                 * (see 
+                 * http://www.w3.org/TR/2013/REC-sparql11-query-20130321/#convertGraphPattern)
+                 * 
+                 */
+
+                // The "required" part of the optional is the parent group.
+                final JoinGroupNode p = group.getParentJoinGroup();
+                
+                if (p != null) {
+                    
+                    // bindings "maybe" produced in the parent (non-recursive)
+                    final Set<IVariable<?>> incomingBound = sa
+                            .getMaybeProducedBindings(p,
+                                    new LinkedHashSet<IVariable<?>>(), false/* recursive */);
+
+                    // add to those visible in FILTERs for this group.
+                    maybeBound.addAll(incomingBound);
+                
+                }
+                
+            }
+
+            // For everything in this group.
+            for (IGroupMemberNode child : group) {
+
+                // Only consider the FILTERs and BINDs.
+                if (!(child instanceof FilterNode || child instanceof AssignmentNode))
+                    continue;
+
+                final GroupMemberValueExpressionNodeBase filter = 
+                        (GroupMemberValueExpressionNodeBase) child;
+                
+                if(rewriteUnboundVariablesInFilter(context, maybeBound, map,
+                        null/* parent */, filter.getValueExpressionNode())) {
+                    
+                    /*
+                     * Re-generate the IVE for this filter.
+                     */
+
+                    // Recursively clear the old value expression.
+
+                	
+                	// gather subexpression (avoiding CCME)
+                	List<FunctionNode> subexpr = new ArrayList<FunctionNode>();
+                    final Iterator<FunctionNode> veitr = BOpUtility.visitAll(filter, FunctionNode.class);
+                    while (veitr.hasNext()) {
+                    	subexpr.add(veitr.next());
+                    }
+                	
+                    // clear
+                    for (FunctionNode ive:subexpr) {
+                    	ive.setValueExpression(null);
+                    }
+                    
+                    
+                    
+                    final GlobalAnnotations globals = new GlobalAnnotations(
+                    		context.getLexiconNamespace(),
+                    		context.getTimestamp()
+                    		);
+                     
+                    /**
+                     * Re-generate the value expression. Note that this must be
+                     * done recursively in the general case, e.g in the case
+                     * of nested FILTER [NOT] EXISTS nodes. See for instance
+                     * ticket BLZG-1281 for an example query.
+                     */
+                    // first set up an iterator detecting all
+                    // IValueExpressionNodeContainers
+                    final IStriterator it = new Striterator(
+                          BOpUtility.preOrderIteratorWithAnnotations(filter))
+                          .addFilter(new Filter() {
+
+                              private static final long serialVersionUID = 1L;
+
+                              @Override
+                              public boolean isValid(Object obj) {
+                                  return
+                                     obj instanceof IValueExpressionNodeContainer;
+                              }
+                          });
+                     while (it.hasNext()) {
+   
+						AST2BOpUtility.toVE(context.getBOpContext(), globals,
+								((IValueExpressionNodeContainer) it.next())
+										.getValueExpressionNode());
+                     }
+                }
+            }
+        }
+    }
+    
+    
+    
+
+    /**
+     * If a FILTER depends on a variable which is not in scope for that filter
+     * then that variable will always be unbound in that scope. However, we can
+     * not fail the entire filter since it could use <code>BOUND(var)</code>.
+     * This takes the approach of rewriting the FILTER to use an anonymous
+     * variable for any variable which is provably not bound.
+     * <p>
+     * Note: The alternative approach is to replace the unbound variable with a
+     * type error. However, BOUND(?x) would have to be "replaced" by setting its
+     * {@link IValueExpressionNode} to [false]. Also, COALESCE(....) could use
+     * an unbound variable and no type error should be thrown. We either have to
+     * remove the expression the unbound variable shows up in from the
+     * COALESCE() or change it to an anonymous variable. If you want to pursue
+     * this approach see {@link SparqlTypeErrorBOp#INSTANCE}.
+     * 
+     * @param context
+     *            The context is used to generate anonymous variables.
+     * @param maybeBound
+     *            The set of variables which are in scope in the group.
+     * @param map
+     *            A map used to provide consistent variable renaming in the
+     *            filters of the group.
+     * @param parent
+     *            The parent {@link IValueExpressionNode}.
+     * @param node
+     *            An {@link IValueExpressionNode}. If this is a {@link VarNode}
+     *            and the variable is not in scope, then the {@link VarNode} is
+     *            replaced in the parent by an anonymous variable.
+     * 
+     * @return <code>true</code> if the expression was modified and its
+     *         {@link IValueExpressionNode} needs to be rebuilt.
+     * 
+     * @see AST2BOpUtility#toVE(String, IValueExpressionNode)
+     */
+    private boolean rewriteUnboundVariablesInFilter(final AST2BOpContext context,
+            final Set<IVariable<?>> maybeBound,
+            final Map<IVariable<?>/* old */, IVariable<?>/* new */> map,
+            final IValueExpressionNode parent, final IValueExpressionNode node) {
+
+        boolean modified = false;
+        // recursion.
+        {
+            
+            final int arity = ((BOp) node).arity();
+            
+            for (int i = 0; i < arity; i++) {
+            
+                final BOp tmp = ((BOp) node).get(i);
+                
+                if(!(tmp instanceof IValueExpressionNode))
+                    continue;
+                
+                final IValueExpressionNode child = (IValueExpressionNode) tmp;
+                
+                modified |=  rewriteUnboundVariablesInFilter(context,
+                        maybeBound, map, node, child);
+                
+            }
+            
+        }
+
+        if (!(node instanceof VarNode)) {
+            // Not a variable.
+            return modified;
+        }
+
+        final VarNode varNode = (VarNode) node;
+
+        final IVariable<?> ovar = varNode.getValueExpression();
+
+        if (maybeBound.contains(ovar)) {
+            // A variable which might be bound during evaluation.
+            return modified;
+        }
+
+        /*
+         * A variable which is provably not bound.
+         * 
+         * Note: In order to mimic the variable scope for bottom-up evaluation
+         * we need to "hide" this variable.
+         */
+        IVariable<?> nvar = map.get(ovar);
+        
+        if(nvar == null) {
+            
+            /*
+             * An anonymous variable which will never be bound by the query. The
+             * map is used to share the replace an unbound variable with the
+             * corresponding anonymous variable in the same manner throughout
+             * the group.
+             */
+            map.put(ovar,
+                    nvar = Var.var(context.createVar("-unbound-var-"
+                            + ovar.getName() + "-")));
+
+        }
+
+        if (parent != null)
+            ((ASTBase) parent).replaceAllWith(ovar, nvar);
+
+        return true;
+
+    }
+
+    /**
+     * Handle MINUS when it appears without shared variables. We just get rid of
+     * the MINUS group since it can not interact with the parent group without
+     * shared variables (without shared variables, nothing joins and if nothing
+     * joins then nothing is removed from the parent).
+     * 
+     * @param context
+     * @param group
+     */
+    @SuppressWarnings({ "unchecked", "rawtypes" })
+    private void handleMinusWithoutSharedVariables(
+            final IEvaluationContext context,
+            final StaticAnalysis sa,
+            final GraphPatternGroup<?> group) {
+
+        int arity = group.arity();
+
+        for (int i = 0; i < arity; i++) {
+
+            final IGroupMemberNode child = (IGroupMemberNode) group.get(i);
+
+            if (!(child instanceof GraphPatternGroup)) {
+                
+                continue;
+                
+            }
+
+            final GraphPatternGroup<?> childGroup = (GraphPatternGroup<?>)child;
+
+            /*
+             * Recursion.
+             */
+            handleMinusWithoutSharedVariables(context, sa,
+                        childGroup);
+
+            /*
+             * Examine this child.
+             */
+            if(childGroup.isMinus()) {
+
+               /**
+                * The static condition under which we can drop the MINUS is
+                * that the left and right variables do not overlap, satisfying 
+                * the condition that the intersection of the left and right
+                * variables is empty; for a justification, see 
+                * http://www.w3.org/TR/sparql11-query/#sparqlAlgebra
+                */
+               final Set<IVariable<?>> incomingBound = sa
+                       .getMaybeIncomingBindings(childGroup,
+                               new LinkedHashSet<IVariable<?>>());
+
+                final Set<IVariable<?>> maybeProduced = sa
+                        .getMaybeProducedBindings(childGroup,
+                                new LinkedHashSet<IVariable<?>>(), true/* recursive */);
+
+                final Set<IVariable<?>> intersection = new LinkedHashSet<IVariable<?>>(
+                        incomingBound);
+
+                intersection.retainAll(maybeProduced);
+
+//                System.err.println("intersection=" + intersection + ", incoming="
+//                        + incomingBound + ", produced=" + maybeProduced);
+                
+                if (intersection.isEmpty()) {
+
+                    // Remove the MINUS operator. It can not have any effect.
+                    
+                    ((IGroupNode) group).removeChild(childGroup);
+                    
+                    i++;
+
+                }
+                
+            }
+            
+        }
+
+    }
+
+}