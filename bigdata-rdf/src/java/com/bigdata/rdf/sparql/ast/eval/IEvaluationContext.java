/**

Copyright (C) SYSTAP, LLC 2006-2015.  All rights reserved.

Contact:
     SYSTAP, LLC
     2501 Calvert ST NW #106
     Washington, DC 20008
     licenses@systap.com

This program is free software; you can redistribute it and/or modify
it under the terms of the GNU General Public License as published by
the Free Software Foundation; version 2 of the License.

This program is distributed in the hope that it will be useful,
but WITHOUT ANY WARRANTY; without even the implied warranty of
MERCHANTABILITY or FITNESS FOR A PARTICULAR PURPOSE.  See the
GNU General Public License for more details.

You should have received a copy of the GNU General Public License
along with this program; if not, write to the Free Software
Foundation, Inc., 59 Temple Place, Suite 330, Boston, MA  02111-1307  USA
 */
/*
 * Created on Apr 12, 2012
 */

package com.bigdata.rdf.sparql.ast.eval;

import java.util.Set;

import com.bigdata.bop.BOpContextBase;
import com.bigdata.bop.ContextBindingSet;
import com.bigdata.bop.IBindingSet;
import com.bigdata.bop.IValueExpression;
import com.bigdata.bop.IVariable;
<<<<<<< HEAD
import com.bigdata.rdf.internal.ILexiconConfiguration;
=======
import com.bigdata.bop.engine.StaticAnalysisStats;
>>>>>>> 9f927278
import com.bigdata.rdf.lexicon.LexiconRelation;
import com.bigdata.rdf.sparql.ast.ISolutionSetStats;
import com.bigdata.rdf.sparql.ast.QueryHints;
import com.bigdata.rdf.sparql.ast.cache.IDescribeCache;
import com.bigdata.rdf.sparql.ast.optimizers.IASTOptimizer;
import com.bigdata.rdf.sparql.ast.ssets.ISolutionSetManager;
import com.bigdata.rdf.spo.SPORelation;
import com.bigdata.rdf.store.AbstractTripleStore;

/**
 * Interface providing access to various things of interest when preparing and
 * evaluating a query or update operation.
 * 
 * @author <a href="mailto:thompsonbry@users.sourceforge.net">Bryan Thompson</a>
 * @version $Id$
 */
public interface IEvaluationContext {

    /**
     * Some summary statistics about the exogenous solution sets. These are
     * computed by {@link AST2BOpUtility#convert(AST2BOpContext, IBindingSet[])}
     * before it begins to run the {@link IASTOptimizer}s.
     */
    ISolutionSetStats getSolutionSetStats();

    /**
     * Summary statistics for the static analysis phase.
     */
    StaticAnalysisStats getStaticAnalysisStats();
    
    /**
     * The timestamp or transaction identifier associated with the view.
     */
    long getTimestamp();

    /**
     * Return <code>true</code> if we are running on a cluster.
     */
    boolean isCluster();

    /**
     * Return <code>true</code> iff the target {@link AbstractTripleStore} is in
     * quads mode.
     */
    boolean isQuads();

    /**
     * Return <code>true</code> iff the target {@link AbstractTripleStore} is in
     * SIDS mode.
     */
    boolean isSIDs();

    /**
     * Return <code>true</code> iff the target {@link AbstractTripleStore} is in
     * triples mode.
     */
    boolean isTriples();

    /**
     * Return the namespace of the {@link AbstractTripleStore}.
     */
    String getNamespace();

    /**
     * Return the namespace of the {@link SPORelation}.
     */
    String getSPONamespace();

    /**
     * Return the namespace of the {@link LexiconRelation}.
     */
    String getLexiconNamespace();

    /**
     * Return the context for evaluation of {@link IValueExpression}s during
     * query optimization.
     * 
     * @return The context that can be used to resolve the
     *         {@link ILexiconConfiguration} and {@link LexiconRelation} for
     *         evaluation if {@link IValueExpression}s during query
     *         optimization. (During query evaluation this information is passed
     *         into the pipeline operators by the {@link ContextBindingSet}.)
     * 
     * @see BLZG-1372
     */
    BOpContextBase getBOpContext();
    
    /**
     * Return the timestamp which will be used to read on the lexicon.
     * <p>
     * Note: This uses the timestamp of the triple store view unless this is a
     * read/write transaction, in which case we need to use the last commit
     * point in order to see any writes which it may have performed (lexicon
     * writes are always unisolated).
     */
    long getLexiconReadTimestamp();
    
    /**
     * Return the database.
     */
    AbstractTripleStore getAbstractTripleStore();
    
    /**
	 * Return the manager for named solution sets (experimental feature).
	 * 
	 * @return The manager -or- <code>null</code>.
	 */
    ISolutionSetManager getSolutionSetManager();

    /**
     * Return the cache for described resources (experimental feature).
     * 
     * @return The cache -or- <code>null</code>.
     * 
     * @see QueryHints#DESCRIBE_CACHE
     */
    IDescribeCache getDescribeCache();

    /**
     * Resolve the pre-existing named solution set returning its
     * {@link ISolutionSetStats}.
     * 
     * @param localName
     *            The local name of the named solution set.
     * 
     * @return The {@link ISolutionSetStats}
     * 
     * @throws RuntimeException
     *             if the named solution set can not be found.
     */
    ISolutionSetStats getSolutionSetStats(String name);
 
//    /**
//     * Resolve a pre-existing named solution set.
//     * 
//     * @param localName
//     *            The local name of the named solution set.
//     *            
//     * @return The {@link ISolutionSet}
//     * 
//     * @throws RuntimeException
//     *             if the named solution set can not be found.
//     */
//    ICloseableIterator<IBindingSet[]> getSolutionSet(String name);
    
    /**
     * Returns all the variables with a global scope. This basically serves
     * the purpose of identifying variables that are injected through Sesame's
     * Operation.setBinding() interface. Guaranteed to be not null.
     * 
     * @return
     */
    public Set<IVariable<?>> getGloballyScopedVariables();

    /**
     * Sets the variables with global scope. This basically serves the purpose
     * of identifying 
     * @param globallyScopedVariables
     */
    public void setGloballyScopedVariables(
       final Set<IVariable<?>> globallyScopedVariables);
    
}<|MERGE_RESOLUTION|>--- conflicted
+++ resolved
@@ -1,204 +1,200 @@
-/**
-
+/**
+
 Copyright (C) SYSTAP, LLC 2006-2015.  All rights reserved.
-
-Contact:
-     SYSTAP, LLC
-     2501 Calvert ST NW #106
-     Washington, DC 20008
-     licenses@systap.com
-
-This program is free software; you can redistribute it and/or modify
-it under the terms of the GNU General Public License as published by
-the Free Software Foundation; version 2 of the License.
-
-This program is distributed in the hope that it will be useful,
-but WITHOUT ANY WARRANTY; without even the implied warranty of
-MERCHANTABILITY or FITNESS FOR A PARTICULAR PURPOSE.  See the
-GNU General Public License for more details.
-
-You should have received a copy of the GNU General Public License
-along with this program; if not, write to the Free Software
-Foundation, Inc., 59 Temple Place, Suite 330, Boston, MA  02111-1307  USA
- */
-/*
- * Created on Apr 12, 2012
- */
-
-package com.bigdata.rdf.sparql.ast.eval;
-
-import java.util.Set;
-
-import com.bigdata.bop.BOpContextBase;
-import com.bigdata.bop.ContextBindingSet;
-import com.bigdata.bop.IBindingSet;
-import com.bigdata.bop.IValueExpression;
-import com.bigdata.bop.IVariable;
-<<<<<<< HEAD
-import com.bigdata.rdf.internal.ILexiconConfiguration;
-=======
-import com.bigdata.bop.engine.StaticAnalysisStats;
->>>>>>> 9f927278
-import com.bigdata.rdf.lexicon.LexiconRelation;
-import com.bigdata.rdf.sparql.ast.ISolutionSetStats;
-import com.bigdata.rdf.sparql.ast.QueryHints;
-import com.bigdata.rdf.sparql.ast.cache.IDescribeCache;
-import com.bigdata.rdf.sparql.ast.optimizers.IASTOptimizer;
-import com.bigdata.rdf.sparql.ast.ssets.ISolutionSetManager;
-import com.bigdata.rdf.spo.SPORelation;
-import com.bigdata.rdf.store.AbstractTripleStore;
-
-/**
- * Interface providing access to various things of interest when preparing and
- * evaluating a query or update operation.
- * 
- * @author <a href="mailto:thompsonbry@users.sourceforge.net">Bryan Thompson</a>
- * @version $Id$
- */
-public interface IEvaluationContext {
-
-    /**
-     * Some summary statistics about the exogenous solution sets. These are
-     * computed by {@link AST2BOpUtility#convert(AST2BOpContext, IBindingSet[])}
-     * before it begins to run the {@link IASTOptimizer}s.
-     */
-    ISolutionSetStats getSolutionSetStats();
-
-    /**
-     * Summary statistics for the static analysis phase.
-     */
-    StaticAnalysisStats getStaticAnalysisStats();
-    
-    /**
-     * The timestamp or transaction identifier associated with the view.
-     */
-    long getTimestamp();
-
-    /**
-     * Return <code>true</code> if we are running on a cluster.
-     */
-    boolean isCluster();
-
-    /**
-     * Return <code>true</code> iff the target {@link AbstractTripleStore} is in
-     * quads mode.
-     */
-    boolean isQuads();
-
-    /**
-     * Return <code>true</code> iff the target {@link AbstractTripleStore} is in
-     * SIDS mode.
-     */
-    boolean isSIDs();
-
-    /**
-     * Return <code>true</code> iff the target {@link AbstractTripleStore} is in
-     * triples mode.
-     */
-    boolean isTriples();
-
-    /**
-     * Return the namespace of the {@link AbstractTripleStore}.
-     */
-    String getNamespace();
-
-    /**
-     * Return the namespace of the {@link SPORelation}.
-     */
-    String getSPONamespace();
-
-    /**
-     * Return the namespace of the {@link LexiconRelation}.
-     */
-    String getLexiconNamespace();
-
-    /**
-     * Return the context for evaluation of {@link IValueExpression}s during
-     * query optimization.
-     * 
-     * @return The context that can be used to resolve the
-     *         {@link ILexiconConfiguration} and {@link LexiconRelation} for
-     *         evaluation if {@link IValueExpression}s during query
-     *         optimization. (During query evaluation this information is passed
-     *         into the pipeline operators by the {@link ContextBindingSet}.)
-     * 
-     * @see BLZG-1372
-     */
-    BOpContextBase getBOpContext();
-    
-    /**
-     * Return the timestamp which will be used to read on the lexicon.
-     * <p>
-     * Note: This uses the timestamp of the triple store view unless this is a
-     * read/write transaction, in which case we need to use the last commit
-     * point in order to see any writes which it may have performed (lexicon
-     * writes are always unisolated).
-     */
-    long getLexiconReadTimestamp();
-    
-    /**
-     * Return the database.
-     */
-    AbstractTripleStore getAbstractTripleStore();
-    
-    /**
-	 * Return the manager for named solution sets (experimental feature).
-	 * 
-	 * @return The manager -or- <code>null</code>.
-	 */
-    ISolutionSetManager getSolutionSetManager();
-
-    /**
-     * Return the cache for described resources (experimental feature).
-     * 
-     * @return The cache -or- <code>null</code>.
-     * 
-     * @see QueryHints#DESCRIBE_CACHE
-     */
-    IDescribeCache getDescribeCache();
-
-    /**
-     * Resolve the pre-existing named solution set returning its
-     * {@link ISolutionSetStats}.
-     * 
-     * @param localName
-     *            The local name of the named solution set.
-     * 
-     * @return The {@link ISolutionSetStats}
-     * 
-     * @throws RuntimeException
-     *             if the named solution set can not be found.
-     */
-    ISolutionSetStats getSolutionSetStats(String name);
- 
-//    /**
-//     * Resolve a pre-existing named solution set.
-//     * 
-//     * @param localName
-//     *            The local name of the named solution set.
-//     *            
-//     * @return The {@link ISolutionSet}
-//     * 
-//     * @throws RuntimeException
-//     *             if the named solution set can not be found.
-//     */
-//    ICloseableIterator<IBindingSet[]> getSolutionSet(String name);
-    
-    /**
-     * Returns all the variables with a global scope. This basically serves
-     * the purpose of identifying variables that are injected through Sesame's
-     * Operation.setBinding() interface. Guaranteed to be not null.
-     * 
-     * @return
-     */
-    public Set<IVariable<?>> getGloballyScopedVariables();
-
-    /**
-     * Sets the variables with global scope. This basically serves the purpose
-     * of identifying 
-     * @param globallyScopedVariables
-     */
-    public void setGloballyScopedVariables(
-       final Set<IVariable<?>> globallyScopedVariables);
-    
+
+Contact:
+     SYSTAP, LLC
+     2501 Calvert ST NW #106
+     Washington, DC 20008
+     licenses@systap.com
+
+This program is free software; you can redistribute it and/or modify
+it under the terms of the GNU General Public License as published by
+the Free Software Foundation; version 2 of the License.
+
+This program is distributed in the hope that it will be useful,
+but WITHOUT ANY WARRANTY; without even the implied warranty of
+MERCHANTABILITY or FITNESS FOR A PARTICULAR PURPOSE.  See the
+GNU General Public License for more details.
+
+You should have received a copy of the GNU General Public License
+along with this program; if not, write to the Free Software
+Foundation, Inc., 59 Temple Place, Suite 330, Boston, MA  02111-1307  USA
+ */
+/*
+ * Created on Apr 12, 2012
+ */
+
+package com.bigdata.rdf.sparql.ast.eval;
+
+import java.util.Set;
+
+import com.bigdata.bop.BOpContextBase;
+import com.bigdata.bop.ContextBindingSet;
+import com.bigdata.bop.IBindingSet;
+import com.bigdata.bop.IValueExpression;
+import com.bigdata.bop.IVariable;
+import com.bigdata.bop.engine.StaticAnalysisStats;
+import com.bigdata.rdf.lexicon.LexiconRelation;
+import com.bigdata.rdf.sparql.ast.ISolutionSetStats;
+import com.bigdata.rdf.sparql.ast.QueryHints;
+import com.bigdata.rdf.sparql.ast.cache.IDescribeCache;
+import com.bigdata.rdf.sparql.ast.optimizers.IASTOptimizer;
+import com.bigdata.rdf.sparql.ast.ssets.ISolutionSetManager;
+import com.bigdata.rdf.spo.SPORelation;
+import com.bigdata.rdf.store.AbstractTripleStore;
+
+/**
+ * Interface providing access to various things of interest when preparing and
+ * evaluating a query or update operation.
+ * 
+ * @author <a href="mailto:thompsonbry@users.sourceforge.net">Bryan Thompson</a>
+ * @version $Id$
+ */
+public interface IEvaluationContext {
+
+    /**
+     * Some summary statistics about the exogenous solution sets. These are
+     * computed by {@link AST2BOpUtility#convert(AST2BOpContext, IBindingSet[])}
+     * before it begins to run the {@link IASTOptimizer}s.
+     */
+    ISolutionSetStats getSolutionSetStats();
+
+    /**
+     * Summary statistics for the static analysis phase.
+     */
+    StaticAnalysisStats getStaticAnalysisStats();
+    
+    /**
+     * The timestamp or transaction identifier associated with the view.
+     */
+    long getTimestamp();
+
+    /**
+     * Return <code>true</code> if we are running on a cluster.
+     */
+    boolean isCluster();
+
+    /**
+     * Return <code>true</code> iff the target {@link AbstractTripleStore} is in
+     * quads mode.
+     */
+    boolean isQuads();
+
+    /**
+     * Return <code>true</code> iff the target {@link AbstractTripleStore} is in
+     * SIDS mode.
+     */
+    boolean isSIDs();
+
+    /**
+     * Return <code>true</code> iff the target {@link AbstractTripleStore} is in
+     * triples mode.
+     */
+    boolean isTriples();
+
+    /**
+     * Return the namespace of the {@link AbstractTripleStore}.
+     */
+    String getNamespace();
+
+    /**
+     * Return the namespace of the {@link SPORelation}.
+     */
+    String getSPONamespace();
+
+    /**
+     * Return the namespace of the {@link LexiconRelation}.
+     */
+    String getLexiconNamespace();
+
+    /**
+     * Return the context for evaluation of {@link IValueExpression}s during
+     * query optimization.
+     * 
+     * @return The context that can be used to resolve the
+     *         {@link ILexiconConfiguration} and {@link LexiconRelation} for
+     *         evaluation if {@link IValueExpression}s during query
+     *         optimization. (During query evaluation this information is passed
+     *         into the pipeline operators by the {@link ContextBindingSet}.)
+     * 
+     * @see BLZG-1372
+     */
+    BOpContextBase getBOpContext();
+    
+    /**
+     * Return the timestamp which will be used to read on the lexicon.
+     * <p>
+     * Note: This uses the timestamp of the triple store view unless this is a
+     * read/write transaction, in which case we need to use the last commit
+     * point in order to see any writes which it may have performed (lexicon
+     * writes are always unisolated).
+     */
+    long getLexiconReadTimestamp();
+    
+    /**
+     * Return the database.
+     */
+    AbstractTripleStore getAbstractTripleStore();
+    
+    /**
+	 * Return the manager for named solution sets (experimental feature).
+	 * 
+	 * @return The manager -or- <code>null</code>.
+	 */
+    ISolutionSetManager getSolutionSetManager();
+
+    /**
+     * Return the cache for described resources (experimental feature).
+     * 
+     * @return The cache -or- <code>null</code>.
+     * 
+     * @see QueryHints#DESCRIBE_CACHE
+     */
+    IDescribeCache getDescribeCache();
+
+    /**
+     * Resolve the pre-existing named solution set returning its
+     * {@link ISolutionSetStats}.
+     * 
+     * @param localName
+     *            The local name of the named solution set.
+     * 
+     * @return The {@link ISolutionSetStats}
+     * 
+     * @throws RuntimeException
+     *             if the named solution set can not be found.
+     */
+    ISolutionSetStats getSolutionSetStats(String name);
+ 
+//    /**
+//     * Resolve a pre-existing named solution set.
+//     * 
+//     * @param localName
+//     *            The local name of the named solution set.
+//     *            
+//     * @return The {@link ISolutionSet}
+//     * 
+//     * @throws RuntimeException
+//     *             if the named solution set can not be found.
+//     */
+//    ICloseableIterator<IBindingSet[]> getSolutionSet(String name);
+    
+    /**
+     * Returns all the variables with a global scope. This basically serves
+     * the purpose of identifying variables that are injected through Sesame's
+     * Operation.setBinding() interface. Guaranteed to be not null.
+     * 
+     * @return
+     */
+    public Set<IVariable<?>> getGloballyScopedVariables();
+
+    /**
+     * Sets the variables with global scope. This basically serves the purpose
+     * of identifying 
+     * @param globallyScopedVariables
+     */
+    public void setGloballyScopedVariables(
+       final Set<IVariable<?>> globallyScopedVariables);
+    
 }