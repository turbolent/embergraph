package com.bigdata.rdf.sparql.ast.eval;

import java.util.Arrays;
import java.util.Iterator;
import java.util.LinkedHashMap;
import java.util.LinkedHashSet;
import java.util.LinkedList;
import java.util.List;
import java.util.Map;
import java.util.Properties;
import java.util.Set;
import java.util.concurrent.atomic.AtomicInteger;

import org.apache.log4j.Logger;
import org.openrdf.model.URI;

import com.bigdata.bop.BOp;
import com.bigdata.bop.BOpEvaluationContext;
import com.bigdata.bop.BOpUtility;
import com.bigdata.bop.Bind;
import com.bigdata.bop.BufferAnnotations;
import com.bigdata.bop.Constant;
import com.bigdata.bop.IBind;
import com.bigdata.bop.IBindingSet;
import com.bigdata.bop.IConstant;
import com.bigdata.bop.IConstraint;
import com.bigdata.bop.IPredicate;
import com.bigdata.bop.IValueExpression;
import com.bigdata.bop.IVariable;
import com.bigdata.bop.IVariableOrConstant;
import com.bigdata.bop.NV;
import com.bigdata.bop.NamedSolutionSetRefUtility;
import com.bigdata.bop.PipelineOp;
import com.bigdata.bop.Var;
import com.bigdata.bop.aggregate.IAggregate;
import com.bigdata.bop.ap.Predicate;
import com.bigdata.bop.bindingSet.EmptyBindingSet;
import com.bigdata.bop.bset.ConditionalRoutingOp;
import com.bigdata.bop.bset.CopyOp;
import com.bigdata.bop.bset.EndOp;
import com.bigdata.bop.bset.StartOp;
import com.bigdata.bop.bset.Tee;
import com.bigdata.bop.controller.HTreeNamedSubqueryOp;
import com.bigdata.bop.controller.INamedSolutionSetRef;
import com.bigdata.bop.controller.JVMNamedSubqueryOp;
import com.bigdata.bop.controller.NamedSetAnnotations;
import com.bigdata.bop.controller.ServiceCallJoin;
import com.bigdata.bop.controller.Steps;
import com.bigdata.bop.controller.SubqueryOp;
import com.bigdata.bop.controller.Union;
import com.bigdata.bop.engine.QueryEngine;
import com.bigdata.bop.join.HTreeHashIndexOp;
import com.bigdata.bop.join.HTreeMergeJoin;
import com.bigdata.bop.join.HTreeSolutionSetHashJoinOp;
import com.bigdata.bop.join.HashIndexOp;
import com.bigdata.bop.join.HashJoinAnnotations;
import com.bigdata.bop.join.JVMHashIndexOp;
import com.bigdata.bop.join.JVMMergeJoin;
import com.bigdata.bop.join.JVMSolutionSetHashJoinOp;
import com.bigdata.bop.join.JoinAnnotations;
import com.bigdata.bop.join.JoinTypeEnum;
import com.bigdata.bop.join.NestedLoopJoinOp;
import com.bigdata.bop.join.SolutionSetHashJoinOp;
import com.bigdata.bop.paths.ArbitraryLengthPathOp;
import com.bigdata.bop.paths.ZeroLengthPathOp;
import com.bigdata.bop.rdf.join.ChunkedMaterializationOp;
import com.bigdata.bop.rdf.join.DataSetJoin;
import com.bigdata.bop.rdf.join.MockTermResolverOp;
import com.bigdata.bop.rdf.join.VariableUnificationOp;
import com.bigdata.bop.solutions.DropOp;
import com.bigdata.bop.solutions.GroupByOp;
import com.bigdata.bop.solutions.GroupByRewriter;
import com.bigdata.bop.solutions.GroupByState;
import com.bigdata.bop.solutions.HTreeDistinctBindingSetsOp;
import com.bigdata.bop.solutions.IGroupByRewriteState;
import com.bigdata.bop.solutions.IGroupByState;
import com.bigdata.bop.solutions.ISortOrder;
import com.bigdata.bop.solutions.IVComparator;
import com.bigdata.bop.solutions.JVMDistinctBindingSetsOp;
import com.bigdata.bop.solutions.MemoryGroupByOp;
import com.bigdata.bop.solutions.MemorySortOp;
import com.bigdata.bop.solutions.PipelinedAggregationOp;
import com.bigdata.bop.solutions.ProjectionOp;
import com.bigdata.bop.solutions.SliceOp;
import com.bigdata.bop.solutions.SortOrder;
import com.bigdata.btree.IRangeQuery;
import com.bigdata.rdf.error.SparqlTypeErrorException;
import com.bigdata.rdf.internal.IV;
import com.bigdata.rdf.internal.constraints.CoalesceBOp;
import com.bigdata.rdf.internal.constraints.ConditionalBind;
import com.bigdata.rdf.internal.constraints.ContextNotAvailableException;
import com.bigdata.rdf.internal.constraints.INeedsMaterialization.Requirement;
import com.bigdata.rdf.internal.constraints.InBOp;
import com.bigdata.rdf.internal.constraints.IsBoundBOp;
import com.bigdata.rdf.internal.constraints.MathBOp;
import com.bigdata.rdf.internal.constraints.ProjectedConstraint;
import com.bigdata.rdf.internal.constraints.SPARQLConstraint;
import com.bigdata.rdf.internal.constraints.TryBeforeMaterializationConstraint;
import com.bigdata.rdf.internal.constraints.UUIDBOp;
import com.bigdata.rdf.internal.constraints.XSDBooleanIVValueExpression;
import com.bigdata.rdf.internal.impl.TermId;
import com.bigdata.rdf.internal.impl.literal.NumericIV;
import com.bigdata.rdf.internal.impl.literal.XSDBooleanIV;
import com.bigdata.rdf.model.BigdataLiteral;
import com.bigdata.rdf.model.BigdataURI;
import com.bigdata.rdf.sparql.ast.ASTBase;
import com.bigdata.rdf.sparql.ast.ASTContainer;
import com.bigdata.rdf.sparql.ast.ASTUtil;
import com.bigdata.rdf.sparql.ast.ArbitraryLengthPathNode;
import com.bigdata.rdf.sparql.ast.AssignmentNode;
import com.bigdata.rdf.sparql.ast.BindingsClause;
import com.bigdata.rdf.sparql.ast.ComputedMaterializationRequirement;
import com.bigdata.rdf.sparql.ast.ConstantNode;
import com.bigdata.rdf.sparql.ast.DatasetNode;
import com.bigdata.rdf.sparql.ast.FilterExistsModeEnum;
import com.bigdata.rdf.sparql.ast.FilterNode;
import com.bigdata.rdf.sparql.ast.FunctionNode;
import com.bigdata.rdf.sparql.ast.FunctionRegistry;
import com.bigdata.rdf.sparql.ast.FunctionRegistry.UnknownFunctionBOp;
import com.bigdata.rdf.sparql.ast.GlobalAnnotations;
import com.bigdata.rdf.sparql.ast.GraphPatternGroup;
import com.bigdata.rdf.sparql.ast.GroupByNode;
import com.bigdata.rdf.sparql.ast.HavingNode;
import com.bigdata.rdf.sparql.ast.IGroupMemberNode;
import com.bigdata.rdf.sparql.ast.IGroupNode;
import com.bigdata.rdf.sparql.ast.ISolutionSetStats;
import com.bigdata.rdf.sparql.ast.IValueExpressionNode;
import com.bigdata.rdf.sparql.ast.JoinGroupNode;
import com.bigdata.rdf.sparql.ast.NamedSubqueriesNode;
import com.bigdata.rdf.sparql.ast.NamedSubqueryInclude;
import com.bigdata.rdf.sparql.ast.NamedSubqueryRoot;
import com.bigdata.rdf.sparql.ast.OrderByExpr;
import com.bigdata.rdf.sparql.ast.OrderByNode;
import com.bigdata.rdf.sparql.ast.ProjectionNode;
import com.bigdata.rdf.sparql.ast.QueryBase;
import com.bigdata.rdf.sparql.ast.QueryHints;
import com.bigdata.rdf.sparql.ast.QueryOptimizerEnum;
import com.bigdata.rdf.sparql.ast.QueryRoot;
import com.bigdata.rdf.sparql.ast.RangeNode;
import com.bigdata.rdf.sparql.ast.SliceNode;
import com.bigdata.rdf.sparql.ast.SolutionSetStatserator;
import com.bigdata.rdf.sparql.ast.StatementPatternNode;
import com.bigdata.rdf.sparql.ast.StaticAnalysis;
import com.bigdata.rdf.sparql.ast.SubqueryRoot;
import com.bigdata.rdf.sparql.ast.TermNode;
import com.bigdata.rdf.sparql.ast.UnionNode;
import com.bigdata.rdf.sparql.ast.ValueExpressionNode;
import com.bigdata.rdf.sparql.ast.VarNode;
import com.bigdata.rdf.sparql.ast.ZeroLengthPathNode;
import com.bigdata.rdf.sparql.ast.optimizers.ASTExistsOptimizer;
import com.bigdata.rdf.sparql.ast.optimizers.ASTJoinOrderByTypeOptimizer;
import com.bigdata.rdf.sparql.ast.optimizers.ASTNamedSubqueryOptimizer;
import com.bigdata.rdf.sparql.ast.optimizers.ASTSetValueExpressionsOptimizer;
import com.bigdata.rdf.sparql.ast.service.ServiceCall;
import com.bigdata.rdf.sparql.ast.service.ServiceCallUtility;
import com.bigdata.rdf.sparql.ast.service.ServiceNode;
import com.bigdata.rdf.sparql.ast.service.ServiceRegistry;
import com.bigdata.rdf.spo.DistinctTermAdvancer;
import com.bigdata.rdf.spo.ExplicitSPOFilter;
import com.bigdata.rdf.spo.SPOPredicate;
import com.bigdata.rdf.store.AbstractTripleStore;
import com.bigdata.relation.accesspath.ElementFilter;
import com.bigdata.striterator.Chunkerator;

import cutthecrap.utils.striterators.FilterBase;
import cutthecrap.utils.striterators.IFilter;
import cutthecrap.utils.striterators.NOPFilter;

/**
 * Query plan generator converts an AST into a query plan made up of
 * {@link PipelineOp}s.
 * 
 * @author <a href="mailto:thompsonbry@users.sourceforge.net">Bryan Thompson</a>
 * 
 * @see <a href=
 *      "https://sourceforge.net/apps/mediawiki/bigdata/index.php?title=QueryEvaluation"
 *      >Query Evaluation</a>.
 */
public class AST2BOpUtility extends AST2BOpRTO {

    private static final transient Logger log = Logger
            .getLogger(AST2BOpUtility.class);

    /**
     * Top-level entry point converts an AST query model into an executable
     * query plan.
     * <p>
     * <strong>NOTE:</strong> This is the entry for {@link ASTEvalHelper}. Do
     * NOT use this entry point directly. It will evolve when we integrate the
     * RTO. Applications should use public entry points on {@link ASTEvalHelper}
     * instead.
     * 
     * @param ctx
     *            The evaluation context.
     * @param bset
     *            The exogenous inputs to the query (variable bindings from
     *            outside of the query evaluation).
     * 
     * @return The query plan which may be used to evaluate the query.
     * 
     *         TODO We could handle the IBindingSet[] by stuffing the data into
     *         a named solution set during the query rewrite and attaching that
     *         named solution set to the AST. This could allow for very large
     *         solution sets to be passed into a query. Any such change would
     *         have to be deeply integrated with the SPARQL parser in order to
     *         provide any benefit for the Java heap.
     * 
     *         TODO This logic is currently single-threaded. If we allow
     *         internal concurrency or when we integrate the RTO, we will need
     *         to ensure that the logic remains safely cancelable by an
     *         interrupt of the thread in which the query was submitted. See <a
     *         href="https://sourceforge.net/apps/trac/bigdata/ticket/715" >
     *         Interrupt of thread submitting a query for evaluation does not
     *         always terminate the AbstractRunningQuery </a>.
     */
    static PipelineOp convert(final AST2BOpContext ctx,
            final IBindingSet[] bindingSets) {

        // The AST query model.
        final ASTContainer astContainer = ctx.astContainer;

        // The AST model as produced by the parser.
        final QueryRoot originalQuery = astContainer.getOriginalAST();
        
        // Compute some summary statistics about the exogenous bindings.
        ctx.setSolutionSetStats(SolutionSetStatserator.get(bindingSets));
        
        // Run the AST query rewrites / query optimizers.
        final QueryRoot optimizedQuery = (QueryRoot) ctx.optimizers.optimize(ctx,
                originalQuery, bindingSets);
        
        // Set the optimized AST model on the container.
        astContainer.setOptimizedAST(optimizedQuery);

        // Final static analysis object for the optimized query.
        ctx.sa = new StaticAnalysis(optimizedQuery, ctx);

        // The set of known materialized variables.
        final LinkedHashSet<IVariable<?>> doneSet = new LinkedHashSet<IVariable<?>>();

        // true IFF the query plan should handle materialize the projection.
        final boolean materializeProjection = ctx.materializeProjectionInQuery
                && !optimizedQuery.hasSlice();

        // The executable query plan.
        PipelineOp left = convertQueryBaseWithScopedVars(null/* left */,
                optimizedQuery, doneSet, materializeProjection, ctx);

        if (left == null) {

            /*
             * An empty query plan. Just copy anything from the input to the
             * output.
             */

            left = addStartOp(optimizedQuery, ctx);

        }
        
        /*
         * Set the queryId on the top-level of the query plan.
         * 
         * Note: The queryId is necessary to coordinate access to named subquery
         * result sets when they are consumed within a subquery rather than the
         * main query.
         */

        left = (PipelineOp) left.setProperty(
                QueryEngine.Annotations.QUERY_ID, ctx.queryId);

        // Attach the query plan to the ASTContainer.
        astContainer.setQueryPlan(left);

        if (log.isInfoEnabled()) {
            log.info(astContainer);
        }

        return left;

    }

    /**
     * Convert a query (or subquery) into a query plan (pipeline).
     * <p>
     * Note: Only the variables in the parent which are projected by the
     * subquery are visible within the named subquery. Therefore, we have to
     * create a temporary set of the known materialized variables, and remove
     * anything which is not projected by the subquery on entry. On exit from
     * the subquery, we need to add into the parents set of known materialized
     * variables any variables which the subquery projects and which are known
     * to have been materialized by the subquery.
     * 
     * @param query
     *            Either a {@link QueryRoot}, a {@link SubqueryRoot}, or a
     *            {@link NamedSubqueryRoot}.
     * @param doneSet
     *            The set of variables known to be materialized in the parent
     *            when the {@link QueryBase} is evaluated. Materialized
     *            variables which are not visible (not projected by) the
     *            subquery are hidden by this method. On exit, all variables
     *            known to be materialized within the {@link QueryBase} which
     *            are also projected by the {@link QueryBase} will be added into
     *            the caller's set.
     * @param ctx
     *            The evaluation context.
     * 
     * @return The query plan.
     */
    private static PipelineOp convertQueryBase(PipelineOp left,
            final QueryBase query, final Set<IVariable<?>> doneSet,
            final AST2BOpContext ctx) {

        final ProjectionNode projection = query.getProjection();
        
        final IVariable<?>[] projectedVars = projection == null
                || projection.isEmpty() ? null : projection.getProjectionVars();
        
        // The variables projected by the subquery.
        final List<IVariable<?>> projectedVarList = projectedVars == null ? new LinkedList<IVariable<?>>()
                : Arrays.asList(projectedVars);

        // Temporary set scoped to the subquery.
        final Set<IVariable<?>> tmp = new LinkedHashSet<IVariable<?>>();

        // Add everything known to have been materialized up to now.
        tmp.addAll(doneSet);

        // Retain only those variables projected by the subquery.
        tmp.retainAll(projectedVarList);

        // DO SUBQUERY PLAN HERE.
        left = convertQueryBaseWithScopedVars(left, query, tmp/* doneSet */,
                false /* materializeProjection */, ctx);

        // Retain only those variables projected by the subquery.
        tmp.retainAll(projectedVarList);

        // Add any variables known to be materialized into this scope.
        doneSet.addAll(tmp);

        return left;

    }

    /**
     * Core method to convert a {@link QueryBase}.
     * <p>
     * Note: This assumes that the caller has correctly scoped <i>doneSet</i>
     * with respect to the projection of a subquery.
     * 
     * @param left
     * @param queryBase
     *            The query.
     * @param doneSet
     *            The set of variables which are already known to be
     *            materialized.
     * @param materializeProjection
     *            When <code>true</code>, the projection of the
     *            {@link QueryBase} solutions will be materialized.
     * @param ctx
     * 
     * @return The query plan.
     */
    private static PipelineOp convertQueryBaseWithScopedVars(PipelineOp left,
            final QueryBase queryBase, final Set<IVariable<?>> doneSet,
            final boolean materializeProjection, final AST2BOpContext ctx) {
        
        final GraphPatternGroup<?> root = queryBase.getWhereClause();

        if (root == null)
            throw new IllegalArgumentException("No group node");

        if (left == null) {

            left = addStartOpOnCluster(queryBase, ctx);
            
        }

        /*
         * Named subqueries.
         */
        if (queryBase instanceof QueryRoot) {

            final NamedSubqueriesNode namedSubqueries = ((QueryRoot) queryBase)
                    .getNamedSubqueries();

            if (namedSubqueries != null && !namedSubqueries.isEmpty()) {

                // WITH ... AS [name] ... INCLUDE style subquery declarations.
                left = addNamedSubqueries(left, namedSubqueries,
                        (QueryRoot) queryBase, doneSet, ctx);

            }

        }

        // The top-level "WHERE" clause.
        left = convertJoinGroupOrUnion(left, root, doneSet, ctx);

        final OrderByNode orderBy = queryBase.getOrderBy();

        final ProjectionNode projection = queryBase.getProjection() == null ? null
                : queryBase.getProjection().isEmpty() ? null : queryBase
                        .getProjection();

        if (projection != null) {

            /**
             * Add any evaluated projections
             * 
             * Note: If any of the projected value expressions is an an
             * aggregate then ALL must be aggregates (which includes value
             * expressions involving aggregate functions, bare variables
             * appearing on the group by clause, variables bound by the group by
             * clause, and constants).
             * 
             * Note: If GROUP BY or HAVING is used then the projected value
             * expressions MUST be aggregates. However, if these do not appear
             * and any of the projected value expressions is an aggregate then
             * we are still going to use a GROUP BY where all solutions form a
             * single implicit group.
             * 
             * Note: The combination of the IVs, the math and comparison
             * operators, and the materialization pipe MUST ensure that any IVs
             * which need to be materialized have been materialized BEFORE we
             * run ORDER BY or GROUP BY. Because those operators must act on all
             * solutions "at once", implementations of those operators CAN NOT
             * use the conditional routing logic to handle IVs which are not
             * materialized.
             */

            if (projection.isWildcard())
                throw new AssertionError(
                        "Wildcard projection was not rewritten.");

            final GroupByNode groupBy = queryBase.getGroupBy() == null ? null
                    : queryBase.getGroupBy().isEmpty() ? null : queryBase.getGroupBy();

            final HavingNode having = queryBase.getHaving() == null ? null : queryBase
                    .getHaving().isEmpty() ? null : queryBase.getHaving();

            // true if this is an aggregation query.
            final boolean isAggregate = StaticAnalysis.isAggregate(projection,
                    groupBy, having);

            if (isAggregate) {

                left = addAggregation(left, projection, groupBy, having, ctx);

            } else {

                for (AssignmentNode assignmentNode : projection
                        .getAssignmentProjections()) {

                    left = addAssignment(left, assignmentNode, doneSet,
                            projection.getQueryHints(), ctx, true/* projection */);

                }

            }

            /*
             * Note: The DISTINCT operators also enforce the projection.
             * 
             * Note: REDUCED allows, but does not require, either complete or
             * partial filtering of duplicates. It is part of what openrdf does
             * for a DESCRIBE query.
             * 
             * Note: We do not currently have special operator for REDUCED. One
             * could be created using chunk wise DISTINCT. Note that REDUCED may
             * not change the order in which the solutions appear (but we are
             * evaluating it before ORDER BY so that is Ok.)
             * 
             * TODO If there is an ORDER BY and a DISTINCT then the sort can be
             * used to impose the distinct without the overhead of a hash index
             * by filtering out the duplicate solutions after the sort.
             */

            // When true, DISTINCT must preserve ORDER BY ordering.
            final boolean preserveOrder;

            if (orderBy != null && !orderBy.isEmpty()) {

                /*
                 * Note: ORDER BY before DISTINCT, so DISTINCT must preserve
                 * order.
                 * 
                 * @see https://sourceforge.net/apps/trac/bigdata/ticket/563
                 * (ORDER BY + DISTINCT)
                 */
                
                preserveOrder = true;

                left = addOrderBy(left, queryBase, orderBy, ctx);

            } else {
                
                preserveOrder = false;
                
            }

            if (projection.isDistinct() || projection.isReduced()) {

                left = addDistinct(left, queryBase, preserveOrder, ctx);

            }

        } else {

            /*
             * TODO Under what circumstances can the projection be [null]?
             */
            
            if (orderBy != null && !orderBy.isEmpty()) {

                left = addOrderBy(left, queryBase, orderBy, ctx);

            }

        }

        if (projection != null) {

        	/**
			 * The projection after the ORDER BY needs to preserve the ordering.
			 * So does the chunked materialization operator. The code above
			 * handles this for ORDER_BY + DISTINCT, but does not go far enough
			 * to impose order preserving evaluation on the PROJECTION and
			 * chunked materialization, both of which are downstream from the
			 * ORDER_BY operator.
			 * 
			 * @see #1044 (PROJECTION after ORDER BY does not preserve order)
			 */
        	final boolean preserveOrder = orderBy != null;
        	
            /*
             * Append operator to drop variables which are not projected by the
             * subquery.
             * 
             * Note: We need to retain all variables which were visible in the
             * parent group plus anything which was projected out of the
             * subquery. Since there can be exogenous variables, the easiest way
             * to do this correctly is to drop variables from the subquery plan
             * which are not projected by the subquery. (This is not done at the
             * top-level query plan because it would cause exogenous variables
             * to be dropped.)
             */

			{
				// The variables projected by the subquery.
				final IVariable<?>[] projectedVars = projection
						.getProjectionVars();

				final List<NV> anns = new LinkedList<NV>();
				anns.add(new NV(BOp.Annotations.BOP_ID, ctx.nextId()));
				anns.add(new NV(BOp.Annotations.EVALUATION_CONTEXT, BOpEvaluationContext.CONTROLLER));
				anns.add(new NV(PipelineOp.Annotations.SHARED_STATE, true));// live stats
				anns.add(new NV(ProjectionOp.Annotations.SELECT, projectedVars));
				if (preserveOrder) {
					/**
					 * @see #563 (ORDER BY + DISTINCT)
					 * @see #1044 (PROJECTION after ORDER BY does not preserve
					 *      order)
					 */
					anns.add(new NV(PipelineOp.Annotations.MAX_PARALLEL, 1));
					anns.add(new NV(SliceOp.Annotations.REORDER_SOLUTIONS, false));
				}
				left = applyQueryHints(new ProjectionOp(leftOrEmpty(left),//
						anns.toArray(new NV[anns.size()])//
						), queryBase, ctx);
			}
            
            if (materializeProjection) {
                
                /*
                 * Note: Materialization done from within the query plan needs
                 * to occur before the SLICE operator since the SLICE will
                 * interrupt the query evaluation when it is satisfied, which
                 * means that downstream operators will be canceled. Therefore a
                 * materialization operator can not appear after a SLICE.
                 * However, doing materialization within the query plan is not
                 * efficient when the query uses a SLICE since we will
                 * materialize too many solutions. This is true whether the
                 * OFFSET and/or the LIMIT was specified. Therefore, as an
                 * optimization, the caller should take responsible for
                 * materialization when the top-level query uses a SLICE.
                 */
                
                final Set<IVariable<?>> tmp = projection
                        .getProjectionVars(new LinkedHashSet<IVariable<?>>());
                
                // do not materialize anything which was already materialized.
                tmp.removeAll(doneSet);
                
                if (!tmp.isEmpty()) {

                    final long timestamp = ctx.getLexiconReadTimestamp();

                    final String ns = ctx.getLexiconNamespace();

                    final IVariable<?>[] vars = tmp.toArray(new IVariable[tmp
                            .size()]);
                    
    				final List<NV> anns = new LinkedList<NV>();
    				anns.add(new NV(ChunkedMaterializationOp.Annotations.VARS, vars));
    				anns.add(new NV(ChunkedMaterializationOp.Annotations.RELATION_NAME, new String[] { ns })); //
    				anns.add(new NV(ChunkedMaterializationOp.Annotations.TIMESTAMP, timestamp)); //
    				anns.add(new NV(ChunkedMaterializationOp.Annotations.MATERIALIZE_INLINE_IVS, true));
    				anns.add(new NV(PipelineOp.Annotations.SHARED_STATE, !ctx.isCluster()));// live stats, but not on the cluster.
    				anns.add(new NV(BOp.Annotations.BOP_ID, ctx.nextId()));
    				if (preserveOrder) {
    					/**
    					 * @see #563 (ORDER BY + DISTINCT)
    					 * @see #1044 (PROJECTION after ORDER BY does not preserve
    					 *      order)
    					 */
    					anns.add(new NV(PipelineOp.Annotations.MAX_PARALLEL, 1));
    					anns.add(new NV(SliceOp.Annotations.REORDER_SOLUTIONS, false));
    				}
    				left = applyQueryHints(new ChunkedMaterializationOp(leftOrEmpty(left),//
    						anns.toArray(new NV[anns.size()])//
    						), queryBase, ctx);

//                    left = applyQueryHints(new ChunkedMaterializationOp(leftOrEmpty(left),
//                            new NV(ChunkedMaterializationOp.Annotations.VARS, vars),//
//                            new NV(ChunkedMaterializationOp.Annotations.RELATION_NAME, new String[] { ns }), //
//                            new NV(ChunkedMaterializationOp.Annotations.TIMESTAMP, timestamp), //
//                            new NV(ChunkedMaterializationOp.Annotations.MATERIALIZE_INLINE_IVS, true), //
//                            new NV(PipelineOp.Annotations.SHARED_STATE, !ctx.isCluster()),// live stats, but not on the cluster.
//                            new NV(BOp.Annotations.BOP_ID, ctx.nextId())//
//                            ), queryBase, ctx);
//                    left = (PipelineOp) new ChunkedMaterializationOp(
//                            leftOrEmpty(left), vars, ns, timestamp)
//                            .setProperty(BOp.Annotations.BOP_ID, ctx.nextId());

                    // Add to the set of known materialized variables.
                    doneSet.addAll(tmp);
                    
                }
                
            }

        }
        
        if(queryBase.hasSlice()) {

            left = addSlice(left, queryBase, queryBase.getSlice(), ctx);

        }

        left = addEndOp(left, ctx);

        /*
         * Set a timeout on a query or subquery.
         */
        {

            final long timeout = queryBase.getTimeout();

            if (timeout > 0 && timeout != Long.MAX_VALUE) {

                left = (PipelineOp) left.setProperty(BOp.Annotations.TIMEOUT,
                        timeout);

            }

        }

        /*
         * Note: we do NOT want to force materialization for variables projected
         * by subqueries since those variables might not need to be materialized
         * in the parent query. Projected variables SHOULD stay as IV as long as
         * possible.
         */

        if (log.isInfoEnabled())
            log.info("\nqueryOrSubquery:\n" + queryBase + "\nplan:\n"
                    + BOpUtility.toString(left));

        return left;

    }

    /**
     * Add pipeline operators for named subquery solution sets. The solution
     * sets will be computed before the rest of the query plan runs. They may be
     * referenced from other parts of the query plan.
     * <p>
     * Each solution set has a name. For each {@link NamedSubqueryInclude}, we
     * also determine the join variables which are used to build a hash index
     * (this can be different for different includes of the same named solution
     * set in the same query). Together, the join variables and the name of the
     * solution set form a unique name for each hash index. That hash index (or
     * hash indices if we have more than one combination of join variables) will
     * be generated by the {@link HTreeNamedSubqueryOp}.
     * <p>
     * The main use case for WITH AS INCLUDE is a heavy subquery which should be
     * run first. However, in principle, we could run these where the INCLUDE
     * appears rather than up front as long as we are careful not to project
     * bindings into the subquery (other than those it projects out). Whether or
     * not this is more efficient depends on the subquery and how it is combined
     * into the rest of the query. (Running it first should be the default
     * policy.)
     * 
     * @param left
     * @param namedSubquerieNode
     * @param queryRoot
     *            The top-level query. This is required because we need to
     *            understand the join variables which will be used when the
     *            subquery result is joined back into the query for WITH AS
     *            INCLUDE style subqueries.
     * @param ctx
     * @return
     * 
     * @see ASTNamedSubqueryOptimizer
     */
    private static PipelineOp addNamedSubqueries(PipelineOp left,
            final NamedSubqueriesNode namedSubquerieNode,
            final QueryRoot queryRoot, final Set<IVariable<?>> doneSet,
            final AST2BOpContext ctx) {

        /*
         * If there is more than one named subquery whose DEPENDS_ON attribute
         * is an empty String[], then run them in parallel using STEPS (and
         * filter them out in the 2nd pass). Then run the remaining named
         * subqueries in their current sequence.
         */

        // All named subqueries with NO dependencies.
        final List<NamedSubqueryRoot> runFirst = new LinkedList<NamedSubqueryRoot>();

        // Remaining named subqueries, which MUST already be in an ordering
        // consistent with their dependencies.
        final List<NamedSubqueryRoot> remainder = new LinkedList<NamedSubqueryRoot>();

        for (NamedSubqueryRoot subqueryRoot : namedSubquerieNode) {

            final String[] dependsOn = subqueryRoot.getDependsOn();

            /*
             * TODO Parallelism for the named subqueries with no dependenceies
             * has been (at least temporarily) disabled. The problem with a
             * UNION of these no-dependency named subqueries is that each of
             * them sees an input solution which is empty (no bindings) and
             * copies that to its output. Since the outputs are UNIONed, we are
             * getting N empty solutions out when we run N named subqueries with
             * no dependencies. This is demonstrated by TestSubQuery in the
             * "named-subquery-scope" test case. While that test was written to
             * test something else, it happens to trigger this bug as well. This
             * could be fixed by a count down latch operator which also gets the
             * original inputs, waits until N named subqueries have completed,
             * and then sends the original inputs to the next operator in the
             * pipeline. This is the signal that the main query (or the next
             * named subquery) can now execute.
             */
            if (dependsOn.length == 0 && false)
                runFirst.add(subqueryRoot);
            else
                remainder.add(subqueryRoot);

        }

        final int nfirst = runFirst.size();

        if (nfirst > 0) {

            if (nfirst == 1) {

                left = addNamedSubquery(left, runFirst.get(0), doneSet, ctx);

            } else {

                final PipelineOp[] steps = new PipelineOp[nfirst];

                int i = 0;

                for (NamedSubqueryRoot subqueryRoot : runFirst) {

                    steps[i++] = addNamedSubquery(null/* left */, subqueryRoot,
                            doneSet, ctx);

                }

                // Do not run the subqueries with unlimited parallelism.
                final int maxParallelSubqueries = Math.min(steps.length, 10);

                // Run the steps in parallel.
                left = new Union(leftOrEmpty(left), //
                        new NV(BOp.Annotations.BOP_ID, ctx.nextId()),//
                        new NV(BOp.Annotations.EVALUATION_CONTEXT,
                                BOpEvaluationContext.CONTROLLER),//
                        new NV(Steps.Annotations.SUBQUERIES, steps),//
                        new NV(Steps.Annotations.MAX_PARALLEL_SUBQUERIES,
                                maxParallelSubqueries)//
                );

            }
            
        }

        // Run the remaining steps in sequence.
        for (NamedSubqueryRoot subqueryRoot : remainder) {

            left = addNamedSubquery(left, subqueryRoot, doneSet, ctx);

        }

        return left;

    }

    /**
     * Convert a {@link NamedSubqueryRoot} into a pipeline operator plan.
     * 
     * @param left
     *            The left or <code>null</code>.
     * @param subqueryRoot
     *            The {@link NamedSubqueryRoot}.
     * @param ctx
     *            The context.
     * @return The operator plan.
     */
    static private PipelineOp addNamedSubquery(PipelineOp left,
            final NamedSubqueryRoot subqueryRoot,
            final Set<IVariable<?>> doneSet, final AST2BOpContext ctx) {

        final PipelineOp subqueryPlan = convertQueryBase(null/* left */,
                subqueryRoot, doneSet, ctx);

        /*
         * Annotate the named subquery with the set of variables known to be
         * materialized after it has run. This annotation is looked up when we
         * do the NamedSubqueryInclude.
         */
        subqueryRoot.setProperty(NamedSubqueryRoot.Annotations.DONE_SET,
                doneSet);
        
        if (log.isInfoEnabled())
            log.info("\nsubquery: " + subqueryRoot + "\nplan=" + subqueryPlan);

        final IVariable<?>[] joinVars = ASTUtil.convert(subqueryRoot
                .getJoinVars());

        final INamedSolutionSetRef namedSolutionSet = NamedSolutionSetRefUtility
                .newInstance(ctx.queryId, subqueryRoot.getName(), joinVars);

        if(ctx.nativeHashJoins) {
            left = applyQueryHints(new HTreeNamedSubqueryOp(leftOrEmpty(left), //
                new NV(BOp.Annotations.BOP_ID, ctx.nextId()),//
                new NV(BOp.Annotations.EVALUATION_CONTEXT,
                        BOpEvaluationContext.CONTROLLER),//
                new NV(PipelineOp.Annotations.MAX_PARALLEL, 1),//
                new NV(PipelineOp.Annotations.PIPELINED, false),// at-once evaluation
                new NV(PipelineOp.Annotations.MAX_MEMORY, Long.MAX_VALUE),// at-once evaluation
                new NV(PipelineOp.Annotations.SHARED_STATE, true),// live stats.
                new NV(HTreeNamedSubqueryOp.Annotations.RELATION_NAME, new String[]{ctx.getLexiconNamespace()}),//
                new NV(HTreeNamedSubqueryOp.Annotations.SUBQUERY, subqueryPlan),//
                new NV(HTreeNamedSubqueryOp.Annotations.JOIN_VARS, joinVars),//
                new NV(NamedSetAnnotations.NAMED_SET_REF,
                                namedSolutionSet)//
                ), subqueryRoot, ctx);
        } else {
            left = applyQueryHints(new JVMNamedSubqueryOp(leftOrEmpty(left), //
                    new NV(BOp.Annotations.BOP_ID, ctx.nextId()),//
                    new NV(BOp.Annotations.EVALUATION_CONTEXT,
                            BOpEvaluationContext.CONTROLLER),//
                    new NV(PipelineOp.Annotations.PIPELINED, false),// at-once evaluation
                    new NV(PipelineOp.Annotations.MAX_PARALLEL, 1),//
                    new NV(PipelineOp.Annotations.SHARED_STATE, true),// live stats.
                    new NV(HTreeNamedSubqueryOp.Annotations.SUBQUERY, subqueryPlan),//
                    new NV(HTreeNamedSubqueryOp.Annotations.JOIN_VARS, joinVars),//
                    new NV(NamedSetAnnotations.NAMED_SET_REF,
                                    namedSolutionSet)//
                    ), subqueryRoot, ctx);
        }

        return left;

    }

    /**
     * Add an operator to evaluate a {@link ServiceCall}. This handles both
     * services which are evaluated by direct method call within the same JVM
     * and SPARQL 1.1 Federated Query.
     * 
     * @param left
     * @param serviceNode
     * @param ctx
     * @return
     */
    static private PipelineOp addServiceCall(PipelineOp left,
            final ServiceNode serviceNode, final Set<IVariable<?>> doneSet,
            final AST2BOpContext ctx) {

        // The query hints are taken from the SERVICE node.
        final Properties queryHints = serviceNode.getQueryHints();
        
        @SuppressWarnings("rawtypes")
        final Map<IConstraint, Set<IVariable<IV>>> needsMaterialization = new LinkedHashMap<IConstraint, Set<IVariable<IV>>>();

        final IConstraint[] joinConstraints = getJoinConstraints(
                getJoinConstraints(serviceNode), needsMaterialization);

        /*
         * Note: If the serviceRef is a Variable then we MUST add the
         * materialization step since we can not know in advance whether any
         * given binding for the serviceRef will be a REMOTE SERVICE or an
         * internal bigdata aware service.
         */
        final IVariableOrConstant<?> serviceRef = serviceNode.getServiceRef()
                .getValueExpression();

        // true if we need to materialize variables before running the SERVICE.
        final boolean isMaterialize;
        if(serviceRef instanceof IConstant) {

            final BigdataURI serviceURI = ServiceCallUtility
                    .getConstantServiceURI(serviceRef);
            
            final ServiceCall<?> serviceCall = ServiceRegistry.getInstance()
                    .toServiceCall(ctx.db,
                            ctx.queryEngine.getClientConnectionManager(),
                            serviceURI, serviceNode);

            /*
             * true IFF this is a registered bigdata aware service running in
             * the same JVM.
             */
            final boolean isBigdata = serviceCall.getServiceOptions()
                    .isBigdataNativeService();

            isMaterialize = !isBigdata;

        } else {

            /*
             * Since the service reference can not be evaluated to a constant we
             * have to assume that we need to do value materialization before
             * the service call.
             * 
             * Note: If the service call winds up being a native bigdata
             * service, then this will do more work. But, since the service
             * reference does not evaluate to a URI constant we are not able to
             * figure that out in advance.
             */
            
            isMaterialize = true;
            
        }

        /*
         * SERVICEs do not have explicit "projections" (there is no capacity to
         * rename variables) but they still must hide variables which are not in
         * scope. Also, if we have to materialize RDF Values for the SERVICE,
         * then we have to ensure that anything gets materialized which is (a)
         * used by the SERVICE; and (b) MIGHT be incoming bound to the SERVICE.
         * 
         * Note: The materialization requirement is only on entry to the
         * SERVICE. Solutions which flow out of the SERVICE will already be
         * materialized (though they might use mock IVs) unless the service is
         * bigdata aware (in which case it is responsible for getting the IVs
         * right).
         */
        
        // Anything which can flow out of the SERVICE is "projected".
        final Set<IVariable<?>> projectedVars = ctx.sa
                .getMaybeProducedBindings(serviceNode);
        {

            /*
             * FIXME Prune any variables which are not used outside of the
             * SERVICE's graph pattern by removing them from its "projection".
             * To do this we need to check any downstream siblings of the
             * SERVICE node (in its parent join group), and any downstream
             * siblings of parents of that join group. This proceeds recursively
             * until we reach the top level join group for the WHERE clause in
             * question. If we pass through a Sub-Select, then we can stop if
             * the variable(s) in question are not projected into that
             * Sub-Select.
             * 
             * The same logic could be used to prune out variables which are not
             * required by downstream joins.
             * 
             * There is some logic similar to this in ASTBottomUpOptimizer. Look
             * for callers of StaticAnalysis.findParent().
             * 
             * There is some logic similar to this in
             * ASTComplexOptionalOptimizer. However, I believe that it fails to
             * recursively examine the downstream siblings of the parent
             * group(s).
             * 
             * @see https://sourceforge.net/apps/trac/bigdata/ticket/368 (Prune
             * variables during query evaluation)
             */
            
            /*
             * FIXME This is a cheap hack which fixes the problem where a blank
             * node is used inside of a SERVICE graph.  However, this hack is
             * WRONG if the blank node is correlated within the query outside
             * of that SERVICE graph.
             * 
             * @see http://sourceforge.net/apps/trac/bigdata/ticket/510 (Blank
             * nodes in SERVICE graph patterns)
             */
            final Iterator<IVariable<?>> itr = projectedVars.iterator();

            while (itr.hasNext()) {

                final IVariable<?> v = itr.next();

                if (v.getName().startsWith("-anon-")) {

                    itr.remove();

                }

            }

        }

        // Set on the ServiceNode
        serviceNode.setProjectedVars(projectedVars);
        
        final int rightId = ctx.nextId();
        
        if (isMaterialize) {

            /*
             * Setup materialization steps for any projected variables which
             * MIGHT be incoming bound into the SERVICE call.
             */

            // Anything which MIGHT be bound by the time the SERVICE runs.
            final Set<IVariable<?>> maybeBound = ctx.sa
                    .getMaybeIncomingBindings(serviceNode,
                            new LinkedHashSet<IVariable<?>>());
            
            final Set<IVariable<?>> vars = new LinkedHashSet<IVariable<?>>();
            vars.addAll(projectedVars); // start with everything "projected".
            vars.retainAll(maybeBound); // retain "maybe" incoming bound vars.
            if(serviceRef instanceof IVariable) {
                /*
                 * If the serviceRef is a bare variable, then that variable
                 * needs to be materialized.
                 */
                vars.add((IVariable<?>) serviceRef);
            }
            vars.removeAll(doneSet); // remove already materialized vars.

            if (!vars.isEmpty()) {

                // Add the materialization step.
                left = addMaterializationSteps2(left, rightId,
                        (Set<IVariable<IV>>) (Set) vars, queryHints, ctx);

                // These variables have now been materialized.
                doneSet.addAll(vars);
                
            }
            
        }

        /*
         * Identify the join variables for the SERVICE solution set. This is
         * based on the variables which are definitely bound on entry and the
         * variables which are definitely bound on exit from the SERVICE. It
         * is Ok if there are no join variables, but it means that we will do
         * a full cross product of the solutions vectored into a SERVICE call
         * and the solutions flowing out of that SERVICE call.
         */
        final Set<IVariable<?>> joinVarSet = ctx.sa.getJoinVars(
                serviceNode, new LinkedHashSet<IVariable<?>>());
        
        /*
         * Note: For overall sanity, the ServiceCallJoin is being run on the
         * query controller. This will prevent HTTP connections from being
         * originated on the data services in a cluster.
         * 
         * Note: In order to have better throughput, this operator is annotated
         * as "at-once" (PIPELINED:=false) by default (it can be overridden by
         * QueryHints#AT_ONCE). This forces the query engine to wait until all
         * source solutions are available and then run the ServiceCallJoin
         * exactly once. The ServiceCallJoin will internally vector the
         * solutions per target service and will use limited parallelism (based
         * on MAX_PARALLEL) to reduce the latency of the service requests across
         * multiple service targets.
         * 
         * TODO Unit test where join constraints wind up attached to the
         * ServiceCallJoin operator.
         */
        final Map<String, Object> anns = new LinkedHashMap<String, Object>();
        anns.put(BOp.Annotations.BOP_ID, rightId);
        anns.put(BOp.Annotations.EVALUATION_CONTEXT,
                BOpEvaluationContext.CONTROLLER);
        anns.put(PipelineOp.Annotations.PIPELINED, false); // at-once by default.
//      anns.put(PipelineOp.Annotations.MAX_PARALLEL, 1);
        anns.put(PipelineOp.Annotations.SHARED_STATE, true);// live stats.
        anns.put(ServiceCallJoin.Annotations.SERVICE_NODE, serviceNode);
        anns.put(ServiceCallJoin.Annotations.NAMESPACE, ctx.getNamespace());
        anns.put(ServiceCallJoin.Annotations.TIMESTAMP, ctx.getTimestamp());
        anns.put(ServiceCallJoin.Annotations.JOIN_VARS,
                joinVarSet.toArray(new IVariable[] {}));
        anns.put(JoinAnnotations.CONSTRAINTS, joinConstraints);

        left = applyQueryHints(new ServiceCallJoin(leftOrEmpty(left), anns),
                queryHints, ctx);

        /*
         * For each filter which requires materialization steps, add the
         * materializations steps to the pipeline and then add the filter to the
         * pipeline.
         */
        left = addMaterializationSteps3(left, doneSet, needsMaterialization,
                queryHints, ctx);

        return left;

    }

    /**
	 * Add a join against a pre-computed temporary solution set into a join
	 * group.
	 * <p>
	 * Note: Since the subquery solution set has already been computed and only
	 * contains bindings for solutions projected by the subquery, we do not need
	 * to adjust the visibility of bindings when we execute the hash join
	 * against the named solution set.
	 * 
	 * @see ASTNamedSubqueryOptimizer
	 * 
	 *      TODO If the named solution set has variables which are not
	 *      materialized but those variables are visible in this query, then we
	 *      can no longer conclude that they are materialized. We MUST either
	 *      (A) remove them from the doneSet; (B) we need to materialize them
	 *      when reading from the named solution set (or after the join) such
	 *      that we have a consistent doneSet (only variables which are
	 *      materialized in all solutions) after the INCLUDE join; (C) remove
	 *      them from the solutions (if they are no longer required after the
	 *      join).
	 * 
	 *      TODO If we have mock IVs in solutions for a join variable then we
	 *      need to materialize that join variable in all source solutions
	 *      flowing into the join. This is <a
	 *      href="https://sourceforge.net/apps/trac/bigdata/ticket/490"> MockIVs
	 *      in hash joins</a>. The {@link ISolutionSetStats} should track this
	 *      information. Static analysis should also flag this information based
	 *      on inspection (if the variable is bound to a computed expression and
	 *      that expression is not known to be a fully inline data type, then we
	 *      could have mock IVs for the variable binding and we must resolve
	 *      those IVs against the database). (There could be an exception when
	 *      the variable is known to be based on a computed expression in both
	 *      the left and right hand solutions. That suggests that we *might*
	 *      also be able to handle this by converting the variable binding into
	 *      MockIVs for all solutions, but it seems likely that this would
	 *      produce some unpleasant surprises - for example, the hash join would
	 *      have the same hash code for all values for that variable since the
	 *      termId would always be zero).
	 */
    private static PipelineOp addNamedSubqueryInclude(PipelineOp left,
            final NamedSubqueryInclude nsi,
            final Set<IVariable<?>> doneSet, final AST2BOpContext ctx) {

    		final String name = nsi.getName();
    	
        if (log.isInfoEnabled())
            log.info("include: solutionSet=" + name);

        // The join variables.
        final IVariable<?>[] joinVars;

        /*
		 * When true, the named solution set will be released after the INCLUDE.
		 * 
		 * Note: We MUST NOT [release] a named solution set whose scope is
		 * outside of the query (durable or cached).
		 */
        boolean release;
        
		{
        	
            // Resolve the NamedSubqueryRoot for this INCLUDE.
            final NamedSubqueryRoot nsr = ctx.sa
                    .getNamedSubqueryRoot(name);

            if(nsr != null) {

                /*
                 * We will do a hash join against the named solution set
                 * generated by that named subquery root.
                 * 
                 * TODO We run into problems here where the join variables were
                 * not predicted correctly, especially when there are multiple
                 * INCLUDEs for the same solution set and when the INCLUDE is
                 * the first operator in the query plan. We should built an
                 * appropriate index for each such INCLUDE, either up front or
                 * immediately before we evaluate the hash join against the
                 * named solution set.
                 */

                @SuppressWarnings("unchecked")
                final Set<IVariable<?>> nsrDoneSet = (Set<IVariable<?>>) nsr
                        .getProperty(NamedSubqueryRoot.Annotations.DONE_SET);

				if (nsrDoneSet == null) {

					// Make sure the doneSet was attached to the named subquery.
					throw new AssertionError(
							"NamedSubqueryRoot doneSet not found: " + name);

				}

				/*
				 * Get the known materialized variables from the named subquery
				 * and combine them with those which are known to be
				 * materialized in the parent to get the full set of variables
				 * known to be materialized once we join in the named subquery
				 * solution set.
				 * 
				 * TODO Should add all variables not in scope in the parent
				 * which are materialized in the named solution set and retain
				 * only the variables which are in scope in the parent which are
				 * materialized in the named solution set. Or we should
				 * materialize things which were materialized in the pipeline
				 * solutions and no longer possess that property because they
				 * were not materialized in the named solution set (especially
				 * if they will need to be materialized later in the query; if
				 * they will not need to be materialized later in the query then
				 * we should just drop them from the doneSet since they are only
				 * partly materialized).
				 */
				
				doneSet.addAll(nsrDoneSet);

		        final VarNode[] joinvars = nsi.getJoinVars();

		        if (joinvars == null) {

		            /*
					 * The most likely explanation is not running the
					 * ASTNamedSubqueryOptimizer.
					 */

		            throw new AssertionError();

		        }

				// Convert to IVariable[].
		        joinVars = ASTUtil.convert(joinvars);

				/*
				 * TODO This should be set based on the #of INCLUDEs for the
				 * named subquery. We can not release the associated hash index
				 * until all includes are done.
				 */

		        	release = false;
				
			} else {

				/**
				 * Attempt to resolve a pre-existing named solution set.
				 * 
				 * If we find the named solution set, then we will handle it in
				 * one of two ways.
				 * 
				 * 1) If the cardinality of solutions flowing into this
				 * operation on the pipeline is known to be small, then we will use
				 * a SCAN of the named solution set (it does not have an index,
				 * at least, not at this time) and use a nested inner loop to
				 * join against the left solutions. This provides a critical
				 * optimization for the case where the INCLUDE appears at the
				 * head of the WHERE clause. It also provides the guarantee that
				 * the ORDER of the solutions in the named solution set is
				 * preserved, which we depend on when SLICING a pre-existing
				 * solution set.
				 * 
				 * 2) Otherwise, we build a hash index over the named solution
				 * set. The join variables for that hash index will be the
				 * intersection of what is known bound on entry to the INCLUDE
				 * operator and what is known bound in the named solution set
				 * itself. We will then do a hash join against the generated
				 * hash index.
				 * 
                 * @see <a
                 *      href="https://sourceforge.net/apps/trac/bigdata/ticket/531"
                 *      > SPARQL UPDATE for NAMED SOLUTION SETS </a>
				 */

                final ISolutionSetStats stats = ctx.sa
                        .getSolutionSetStats(name);

                /*
                 * Note: This is all variables whose IVCache association is
                 * always present when that variable is bound in a solution
                 * (that is, all variables which we do not need to materialize
                 * for the solution set).
                 * 
                 * TODO Should add all variables not in scope in the parent
                 * which are materialized in the named solution set and retain
                 * only the variables which are in scope in the parent which are
                 * materialized in the named solution set. Or we should
                 * materialize things which were materialized in the pipeline
                 * solutions and no longer possess that property because they
                 * were not materialized in the named solution set (especially
                 * if they will need to be materialized later in the query; if
                 * they will not need to be materialized later in the query then
                 * we should just drop them from the doneSet since they are only
                 * partly materialized).
                 */

                doneSet.addAll(stats.getMaterialized());

                if (isNamedSolutionSetScan(ctx, nsi)) {

                    /*
                     * Optimize with SCAN and nested loop join.
                     * 
                     * Note: This optimization also preserves the ORDER in the
                     * named solution set.
                     */

                    return convertNamedSolutionSetScan(left, nsi, doneSet, ctx);

                }

                /*
                 * Find the join variables. This is the set of variables which
                 * are both definitely bound on entry to the INCLUDE and which
                 * are known to be bound by all solutions in the named solution
                 * set.
                 * 
                 * TODO If we provide CREATE SOLUTIONS semantics to specify the
                 * type of the data structure in which the named solution set is
                 * stored *AND* it is a hash index (or a BTree with a primary
                 * key which is either to our join variables or a sub-set of
                 * those join variables) then we can use that index without
                 * building a hash index on the desired join variables.
                 */
                final Set<IVariable<?>> joinvars = ctx.sa.getJoinVars(nsi,
                        name/* solutionSet */,
                        new LinkedHashSet<IVariable<?>>());

                // flatten into IVariable[].
                joinVars = joinvars.toArray(new IVariable[] {});

                /*
                 * Pass all variable bindings along.
                 * 
                 * Note: If we restrict the [select] annotation to only those
                 * variables projected by the subquery, then we will wind up
                 * pruning any variables used in the join group which are NOT
                 * projected into the subquery. [We are not building the index
                 * from the solutions flowing through the pipeline. Is this
                 * comment true for an index build from a source other than the
                 * pipeline?]
                 */
                @SuppressWarnings("rawtypes")
                final IVariable[] selectVars = null;

                /*
                 * The identifier for the source solution set.
                 * 
                 * Note: This is a pre-existing solution set. It is located
                 * using the KB view (namespace and timestamp).
                 */
                final INamedSolutionSetRef sourceSet = NamedSolutionSetRefUtility
                        .newInstance(ctx.getNamespace(), ctx.getTimestamp(),
                                name, IVariable.EMPTY/* joinVars */);

                /*
                 * The identifier for the generated index.
                 * 
                 * Note: This is a dynamically generated index scoped to the
                 * query. it is located using the queryId.
                 */
                final INamedSolutionSetRef generatedSet = NamedSolutionSetRefUtility
                        .newInstance(ctx.queryId, name, joinVars);

                final JoinTypeEnum joinType = JoinTypeEnum.Normal;

                if (ctx.nativeHashJoins) {
                    left = applyQueryHints(new HTreeHashIndexOp(
                            leftOrEmpty(left),//
                            new NV(BOp.Annotations.BOP_ID, ctx.nextId()),//
                            new NV(BOp.Annotations.EVALUATION_CONTEXT,
                                    BOpEvaluationContext.CONTROLLER),//
                            new NV(PipelineOp.Annotations.MAX_PARALLEL, 1),//
//                            new NV(PipelineOp.Annotations.CHUNK_CAPACITY, 1),// TODO Why ONE (1)?  Is this because there is a single source solution?  Is that true? Why not use the default?
                            new NV(PipelineOp.Annotations.LAST_PASS, true),// required
                            new NV(PipelineOp.Annotations.SHARED_STATE, true),// live
                                                                              // stats.
                            new NV(HTreeHashIndexOp.Annotations.RELATION_NAME,
                                    new String[] { ctx.getLexiconNamespace() }),//
                            new NV(HashIndexOp.Annotations.JOIN_TYPE, joinType),//
                            new NV(HashIndexOp.Annotations.JOIN_VARS, joinVars),//
                            new NV(HashIndexOp.Annotations.SELECT, selectVars),//
                            new NV(
                                    HashIndexOp.Annotations.NAMED_SET_SOURCE_REF,
                                    sourceSet),//
                            new NV(HashIndexOp.Annotations.NAMED_SET_REF,
                                    generatedSet)//
                        ), nsi, ctx);
                } else {
                    left = applyQueryHints(new JVMHashIndexOp(
                            leftOrEmpty(left),//
                            new NV(BOp.Annotations.BOP_ID, ctx.nextId()),//
                            new NV(BOp.Annotations.EVALUATION_CONTEXT,
                                    BOpEvaluationContext.CONTROLLER),//
                            new NV(PipelineOp.Annotations.MAX_PARALLEL, 1),//
                            new NV(PipelineOp.Annotations.LAST_PASS, true),// required
                            new NV(PipelineOp.Annotations.SHARED_STATE, true),// live
                                                                              // stats.
                            new NV(HashIndexOp.Annotations.JOIN_TYPE, joinType),//
                            new NV(HashIndexOp.Annotations.JOIN_VARS, joinVars),//
                            new NV(HashIndexOp.Annotations.SELECT, selectVars),//
                            new NV(
                                    HashIndexOp.Annotations.NAMED_SET_SOURCE_REF,
                                    sourceSet),//
                            new NV(HashIndexOp.Annotations.NAMED_SET_REF,
                                    generatedSet)//
                        ), nsi, ctx);
                }

                // true since we are building the hash index.
                release = true;

            }
            
        }

//      if (joinVars.length == 0) {
//
//          /*
//           * Note: If there are no join variables then the join will examine
//           * the full N x M cross product of solutions. That is very
//           * inefficient, so we are logging a warning.
//           */
//
//          log.warn("No join variables: " 
//                  + subqueryInclude.getName()
//                  + ", subquery="
//                  + subqueryInclude.getNamedSubqueryRoot(ctx.sa
//                          .getQueryRoot())
//                          );
//
//      }
        
		/*
		 * Common code path.
		 * 
		 * At this point, we have either have a hash index which was generated
		 * by a named subquery or we have build a hash index from a pre-existing
		 * named solution set. Now we can do the hash join.
		 */
        final INamedSolutionSetRef namedSolutionSetRef = NamedSolutionSetRefUtility
                .newInstance(ctx.queryId, name, joinVars);

		@SuppressWarnings("rawtypes")
		final Map<IConstraint, Set<IVariable<IV>>> needsMaterialization = new LinkedHashMap<IConstraint, Set<IVariable<IV>>>();

        final IConstraint[] joinConstraints = getJoinConstraints(
                getJoinConstraints(nsi), needsMaterialization);

		/*
		 * TODO In order to release the named solution set, we need to specify
		 * [lastPass=true] and [maxParallel=1].
		 */
        release = false;
        
        if (ctx.nativeHashJoins) {
            
            left = applyQueryHints(new HTreeSolutionSetHashJoinOp(leftOrEmpty(left), //
                    new NV(BOp.Annotations.BOP_ID, ctx.nextId()),//
                    new NV(BOp.Annotations.EVALUATION_CONTEXT,
                            BOpEvaluationContext.CONTROLLER),//
                    new NV(PipelineOp.Annotations.SHARED_STATE, true),// live stats.
                    new NV(HTreeSolutionSetHashJoinOp.Annotations.NAMED_SET_REF,
                            namedSolutionSetRef),//
//                    new NV(HTreeSolutionSetHashJoinOp.Annotations.JOIN_VARS,
//                            joinVars),//
					new NV(HTreeSolutionSetHashJoinOp.Annotations.CONSTRAINTS,
							joinConstraints),//
					new NV(HTreeSolutionSetHashJoinOp.Annotations.RELEASE,
							release)//
//					new NV(HTreeSolutionSetHashJoinOp.Annotations.LAST_PASS,
//							isLastPassRequested)//
                ), nsi, ctx);

        } else {
            
            left = applyQueryHints(new JVMSolutionSetHashJoinOp(leftOrEmpty(left), //
                    new NV(BOp.Annotations.BOP_ID, ctx.nextId()),//
                    new NV(BOp.Annotations.EVALUATION_CONTEXT,
                            BOpEvaluationContext.CONTROLLER),//
                    new NV(PipelineOp.Annotations.SHARED_STATE, true),// live stats.
                    new NV(JVMSolutionSetHashJoinOp.Annotations.NAMED_SET_REF,
                            namedSolutionSetRef),//
//                    new NV(JVMSolutionSetHashJoinOp.Annotations.JOIN_VARS,
//                            joinVars),//
                    new NV(JVMSolutionSetHashJoinOp.Annotations.CONSTRAINTS,
                            joinConstraints),//
                    new NV(JVMSolutionSetHashJoinOp.Annotations.RELEASE,
                            release)//
//    					new NV(JVMSolutionSetHashJoinOp.Annotations.LAST_PASS,
//    							isLastPassRequested)//
                ), nsi, ctx);
            
        }
        
        /*
         * For each filter which requires materialization steps, add the
         * materializations steps to the pipeline and then add the filter to the
         * pipeline.
         */
        left = addMaterializationSteps3(left, doneSet, needsMaterialization,
                nsi.getQueryHints(), ctx);

        return left;

    }

    /**
     * This handles a VALUES clause. It grabs the binding sets from the
     * BindingsClause, attach them to the query as a named subquery with a hash
     * index, and then add a named subquery include to the pipeline right here.
     * <p>
     * The VALUES are interpreted using a solution set hash join. The "plan" for
     * the hash join of the VALUES with the solutions flowing through the
     * pipeline is: (a) we take the IBindingSet[] and use a {@link HashIndexOp}
     * to generate the hash index; and (b) we use a
     * {@link SolutionSetHashJoinOp} to join the solutions from the pipeline
     * with those in the hash index. Both JVM and HTree versions of this plan
     * are supported.
     * <p>
     * 1. {@link HashIndexOp} (JVM or HTree): Specify the IBindingSet[] as the
     * source. When the HashIndexOp runs, it will build a hash index from the
     * IBindingSet[].
     * <p>
     * Note: The join variables need to be set based on the known bound
     * variables in the context where we will evaluate the solution set hash
     * join (head of the sub-SELECT, OPTIONAL) and those that are bound by the
     * solution set hash join.
     * <p>
     * Note: The static analysis code needs to examine the definitely, and maybe
     * produced bindings for the {@link BindingsClause}. See the
     * {@link ISolutionSetStats} interface and
     * {@link SolutionSetStatserator#get(IBindingSet[])} for a convenience
     * method.
     * <p>
     * 2. {@link SolutionSetHashJoinOp} (JVM or HTree): Joins the solutions
     * flowing into the sub-query or update with the solutions from the
     * HashIndexOp. This will take each solution from the pipeline, probe the
     * hash index for solutions specified by the VALUES clause, and then do a
     * JOIN for each such solution that is discovered.
     */
    private static PipelineOp addValues(PipelineOp left,
            final BindingsClause bindingsClause,
            final Set<IVariable<?>> doneSet, final AST2BOpContext ctx) {

        // Convert solutions from VALUES clause to an IBindingSet[].
        final IBindingSet[] bindingSets = BOpUtility.toArray(
                new Chunkerator<IBindingSet>(bindingsClause.getBindingSets().iterator()),//
                null/*stats*/
                );
        
        // Static analysis of the VALUES solutions.
        final ISolutionSetStats bindingsClauseStats = SolutionSetStatserator
                .get(bindingSets);
        
        @SuppressWarnings("rawtypes")
        final Map<IConstraint, Set<IVariable<IV>>> needsMaterialization = new LinkedHashMap<IConstraint, Set<IVariable<IV>>>();

        /*
         * BindingsClause is an IBindingsProducer, but it should also be
         * an IJoinNode. That will let us attach constraints
         * (getJoinConstraints()) and identify the join variables for the VALUES
         * sub-plan (getJoinVars()).
         */
        final IConstraint[] joinConstraints = getJoinConstraints(
                getJoinConstraints(bindingsClause), needsMaterialization);

        /*
         * Model the VALUES JOIN by building a hash index over the IBindingSet[]
         * from the VALUES clause. Then use a solution set hash join to join the
         * solutions flowing through the pipeline with those in the hash index.
         */
        final String solutionSetName = "--values-" + ctx.nextId(); // Unique name.

        final Set<IVariable<?>> joinVarSet = ctx.sa.getJoinVars(bindingsClause,
                bindingsClauseStats, new LinkedHashSet<IVariable<?>>());

        @SuppressWarnings("rawtypes")
        final IVariable[] joinVars = joinVarSet.toArray(new IVariable[0]);

//            if (joinVars.length == 0) {
//
//                /*
//                 * Note: If there are no join variables then the join will
//                 * examine the full N x M cross product of solutions. That is
//                 * very inefficient, so we are logging a warning.
//                 */
//
//                log.warn("No join variables: " + subqueryRoot);
//                
//            }
        
        final INamedSolutionSetRef namedSolutionSet = NamedSolutionSetRefUtility.newInstance(
                ctx.queryId, solutionSetName, joinVars);

        // VALUES is not optional.
        final JoinTypeEnum joinType = JoinTypeEnum.Normal;

        // lastPass is required except for normal joins.
        final boolean lastPass = false; 

        // true if we will release the HTree as soon as the join is done.
        // Note: also requires lastPass.
        final boolean release = lastPass;

        // join can be pipelined unless last pass evaluation is required
        final int maxParallel = lastPass ? 1
                : ctx.maxParallelForSolutionSetHashJoin;

        // Generate the hash index operator.
        if(ctx.nativeHashJoins) {
            left = applyQueryHints(new HTreeHashIndexOp(leftOrEmpty(left),//
                new NV(BOp.Annotations.BOP_ID, ctx.nextId()),//
                new NV(BOp.Annotations.EVALUATION_CONTEXT,
                        BOpEvaluationContext.CONTROLLER),//
                new NV(PipelineOp.Annotations.MAX_PARALLEL, 1),// required for lastPass
                new NV(PipelineOp.Annotations.LAST_PASS, true),// required
                new NV(PipelineOp.Annotations.SHARED_STATE, true),// live stats.
                new NV(HTreeHashIndexOp.Annotations.RELATION_NAME, new String[]{ctx.getLexiconNamespace()}),//                    new NV(HTreeHashIndexOp.Annotations.JOIN_VARS, joinVars),//
                new NV(HTreeHashIndexOp.Annotations.JOIN_TYPE, joinType),//
                new NV(HTreeHashIndexOp.Annotations.JOIN_VARS, joinVars),//
                new NV(HTreeHashIndexOp.Annotations.CONSTRAINTS, joinConstraints),// Note: will be applied by the solution set hash join.
//                    new NV(HTreeHashIndexOp.Annotations.SELECT, projectedVars),//
                new NV(HTreeHashIndexOp.Annotations.BINDING_SETS_SOURCE, bindingSets),// source solutions from VALUES.
                new NV(HTreeHashIndexOp.Annotations.NAMED_SET_REF, namedSolutionSet)// output named solution set.
            ), bindingsClause, ctx);
        } else {
            left = applyQueryHints(new JVMHashIndexOp(leftOrEmpty(left),//
                new NV(BOp.Annotations.BOP_ID, ctx.nextId()),//
                new NV(BOp.Annotations.EVALUATION_CONTEXT,
                        BOpEvaluationContext.CONTROLLER),//
                new NV(PipelineOp.Annotations.MAX_PARALLEL, 1),// required for lastPass
                new NV(PipelineOp.Annotations.LAST_PASS, true),// required
                new NV(PipelineOp.Annotations.SHARED_STATE, true),// live stats.
                new NV(JVMHashIndexOp.Annotations.JOIN_TYPE, joinType),//
                new NV(JVMHashIndexOp.Annotations.JOIN_VARS, joinVars),//
                new NV(JVMHashIndexOp.Annotations.CONSTRAINTS, joinConstraints),// Note: will be applied by the solution set hash join.
//                    new NV(HTreeHashIndexOp.Annotations.SELECT, projectedVars),//
                new NV(HTreeHashIndexOp.Annotations.BINDING_SETS_SOURCE, bindingSets),// source solutions from VALUES.
                new NV(JVMHashIndexOp.Annotations.NAMED_SET_REF, namedSolutionSet)// output named solution set.
            ), bindingsClause, ctx);
        }

        // Generate the solution set hash join operator.
        if(ctx.nativeHashJoins) {
            left = applyQueryHints(new HTreeSolutionSetHashJoinOp(
                leftOrEmpty(left),//
                new NV(BOp.Annotations.BOP_ID, ctx.nextId()),//
                new NV(BOp.Annotations.EVALUATION_CONTEXT,
                        BOpEvaluationContext.CONTROLLER),//
                new NV(PipelineOp.Annotations.MAX_PARALLEL, maxParallel),//
                new NV(PipelineOp.Annotations.SHARED_STATE, true),// live stats.
//                    new NV(HTreeSolutionSetHashJoinOp.Annotations.OPTIONAL, optional),//
//                    new NV(HTreeSolutionSetHashJoinOp.Annotations.JOIN_VARS, joinVars),//
//                    new NV(HTreeSolutionSetHashJoinOp.Annotations.SELECT, null/*all*/),// 
//                    new NV(HTreeSolutionSetHashJoinOp.Annotations.CONSTRAINTS, joinConstraints),//
                new NV(HTreeSolutionSetHashJoinOp.Annotations.RELEASE, release),//
                new NV(HTreeSolutionSetHashJoinOp.Annotations.LAST_PASS, lastPass),//
                new NV(HTreeSolutionSetHashJoinOp.Annotations.NAMED_SET_REF, namedSolutionSet)//
            ), bindingsClause, ctx);
        } else {
            left = applyQueryHints(new JVMSolutionSetHashJoinOp(
                leftOrEmpty(left),//
                new NV(BOp.Annotations.BOP_ID, ctx.nextId()),//
                new NV(BOp.Annotations.EVALUATION_CONTEXT,
                        BOpEvaluationContext.CONTROLLER),//
                new NV(PipelineOp.Annotations.MAX_PARALLEL, maxParallel),//
                new NV(PipelineOp.Annotations.SHARED_STATE, true),// live stats.
//                    new NV(JVMSolutionSetHashJoinOp.Annotations.OPTIONAL, optional),//
//                    new NV(JVMSolutionSetHashJoinOp.Annotations.JOIN_VARS, joinVars),//
//                    new NV(JVMSolutionSetHashJoinOp.Annotations.SELECT, null/*all*/),//
//                    new NV(JVMSolutionSetHashJoinOp.Annotations.CONSTRAINTS, joinConstraints),//
                new NV(JVMSolutionSetHashJoinOp.Annotations.RELEASE, release),//
                new NV(JVMSolutionSetHashJoinOp.Annotations.LAST_PASS, lastPass),//
                new NV(JVMSolutionSetHashJoinOp.Annotations.NAMED_SET_REF, namedSolutionSet)//
            ), bindingsClause, ctx);
        }

        /*
         * For each filter which requires materialization steps, add the
         * materializations steps to the pipeline and then add the filter to the
         * pipeline.
         */
        left = addMaterializationSteps3(left, doneSet, needsMaterialization,
                bindingsClause.getQueryHints(), ctx);

        return left;
        
    }

    /**
	 * Return <code>true</code> if we can optimize this INCLUDE with a SCAN of
	 * the named solution set and a nested inner loop to join against left
	 * solutions from the pipeline having a known low cardinality.
	 * 
	 * @param ctx
	 * @param nsi
	 *            The INCLUDE operator.
	 * @return <code>true</code> if this optimization can be used.
	 */
	static private boolean isNamedSolutionSetScan(final AST2BOpContext ctx,
			final NamedSubqueryInclude nsi) {

		// The immediately dominating join group (never null).
		final JoinGroupNode parentJoinGroup = nsi.getParentJoinGroup();

		// True iff the INCLUDE is the first operator in the group
		// (the group is in its evaluation order by this point).
		final boolean firstInJoinGroup = parentJoinGroup.get(0) == nsi;

		// The parent of that join group. Null if the join group is
		// the WHERE clause of some (Sub-)Query.
		if (firstInJoinGroup && parentJoinGroup.getParent() == null) {

			/*
			 * The INCLUDE is the first operator in the join group.
			 * 
			 * There is no direct parent for that join group, so this is a
			 * top-level INCLUDE in some WHERE clause of the query.
			 * 
			 * If the query for that WHERE clause is a top-level query or a
			 * NamedSubqueryRoot, then we consider the exogenous solutions
			 * (exogenous solutions are not directly visible in a Sub-Select
			 * unless it gets lifted out as a NamedSubqueryRoot).
			 * 
			 * If the exogenous solutions are (effectively) empty, then we
			 * optimize the INCLUDE and just stream the named solution set
			 * directly into the pipeline.
			 */

			final QueryBase dominatingQuery = (QueryBase) ctx.sa
					.findParent(parentJoinGroup);

			if (dominatingQuery instanceof QueryRoot
					|| dominatingQuery instanceof NamedSubqueryRoot) {

				// The stats associated with the exogenous solutions.
				final ISolutionSetStats exogenousStats = ctx
						.getSolutionSetStats();

				// TODO Extract threshold to AST2BOpContext and QueryHint.
				if (exogenousStats.getSolutionSetSize() <= 100) {

					return true;

				}
		
			}
		
		}
		
		return false;

	}

	/**
	 * If the cardinality of the exogenous solutions is low, then we can SCAN
	 * the named solution set and use an inner loop to test each solution read
	 * from the named solution set against each exogenous solution.
	 * <p>
	 * Note: This code path MUST NOT change the order of the solutions read from
	 * the named solution set. We rely on that guarantee to provide fast ordered
	 * SLICEs from a pre-computed named solution set.
	 * 
	 * @see #isNamedSolutionSetScan(AST2BOpContext, NamedSubqueryInclude)
	 */
	private static PipelineOp convertNamedSolutionSetScan(PipelineOp left,
			final NamedSubqueryInclude nsi, final Set<IVariable<?>> doneSet,
			final AST2BOpContext ctx) {

		@SuppressWarnings("rawtypes")
		final Map<IConstraint, Set<IVariable<IV>>> needsMaterialization = new LinkedHashMap<IConstraint, Set<IVariable<IV>>>();

        final IConstraint[] joinConstraints = getJoinConstraints(
                getJoinConstraints(nsi), needsMaterialization);

        // The name of the named solution set.
        final String name = nsi.getName();
        
        final INamedSolutionSetRef namedSolutionSet = NamedSolutionSetRefUtility
                .newInstance(ctx.getNamespace(), ctx.getTimestamp(), name,
                        IVariable.EMPTY/* joinVars */);

//        ctx.addQueryAttribute(namedSolutionSet, name);

        left = new NestedLoopJoinOp(leftOrEmpty(left), new NV(
                BOp.Annotations.BOP_ID, ctx.nextId()),//
                new NV(BOp.Annotations.EVALUATION_CONTEXT,
                        BOpEvaluationContext.CONTROLLER),//
                new NV(PipelineOp.Annotations.SHARED_STATE, true),// live stats.
                new NV(NestedLoopJoinOp.Annotations.NAMED_SET_REF,
                        namedSolutionSet),//
//				new NV( NestedLoopJoinOp.Annotations.NAMEX,
//						nsi.getName()),//
				new NV( NestedLoopJoinOp.Annotations.CONSTRAINTS,
						joinConstraints)//
		);
		
        /*
         * For each filter which requires materialization steps, add the
         * materializations steps to the pipeline and then add the filter to the
         * pipeline.
         */
        left = addMaterializationSteps3(left, doneSet, needsMaterialization,
                nsi.getQueryHints(), ctx);

		return left;

	}

	
    /**
     * Add an explicit SPARQL 1.1 subquery into a join group.
     * <p>
     * Rule: A variable within a subquery is distinct from the same name
     * variable outside of the subquery unless the variable is projected from
     * the subquery. This is handled by a pattern in which variables in the
     * parent context which are not projected by the subquery are hidden from
     * view during its evaluation scope.
     * <p>
     * Note: We evaluate SPARQL 1.1 style sub-queries using the same pattern
     * which is used for sub-groups. However, we must also handle variable
     * hiding based on the variables projected by the sub-select.
     * 
     * @see https://sourceforge.net/apps/trac/bigdata/ticket/232 (Support
     *      bottom-up evaluation semantics)
     * @see https://sourceforge.net/apps/trac/bigdata/ticket/397 (AST Optimizer
     *      for queries with multiple complex optional groups)
     * @see https://sourceforge.net/apps/trac/bigdata/ticket/414 (SPARQL 1.1
     *      EXISTS, NOT EXISTS, and MINUS)
     */
    private static PipelineOp addSparql11Subquery(PipelineOp left,
            final SubqueryRoot subqueryRoot, final Set<IVariable<?>> doneSet,
            final AST2BOpContext ctx) {

        final ProjectionNode projection = subqueryRoot.getProjection();

        // The variables projected by the subquery.
        final IVariable<?>[] projectedVars = projection.getProjectionVars();

        @SuppressWarnings("rawtypes")
        final Map<IConstraint, Set<IVariable<IV>>> needsMaterialization = new LinkedHashMap<IConstraint, Set<IVariable<IV>>>();

        final IConstraint[] joinConstraints = getJoinConstraints(
                getJoinConstraints(subqueryRoot), needsMaterialization);

        // Only Sub-Select is supported by this code path.
        switch (subqueryRoot.getQueryType()) {
        case SELECT:
            break;
        default:
            throw new UnsupportedOperationException();
        }
            
        /*
         * Model a sub-group by building a hash index at the start of the
         * group. We then run the group.  Finally, we do a hash join of
         * the hash index against the solutions in the group.  If the
         * group is optional, then the hash join is also optional.
         * 
         * @see https://sourceforge.net/apps/trac/bigdata/ticket/377#comment:4
         */
        final String solutionSetName = "--set-" + ctx.nextId(); // Unique name.

        final Set<IVariable<?>> joinVarSet = ctx.sa.getJoinVars(
                subqueryRoot, new LinkedHashSet<IVariable<?>>());

        @SuppressWarnings("rawtypes")
        final IVariable[] joinVars = joinVarSet.toArray(new IVariable[0]);

//            if (joinVars.length == 0) {
//
//                /*
//                 * Note: If there are no join variables then the join will
//                 * examine the full N x M cross product of solutions. That is
//                 * very inefficient, so we are logging a warning.
//                 */
//
//                log.warn("No join variables: " + subqueryRoot);
//                
//            }
        
        final INamedSolutionSetRef namedSolutionSet = NamedSolutionSetRefUtility.newInstance(
                ctx.queryId, solutionSetName, joinVars);

        // Sub-Select is not optional.
//            final boolean optional = false;
        final JoinTypeEnum joinType = JoinTypeEnum.Normal;

        // lastPass is required except for normal joins.
        final boolean lastPass = false; 

        // true if we will release the HTree as soon as the join is done.
        // Note: also requires lastPass.
        final boolean release = lastPass;

        // join can be pipelined unless last pass evaluation is required
        final int maxParallel = lastPass ? 1
                : ctx.maxParallelForSolutionSetHashJoin;

<<<<<<< HEAD
        if(ctx.nativeHashJoins) {
            left = applyQueryHints(new HTreeHashIndexOp(leftOrEmpty(left),//
                new NV(BOp.Annotations.BOP_ID, ctx.nextId()),//
                new NV(BOp.Annotations.EVALUATION_CONTEXT,
                        BOpEvaluationContext.CONTROLLER),//
                new NV(PipelineOp.Annotations.MAX_PARALLEL, 1),// required for lastPass
                new NV(PipelineOp.Annotations.LAST_PASS, true),// required
                new NV(PipelineOp.Annotations.SHARED_STATE, true),// live stats.
                new NV(HTreeHashIndexOp.Annotations.RELATION_NAME, new String[]{ctx.getLexiconNamespace()}),//                    new NV(HTreeHashIndexOp.Annotations.JOIN_VARS, joinVars),//
                new NV(HTreeHashIndexOp.Annotations.JOIN_TYPE, joinType),//
                new NV(HTreeHashIndexOp.Annotations.JOIN_VARS, joinVars),//
                new NV(HTreeHashIndexOp.Annotations.CONSTRAINTS, joinConstraints),// Note: will be applied by the solution set hash join.
//                    new NV(HTreeHashIndexOp.Annotations.SELECT, projectedVars),//
                new NV(HTreeHashIndexOp.Annotations.NAMED_SET_REF, namedSolutionSet)//
            ), subqueryRoot, ctx);
        } else {
            left = applyQueryHints(new JVMHashIndexOp(leftOrEmpty(left),//
                new NV(BOp.Annotations.BOP_ID, ctx.nextId()),//
                new NV(BOp.Annotations.EVALUATION_CONTEXT,
                        BOpEvaluationContext.CONTROLLER),//
                new NV(PipelineOp.Annotations.MAX_PARALLEL, 1),// required for lastPass
                new NV(PipelineOp.Annotations.LAST_PASS, true),// required
                new NV(PipelineOp.Annotations.SHARED_STATE, true),// live stats.
                new NV(JVMHashIndexOp.Annotations.JOIN_TYPE, joinType),//
                new NV(JVMHashIndexOp.Annotations.JOIN_VARS, joinVars),//
                new NV(JVMHashIndexOp.Annotations.CONSTRAINTS, joinConstraints),// Note: will be applied by the solution set hash join.
//                    new NV(HTreeHashIndexOp.Annotations.SELECT, projectedVars),//
                new NV(JVMHashIndexOp.Annotations.NAMED_SET_REF, namedSolutionSet)//
            ), subqueryRoot, ctx);
        }

        /*
         * Only the variables which are projected by the subquery may flow
         * into the subquery. Adding a projection operator before the
         * subquery plan ensures that variables which are not visible are
         * dropped out of the solutions flowing through the subquery.
         * However, those variables are already present in the hash index so
         * they can be reunited with the solutions for the subquery in the
         * solution set hash join at the end of the subquery plan.
         * 
         * Note that, when projecting variables inside the subquery, we need
         * to remove duplicates in the outer solution, to avoid a blowup in
         * the result size (the inner result is joined with the complete
         * outer result retained though the previous HashIndexOp at a later
         * point anyway, what we're doing here just serves the purpose to avoid
         * the computation of unneeded bindings inside the subclause, in the
         * sense that we pass in every possible binding once), cf. ticket #835.
         */
        // setup the distinct projection first
        final List<NV> anns = new LinkedList<NV>();
        anns.add(new NV(
                JVMDistinctBindingSetsOp.Annotations.BOP_ID, ctx.nextId()));
        anns.add(new NV(
                JVMDistinctBindingSetsOp.Annotations.VARIABLES, projectedVars));
        anns.add(new NV(
                JVMDistinctBindingSetsOp.Annotations.EVALUATION_CONTEXT,
                BOpEvaluationContext.CONTROLLER));
        anns.add(new NV(
                JVMDistinctBindingSetsOp.Annotations.SHARED_STATE, true));

        left = new JVMDistinctBindingSetsOp(leftOrEmpty(left),//
                anns.toArray(new NV[anns.size()]));
        
        // and put the projection on top
        left = applyQueryHints(new ProjectionOp(leftOrEmpty(left), //
                new NV(BOp.Annotations.BOP_ID, ctx.nextId()),//
                new NV(BOp.Annotations.EVALUATION_CONTEXT,
                        BOpEvaluationContext.CONTROLLER),//
                new NV(PipelineOp.Annotations.SHARED_STATE,true),// live stats
                new NV(ProjectionOp.Annotations.SELECT, projectedVars)//
                ), subqueryRoot, ctx);
=======
        left = addHashIndexOp(left, ctx, subqueryRoot, joinType, joinVars, 
              joinConstraints, projectedVars, namedSolutionSet);
>>>>>>> 597de87c
        
        // Append the subquery plan.
        left = convertQueryBase(left, subqueryRoot, doneSet, ctx);
        
        if(ctx.nativeHashJoins) {
            left = applyQueryHints(new HTreeSolutionSetHashJoinOp(
                leftOrEmpty(left),//
                new NV(BOp.Annotations.BOP_ID, ctx.nextId()),//
                new NV(BOp.Annotations.EVALUATION_CONTEXT,
                        BOpEvaluationContext.CONTROLLER),//
                new NV(PipelineOp.Annotations.MAX_PARALLEL, maxParallel),//
                new NV(PipelineOp.Annotations.SHARED_STATE, true),// live stats.
//                    new NV(HTreeSolutionSetHashJoinOp.Annotations.OPTIONAL, optional),//
//                    new NV(HTreeSolutionSetHashJoinOp.Annotations.JOIN_VARS, joinVars),//
//                    new NV(HTreeSolutionSetHashJoinOp.Annotations.SELECT, null/*all*/),// 
//                    new NV(HTreeSolutionSetHashJoinOp.Annotations.CONSTRAINTS, joinConstraints),//
                new NV(HTreeSolutionSetHashJoinOp.Annotations.RELEASE, release),//
                new NV(HTreeSolutionSetHashJoinOp.Annotations.LAST_PASS, lastPass),//
                new NV(HTreeSolutionSetHashJoinOp.Annotations.NAMED_SET_REF, namedSolutionSet)//
            ), subqueryRoot, ctx);
        } else {
            left = applyQueryHints(new JVMSolutionSetHashJoinOp(
                leftOrEmpty(left),//
                new NV(BOp.Annotations.BOP_ID, ctx.nextId()),//
                new NV(BOp.Annotations.EVALUATION_CONTEXT,
                        BOpEvaluationContext.CONTROLLER),//
                new NV(PipelineOp.Annotations.MAX_PARALLEL, maxParallel),//
                new NV(PipelineOp.Annotations.SHARED_STATE, true),// live stats.
//                    new NV(JVMSolutionSetHashJoinOp.Annotations.OPTIONAL, optional),//
//                    new NV(JVMSolutionSetHashJoinOp.Annotations.JOIN_VARS, joinVars),//
//                    new NV(JVMSolutionSetHashJoinOp.Annotations.SELECT, null/*all*/),//
//                    new NV(JVMSolutionSetHashJoinOp.Annotations.CONSTRAINTS, joinConstraints),//
                new NV(JVMSolutionSetHashJoinOp.Annotations.RELEASE, release),//
                new NV(JVMSolutionSetHashJoinOp.Annotations.LAST_PASS, lastPass),//
                new NV(JVMSolutionSetHashJoinOp.Annotations.NAMED_SET_REF, namedSolutionSet)//
            ), subqueryRoot, ctx);
        }

        /*
         * For each filter which requires materialization steps, add the
         * materializations steps to the pipeline and then add the filter to the
         * pipeline.
         */
        left = addMaterializationSteps3(left, doneSet, needsMaterialization,
                subqueryRoot.getQueryHints(), ctx);

        return left;

    }
    
    
    
    /**
     * Add operators to the query plan in support of the evaluation of the graph
     * pattern for (NOT) EXISTS. An ASK subquery is used to model (NOT) EXISTS.
     * The subquery is used to decide, for each source solution, whether the
     * (NOT) EXISTS graph pattern is satisified. An anonymous variable becomes
     * bound to the outcome of this test evaluation. The FILTER then tests the
     * value of the anonymous variable.
     * 
     * @param left
     * @param subqueryRoot
     * @param doneSet
     * @param ctx
     * @return
     * 
     *         TODO If there are no shared variables between the (NOT) EXISTS
     *         graph pattern and join group in which it appears (i.e., no join
     *         variables) then the (NOT) EXISTS should be handled as a RUN_ONCE
     *         ASK Subquery. It will produce a single solution in whicn the
     *         anonymous variable is either true or false. As an optimization
     *         based on the value of the anonymous variable, the entire join
     *         group may either be failed once the solution to the ASK SUBQUERY
     *         is known.
     * 
     *         TODO Mark the ASK SUBQUERY and the MINUS join group with an
     *         annotation which identifies the "FILTER variables" which must be
     *         bound before they can run (if bound by a required join) and which
     *         thereby govern when they are to be evaluated. Use the presence of
     *         that annotation to guide the reordering of the joins by the
     *         {@link ASTJoinOrderByTypeOptimizer} such that we run those nodes
     *         as early as possible and (in the case of (NOT) EXISTS before the
     *         FILTER which references the anonymous variable which is bound by
     *         the ASK subquery).
     *         <p>
     *         Note: While that while the change for ticket 515 fixes that
     *         query, it is possible that we still could get bad join orderings
     *         when the variables used by the filter are only bound by OPTIONAL
     *         joins. It is also possible that we could run the ASK subquery for
     *         FILTER (NOT) EXISTS earlier if the filter variables are bound by
     *         required joins. This is really identical to the join filter
     *         attachment problem. The problem in the AST is that both the ASK
     *         subquery and the FILTER are present. It seems that the best
     *         solution would be to attach the ASK subquery to the FILTER and
     *         then to run it immediately before the FILTER, letting the
     *         existing filter attachment logic decide where to place the
     *         filter. We would also have to make sure that the FILTER was never
     *         attached to a JOIN since the ASK subquery would have to be run
     *         before the FILTER was evaluated.
     * 
     * 
     *         TODO isAggregate() is probably no longer necessary as we always
     *         lift an aggregation subquery into a named subquery. Probably turn
     *         it into an assert instead to verify that an aggregation subquery
     *         is not being run otherwise.
     * 
     * @see ASTExistsOptimizer
     * @see <a href="https://sourceforge.net/apps/trac/bigdata/ticket/414">
     *      SPARQL 1.1 EXISTS, NOT EXISTS, and MINUS </a>
     * @see <a href="https://sourceforge.net/apps/trac/bigdata/ticket/515">
     *      Query with two "FILTER NOT EXISTS" expressions returns no
     *      results</a>
     * @see <a href="http://trac.bigdata.com/ticket/988"> bad performance for
     *      FILTER EXISTS </a>
     * @see http://www.w3.org/2009/sparql/wiki/Design:Negation
     */
    private static PipelineOp addExistsSubquery(PipelineOp left,
            final SubqueryRoot subqueryRoot, final Set<IVariable<?>> doneSet,
            final AST2BOpContext ctx) {

        final FilterExistsModeEnum filterExistsMode = subqueryRoot
                .getFilterExistsMode();

        switch (filterExistsMode) {
        case VectoredSubPlan:
            // Vectored sub-plan evaluation.
            return addExistsSubqueryFast(left, subqueryRoot, doneSet, ctx);
        case SubQueryLimitOne:
            // Non-vectored sub-query evaluation.
            return addExistsSubquerySubquery(left, subqueryRoot, doneSet, ctx);
        default:
            throw new UnsupportedOperationException(QueryHints.FILTER_EXISTS
                    + "=" + filterExistsMode);
        }
        
    }

    /**
     * (NOT) EXISTS code path using a vectored sub-plan.
     * 
     * @param left
     * @param subqueryRoot
     * @param doneSet
     * @param ctx
     * @return
     */
    private static PipelineOp addExistsSubqueryFast(PipelineOp left,
            final SubqueryRoot subqueryRoot, final Set<IVariable<?>> doneSet,
            final AST2BOpContext ctx) {

        // Only Sub-Select is supported by this code path.
        switch (subqueryRoot.getQueryType()) {
        case ASK:
            break;
        default:
            throw new UnsupportedOperationException();
        }

        @SuppressWarnings("rawtypes")
        final Map<IConstraint, Set<IVariable<IV>>> needsMaterialization = new LinkedHashMap<IConstraint, Set<IVariable<IV>>>();

        final IConstraint[] joinConstraints = getJoinConstraints(
                getJoinConstraints(subqueryRoot), needsMaterialization);

        /*
         * Model a sub-group by building a hash index at the start of the
         * group. We then run the group.  Finally, we do a hash join of
         * the hash index against the solutions in the group.
         * 
         * @see https://sourceforge.net/apps/trac/bigdata/ticket/377#comment:4
         */
        final String solutionSetName = "--set-" + ctx.nextId(); // Unique name.

        final Set<IVariable<?>> joinVarSet = ctx.sa.getJoinVars(
                subqueryRoot, new LinkedHashSet<IVariable<?>>());

        @SuppressWarnings("rawtypes")
        final IVariable[] joinVars = joinVarSet.toArray(new IVariable[0]);

        final INamedSolutionSetRef namedSolutionSet = NamedSolutionSetRefUtility.newInstance(
                ctx.queryId, solutionSetName, joinVars);

        /*
         * Note: We also need to set the "asksVar" annotation to get back T/F
         * for each source solution depending on whether or not it passed the
         * graph pattern. If order for this to work, we need to output both the
         * joinSet (askVar:=true) and the set of things which did not join
         * (askVar:=false). The set of things which did not join is identified
         * in the same manner that we identify the "OPTIONAL" solutions, so this
         * is really more like an "OPTIONAL" join.
         */
        final JoinTypeEnum joinType = JoinTypeEnum.Exists;

        // lastPass is required except for normal joins.
        final boolean lastPass = true; 

        // true if we will release the HTree as soon as the join is done.
        // Note: also requires lastPass.
        final boolean release = lastPass;

        /*
         * Pass all variable bindings along.
         * 
         * Note: If we restrict the [select] annotation to only those variables
         * projected by the subquery, then we will wind up pruning any variables
         * used in the join group which are NOT projected into the subquery.
         * 
         * @see https://sourceforge.net/apps/trac/bigdata/ticket/515
         */
//        
//        // The variables projected by the subquery.
//        final IVariable<?>[] projectedVars = subqueryRoot.getProjection()
//                .getProjectionVars();
//
        @SuppressWarnings("rawtypes")
        final IVariable[] selectVars = null;
        
        // The variable which gets bound if the solutions "exist".
        final IVariable<?> askVar = subqueryRoot.getAskVar();

        if (askVar == null)
            throw new UnsupportedOperationException();

        if(ctx.nativeHashJoins) {
            left = applyQueryHints(new HTreeHashIndexOp(leftOrEmpty(left),//
                new NV(BOp.Annotations.BOP_ID, ctx.nextId()),//
                new NV(BOp.Annotations.EVALUATION_CONTEXT,
                        BOpEvaluationContext.CONTROLLER),//
                new NV(PipelineOp.Annotations.MAX_PARALLEL, 1),//
                new NV(PipelineOp.Annotations.LAST_PASS, true),// required
                new NV(PipelineOp.Annotations.SHARED_STATE, true),// live stats.
                new NV(HTreeHashIndexOp.Annotations.RELATION_NAME, new String[]{ctx.getLexiconNamespace()}),//                    new NV(HTreeHashIndexOp.Annotations.JOIN_VARS, joinVars),//
                new NV(HTreeHashIndexOp.Annotations.JOIN_TYPE, joinType),//
                new NV(HTreeHashIndexOp.Annotations.JOIN_VARS, joinVars),//
                new NV(HTreeHashIndexOp.Annotations.CONSTRAINTS, joinConstraints),// Note: will be applied by the solution set hash join.
                new NV(HTreeHashIndexOp.Annotations.SELECT, selectVars),//
                new NV(HTreeHashIndexOp.Annotations.ASK_VAR, askVar),//
                new NV(HTreeHashIndexOp.Annotations.NAMED_SET_REF, namedSolutionSet)//
            ), subqueryRoot, ctx);
        } else {
            left = applyQueryHints(new JVMHashIndexOp(leftOrEmpty(left),//
                new NV(BOp.Annotations.BOP_ID, ctx.nextId()),//
                new NV(BOp.Annotations.EVALUATION_CONTEXT,
                        BOpEvaluationContext.CONTROLLER),//
                new NV(PipelineOp.Annotations.MAX_PARALLEL, 1),//
                new NV(PipelineOp.Annotations.LAST_PASS, true),// required
                new NV(PipelineOp.Annotations.SHARED_STATE, true),// live stats.
                new NV(JVMHashIndexOp.Annotations.JOIN_TYPE, joinType),//
                new NV(JVMHashIndexOp.Annotations.JOIN_VARS, joinVars),//
                new NV(JVMHashIndexOp.Annotations.CONSTRAINTS, joinConstraints),// Note: will be applied by the solution set hash join.
                new NV(HTreeHashIndexOp.Annotations.SELECT, selectVars),//
                new NV(HTreeHashIndexOp.Annotations.ASK_VAR, askVar),//
                new NV(JVMHashIndexOp.Annotations.NAMED_SET_REF, namedSolutionSet)//
            ), subqueryRoot, ctx);
        }

        // Everything is visible inside of the EXISTS graph pattern.
//        /*
//         * Only the variables which are projected by the subquery may flow
//         * into the subquery. Adding a projection operator before the
//         * subquery plan ensures that variables which are not visible are
//         * dropped out of the solutions flowing through the subquery.
//         * However, those variables are already present in the hash index so
//         * they can be reunited with the solutions for the subquery in the
//         * solution set hash join at the end of the subquery plan.
//         */
//        left = new ProjectionOp(leftOrEmpty(left), //
//                new NV(BOp.Annotations.BOP_ID, ctx.nextId()),//
//                new NV(BOp.Annotations.EVALUATION_CONTEXT,
//                        BOpEvaluationContext.CONTROLLER),//
//                new NV(PipelineOp.Annotations.SHARED_STATE,true),// live stats
//                new NV(ProjectionOp.Annotations.SELECT, projectedVars)//
//        );
        
        /*
         * FIXME EXISTS: Try DISTINCT in the sub-plan and compare to correctness
         * without for (NOT) EXISTS and to performance of the non-vectored code
         * path for EXISTS>
         */

        // Append the subquery plan.
//        left = convertQueryBase(left, subqueryRoot, doneSet, ctx);
        left = convertJoinGroupOrUnion(left, subqueryRoot.getWhereClause(),
                new LinkedHashSet<IVariable<?>>(doneSet)/* doneSet */, ctx);
//        left = convertQueryBaseWithScopedVars(left, subqueryRoot,
//                new LinkedHashSet<IVariable<?>>(doneSet)/* doneSet */,
//                false /* materializeProjection */, ctx);
        
        if(ctx.nativeHashJoins) {
            left = applyQueryHints(new HTreeSolutionSetHashJoinOp(
                leftOrEmpty(left),//
                new NV(BOp.Annotations.BOP_ID, ctx.nextId()),//
                new NV(BOp.Annotations.EVALUATION_CONTEXT,
                        BOpEvaluationContext.CONTROLLER),//
                new NV(PipelineOp.Annotations.MAX_PARALLEL, 1),//
                new NV(PipelineOp.Annotations.SHARED_STATE, true),// live stats.
//                    new NV(HTreeSolutionSetHashJoinOp.Annotations.OPTIONAL, optional),//
//                    new NV(HTreeSolutionSetHashJoinOp.Annotations.JOIN_VARS, joinVars),//
//                    new NV(HTreeSolutionSetHashJoinOp.Annotations.SELECT, null/*all*/),// 
//                    new NV(HTreeSolutionSetHashJoinOp.Annotations.CONSTRAINTS, joinConstraints),//
                new NV(HTreeSolutionSetHashJoinOp.Annotations.RELEASE, release),//
                new NV(HTreeSolutionSetHashJoinOp.Annotations.LAST_PASS, lastPass),//
                new NV(HTreeSolutionSetHashJoinOp.Annotations.NAMED_SET_REF, namedSolutionSet)//
            ), subqueryRoot, ctx);
        } else {
            left = applyQueryHints(new JVMSolutionSetHashJoinOp(
                leftOrEmpty(left),//
                new NV(BOp.Annotations.BOP_ID, ctx.nextId()),//
                new NV(BOp.Annotations.EVALUATION_CONTEXT,
                        BOpEvaluationContext.CONTROLLER),//
                new NV(PipelineOp.Annotations.MAX_PARALLEL, 1),//
                new NV(PipelineOp.Annotations.SHARED_STATE, true),// live stats.
//                    new NV(JVMSolutionSetHashJoinOp.Annotations.OPTIONAL, optional),//
//                    new NV(JVMSolutionSetHashJoinOp.Annotations.JOIN_VARS, joinVars),//
//                    new NV(JVMSolutionSetHashJoinOp.Annotations.SELECT, null/*all*/),//
//                    new NV(JVMSolutionSetHashJoinOp.Annotations.CONSTRAINTS, joinConstraints),//
                new NV(JVMSolutionSetHashJoinOp.Annotations.RELEASE, release),//
                new NV(JVMSolutionSetHashJoinOp.Annotations.LAST_PASS, lastPass),//
                new NV(JVMSolutionSetHashJoinOp.Annotations.NAMED_SET_REF, namedSolutionSet)//
            ), subqueryRoot, ctx);
        }

        /*
         * For each filter which requires materialization steps, add the
         * materializations steps to the pipeline and then add the filter to the
         * pipeline.
         */
        left = addMaterializationSteps3(left, doneSet, needsMaterialization,
                subqueryRoot.getQueryHints(), ctx);

        return left;

    }
    
    /**
     * A non-vectored implementation for (NOT) EXISTS using one
     * {@link SubqueryOp} per source solution.
     */
    private static PipelineOp addExistsSubquerySubquery(PipelineOp left,
            final SubqueryRoot subqueryRoot, final Set<IVariable<?>> doneSet,
            final AST2BOpContext ctx) {

        // Only "ASK" subqueries are allowed.
        switch (subqueryRoot.getQueryType()) {
        case ASK:
            break;
        default:
            throw new UnsupportedOperationException();
        }

        @SuppressWarnings("rawtypes")
        final Map<IConstraint, Set<IVariable<IV>>> needsMaterialization = new LinkedHashMap<IConstraint, Set<IVariable<IV>>>();

        final IConstraint[] joinConstraints = getJoinConstraints(
                getJoinConstraints(subqueryRoot), needsMaterialization);

        final boolean aggregate = StaticAnalysis.isAggregate(subqueryRoot);
        
        /*
         * The anonymous variable which gets bound based on the (NOT) EXISTS
         * graph pattern.
         */
        final IVariable<?> askVar = subqueryRoot.getAskVar();

        if (askVar == null)
            throw new UnsupportedOperationException();

        /*
         * Impose LIMIT ONE on the non-vectored sub-query.
         * 
         * Note: This reduces the amount of work for the sub-query.
         * 
         * For EXISTS, this means that we stop if we find at least one solution.
         * The askVar becomes bound to true. The IConstraint associated with the
         * EXISTS FILTER will therefore evaluate to true.
         * 
         * For NOT EXISTS, this means that we stop if we find at least one
         * solution. The askVar becomes bound to true (this is the same as for
         * EXISTS). The IConstraint associated with the NOT EXISTS FILTER will
         * therefore evaluate to false since it tests !askVar.
         */
        subqueryRoot.setSlice(new SliceNode(0L/* offset */, 1L/* limit */));
        
        final PipelineOp subqueryPlan = convertQueryBase(null/* left */,
                subqueryRoot, doneSet, ctx);

        left = new SubqueryOp(leftOrEmpty(left),// SUBQUERY
                new NV(Predicate.Annotations.BOP_ID, ctx.nextId()),//
                new NV(SubqueryOp.Annotations.SUBQUERY, subqueryPlan),//
                new NV(SubqueryOp.Annotations.JOIN_TYPE, JoinTypeEnum.Normal),//
                new NV(SubqueryOp.Annotations.ASK_VAR, askVar),//
                new NV(SubqueryOp.Annotations.SELECT, subqueryRoot.getProjection().getProjectionVars()),//
                new NV(SubqueryOp.Annotations.CONSTRAINTS, joinConstraints),//
                new NV(SubqueryOp.Annotations.IS_AGGREGATE, aggregate)//
        );

        /*
         * For each filter which requires materialization steps, add the
         * materializations steps to the pipeline and then add the filter to the
         * pipeline.
         */
        left = addMaterializationSteps3(left, doneSet, needsMaterialization,
                subqueryRoot.getQueryHints(), ctx);

        return left;

    }

    /**
     * Generate the query plan for a join group or union. This is invoked for
     * the top-level "WHERE" clause and may be invoked recursively for embedded
     * join groups.
     * 
     * @param left
     * @param groupNode
     * @param ctx
     * @return
     */
    private static PipelineOp convertJoinGroupOrUnion(final PipelineOp left,
            final IGroupNode<? extends IGroupMemberNode> groupNode,
            final Set<IVariable<?>> doneSet,
            final AST2BOpContext ctx) {

        if (groupNode instanceof UnionNode) {

            return convertUnion(left, (UnionNode) groupNode, doneSet, ctx);

        } else if (groupNode instanceof JoinGroupNode) {

            return convertJoinGroup(left, (JoinGroupNode) groupNode, doneSet,
                    ctx, true/* needsEndOp */);

        } else {

            throw new IllegalArgumentException();

        }

    }

    /**
     * Generate the query plan for a union.
     * <p>
     * Note: A UNION operation is converted into a plan using the {@link Tee}
     * operator. This allows us to run the sub-plans "inlined" within the main
     * pipeline. This pattern is significantly faster than old evaluation
     * pattern which issued one sub-query per child of the UNION per source
     * solution.
     * 
     * @param left
     * @param unionNode
     * @param ctx
     * @return
     */
    private static PipelineOp convertUnion(PipelineOp left,
            final UnionNode unionNode, final Set<IVariable<?>> doneSet,
            final AST2BOpContext ctx) {

        if (unionNode.isOptional()) {
            /*
             * This in fact shows up in the TCK which is a bit weird.
             */
            log.warn("Optional union? : " + ctx.astContainer);
        }

        final int arity = unionNode.size();

        if (arity == 0) {
            /*
             * TODO We can probably just return [left]. The old evaluation
             * strategy code would translate an empty union into an empty
             * iterator. That could be captured by a rewrite of the AST which
             * recognizes and removes empty UNION nodes.
             */
            throw new IllegalArgumentException();

        }

        /*
         * We are going to route all the subqueries here when they're done,
         * by replacing the SINK_REF on the topmost operator in the subquery.
         */
        final int downstreamId = ctx.nextId();

        /*
         * Pre-generate the ids for the Tee operators.
         */
        final int[] subqueryIds = new int[arity];

        for (int i = 0; i < arity; i++) {

            subqueryIds[i] = ctx.nextId();

        }

        /*
         * Should kinda look like this:
         * 
         *       copy := CopyOp( lastBOp4 )[bopId=5]
         *       subquery4 := firstBOp4( lastBOp3 )[bopId=41]->...->lastBOp4(...)[sinkRef=5]
         *       subquery3 := firstBOp3( lastBOp2 )[bopId=31]->...->lastBOp3(...)[sinkRef=5]
         *       subquery2 := firstBOp2( lastBOp1 )[bopId=21]->...->lastBOp2(...)[sinkRef=5]
         *       subquery1 := firstBOp1( tee3 )[bopId=11]->...->lastBOp1(...)[sinkRef=5]
         *       tee3   := TEE( tee2 )[bopId=03;sinkRef=31;altSinkRef=41]
         *       tee2   := TEE( tee1 )[bopId=02;sinkRef=03;altSinkRef=21]
         *       tee1   := TEE( left )[bopId=01;sinkRef=02;altSinkRef=11]
         *       left
         */

        int thisTeeId = ctx.nextId();
        int nextTeeId = ctx.nextId();
        
        /*
         * We need one less Tee than we have subqueries.
         */
        for (int j = 0; j < (arity - 1); j++) {
        	
            final LinkedList<NV> anns = new LinkedList<NV>();

            anns.add(new NV(BOp.Annotations.BOP_ID, thisTeeId));
            
            if (j < (arity - 2)) {
            
            	/* 
            	 * Not the last one - send the Tee to the next Tee and the next 
            	 * subquery.
            	 */
            	anns.add(new NV(PipelineOp.Annotations.SINK_REF, nextTeeId));
            	anns.add(new NV(PipelineOp.Annotations.ALT_SINK_REF, subqueryIds[j]));
            	
    			thisTeeId = nextTeeId;
            	nextTeeId = ctx.nextId();
            	
            } else {
            	
            	/*
            	 * Last one - send the Tee to the last two subqueries.
            	 */
            	anns.add(new NV(PipelineOp.Annotations.SINK_REF, subqueryIds[j]));
            	anns.add(new NV(PipelineOp.Annotations.ALT_SINK_REF, subqueryIds[j+1]));
            	
            }
            
            left = applyQueryHints(
                    new Tee(leftOrEmpty(left), NV.asMap(anns
                            .toArray(new NV[anns.size()]))), unionNode, ctx);

        }
        
        /*
         * Since this is a UNION, the only known materialized variables which we
         * can rely on are those which are known materialized for ALL of the
         * child join groups (the intersection). That intersection is then added
         * to what was known materialized on entry to the UNION.
         */
        int i = 0;
        // Start with everything already known to be materialized.
        final Set<IVariable<?>> doneSetsIntersection = new LinkedHashSet<IVariable<?>>(doneSet);
        for (IGroupMemberNode child : unionNode) {

            // convert the child
            if (!(child instanceof JoinGroupNode))
                throw new RuntimeException("Illegal child type for union: "
                        + child.getClass());
 
            /*
             * Need to make sure the first operator in the group has the right
             * Id.
             * 
             * FIXME Rolling back r7319 which broke UNION processing. 
             */
            left = new CopyOp(leftOrEmpty(left), NV.asMap(new NV[] {//
                    new NV(Predicate.Annotations.BOP_ID, subqueryIds[i++]),//
                    }));

            // Start with everything already known to be materialized.
            final Set<IVariable<?>> tmp = new LinkedHashSet<IVariable<?>>(
                    doneSet);

            // Convert the child join group.
            final PipelineOp subquery = convertJoinGroup(left,
                    (JoinGroupNode) child, tmp/* doneSet */, ctx, false/* needsEndOp */);

            /*
             * Retain anything known materialized on entry to the subgroup plus
             * anything which the subgroup is known to have materialized. Unless
             * all subgroups materialize a variable which was not known to be
             * materialized on entry, that variable will not be known
             * materialized outside of the UNION.
             */
            doneSetsIntersection.retainAll(tmp);

            /*
             * Route all "subqueries" to the same place. This works because the
             * subqueries array is passed in as references to the topmost (last)
             * operator in the subquery pipeline, and this is the one whose
             * SINK_REF we need to change.
             */
            left = (PipelineOp) subquery.setProperty(
                    PipelineOp.Annotations.SINK_REF, downstreamId);

        }

        /*
         * All the subqueries get routed here when they are done.
         */
        left = applyQueryHints(new CopyOp(leftOrEmpty(left),//
                new NV(Predicate.Annotations.BOP_ID, downstreamId),//
                new NV(BOp.Annotations.EVALUATION_CONTEXT,
                        BOpEvaluationContext.CONTROLLER)//
                ), unionNode, ctx);

        // Add in anything which was known materialized for all child groups.
        doneSet.addAll(doneSetsIntersection);

        return left;

    }

    /**
     * Generate the query plan for an arbitrary length path.
     */
    private static PipelineOp convertArbitraryLengthPath(PipelineOp left,
            final ArbitraryLengthPathNode alpNode, final Set<IVariable<?>> doneSet,
            final AST2BOpContext ctx) {

        final JoinGroupNode subgroup = (JoinGroupNode) alpNode.subgroup();
    	
        // Convert the child join group.
        PipelineOp subquery = convertJoinGroup(null/*left*/,
                subgroup, doneSet, ctx, false/* needsEndOp */);

        if (ctx.isCluster()) {
            
            /**
             * Note: This is necessary if the first operator in the query plan
             * is a sharded join and we want it to run using a sharded index
             * view. Without this, the operator will actually run against the
             * global index view.
             * <p>
             * Note: There may be other ways to "fix" this. See the ticket for
             * more information.
             * 
             * @see <a href="http://trac.bigdata.com/ticket/478" > Cluster does
             *      not map input solution(s) across shards </a>
             * @see <a href="http://trac.bigdata.com/ticket/942" > Property path
             *      errors in scale-out </a>
             */
            
            subquery = applyQueryHints(
                    new StartOp(BOp.NOARGS, NV.asMap(new NV[] {//
                                    new NV(Predicate.Annotations.BOP_ID, ctx
                                            .nextId()),
                                    new NV(SliceOp.Annotations.EVALUATION_CONTEXT,
                                            BOpEvaluationContext.CONTROLLER), })),
                    alpNode, ctx);
            
        }

        final IVariableOrConstant<?> leftTerm = 
        		(IVariableOrConstant<?>) alpNode.left().getValueExpression();
        
        final IVariableOrConstant<?> rightTerm = 
        		(IVariableOrConstant<?>) alpNode.right().getValueExpression();
        
        final IVariable<?> tVarLeft = 
        		(IVariable<?>) alpNode.tVarLeft().getValueExpression();
        
        final IVariable<?> tVarRight = 
        		(IVariable<?>) alpNode.tVarRight().getValueExpression();
        
        /**
         * We need to drop the internal variables bound by the subquery (in the
         * case where the subquery is a nested path).
         */
        final Set<IVariable<?>> varsToDrop = new LinkedHashSet<IVariable<?>>();
        ctx.sa.getDefinitelyProducedBindings(subgroup, varsToDrop, true);
        varsToDrop.remove(tVarLeft);
        varsToDrop.remove(tVarRight);
    	
        left = applyQueryHints(new ArbitraryLengthPathOp(leftOrEmpty(left),//
    			new NV(ArbitraryLengthPathOp.Annotations.SUBQUERY, subquery),
    			new NV(ArbitraryLengthPathOp.Annotations.LEFT_TERM, leftTerm),
    			new NV(ArbitraryLengthPathOp.Annotations.RIGHT_TERM, rightTerm),
    			new NV(ArbitraryLengthPathOp.Annotations.TRANSITIVITY_VAR_LEFT, tVarLeft),
    			new NV(ArbitraryLengthPathOp.Annotations.TRANSITIVITY_VAR_RIGHT, tVarRight),
    			new NV(ArbitraryLengthPathOp.Annotations.LOWER_BOUND, alpNode.lowerBound()),
    			new NV(ArbitraryLengthPathOp.Annotations.UPPER_BOUND, alpNode.upperBound()),
    			new NV(ArbitraryLengthPathOp.Annotations.VARS_TO_DROP, 
    					varsToDrop.toArray(new IVariable<?>[varsToDrop.size()])),
                new NV(Predicate.Annotations.BOP_ID, ctx.nextId()),//
                new NV(BOp.Annotations.EVALUATION_CONTEXT,
                        BOpEvaluationContext.CONTROLLER)//
                ), alpNode, ctx);

        return left;

    }

    /**
     * Generate the query plan for a zero length path.
     */
    private static PipelineOp convertZeroLengthPath(PipelineOp left,
            final ZeroLengthPathNode zlpNode, final Set<IVariable<?>> doneSet,
            final AST2BOpContext ctx) {

        final IVariableOrConstant<?> leftTerm = 
        		(IVariableOrConstant<?>) zlpNode.left().getValueExpression();
        
        final IVariableOrConstant<?> rightTerm = 
        		(IVariableOrConstant<?>) zlpNode.right().getValueExpression();
        
        left = applyQueryHints(new ZeroLengthPathOp(leftOrEmpty(left),//
    			new NV(ZeroLengthPathOp.Annotations.LEFT_TERM, leftTerm),
    			new NV(ZeroLengthPathOp.Annotations.RIGHT_TERM, rightTerm),
                new NV(Predicate.Annotations.BOP_ID, ctx.nextId()),//
                new NV(BOp.Annotations.EVALUATION_CONTEXT,
                        BOpEvaluationContext.CONTROLLER)//
                ), zlpNode, ctx);

        return left;

    }

    /**
     * Join group consists of: statement patterns, constraints, and sub-groups
     * <p>
     * Sub-groups can be either join groups (optional) or unions (non-optional)
     * <p>
     * No such thing as a non-optional sub join group (in Sparql 1.0)
     * <p>
     * No such thing as an optional statement pattern, only optional sub-groups
     * <p>
     * Optional sub-groups with at most one statement pattern can be lifted into
     * this group using an optional PipelineJoin, but only if that sub-group has
     * no constraints that need materialized variables. (why? because if we put
     * in materialization steps in between the join and the constraint, the
     * constraint won't have the same optional semantics as the join and will
     * lose its association with that join and its "optionality".)
     * 
     * <pre>
     * 1. Partition the constraints:
     *    -preConditionals: all variables already bound.
     *    -joinConditionals: variables bound by statement patterns in this group.
     *    -postConditionals: variables bound by sub-groups of this group (or not at all).
     *    
     * 2. Pipeline the preConditionals. Add materialization steps as needed.
     * 
     * 3. Non-optional joins and non-optional subqueries.
     * 
     *   3a. Join the statement patterns. Use the static optimizer to attach
     *       constraints to joins. Lots of funky stuff with materialization and
     *       named / default graph joins.
     * 
     *   3b. Pipeline the SPARQL 1.1 subquery.
     * 
     *   3c. Hash join for each named subquery include. 
     * 
     * 4. Pipeline the optional sub-groups (join groups). Lift single optional
     * statement patterns into this group (avoid the subquery op) per the
     * instructions above regarding materialization and constraints. Unions are
     * handled here because they do not always produce bindings for a given
     * variable and hence have semantics similar to optionals for the purposes
     * of attaching constraints and reordering join graphs. For union, make sure 
     * it's not an empty union.
     * 
     * 5. Pipeline the postConditionals. Add materialization steps as needed.
     * </pre>
     * 
     * @param joinGroup
     *            The join group.
     * @param doneSet
     *            The set of variables which are already known to be
     *            materialized.
     * @param ctx
     *            The evaluation context.
     * @param needsEndOp
     *            When <code>true</code> and the parent is not-
     *            <code>null</code>, adds an {@link EndOp} to the plan.
     */
    private static PipelineOp convertJoinGroup(//
            PipelineOp left,//
            final JoinGroupNode joinGroup,//
            final Set<IVariable<?>> doneSet,//
            final AST2BOpContext ctx,//
            final boolean needsEndOp) {

//        final StaticAnalysis sa = ctx.sa;
//
        // /*
        // * Place the StartOp at the beginning of the pipeline.
        // *
        // * TODO We only need a start op on a cluster if there is a requirement
        // * to marshall all solutions from a parent's evaluation context onto
        // the
        // * top-level query controller. I am not sure that we ever have to do
        // * this for a subquery, but there might be cases where it is required.
        // * For all other cases, we should begin with left := null. However,
        // * there are cases where getParent() is running into a null reference
        // * during query evaluation if [left := null] here. Look into and
        // resolve
        // * those issues.
        // */
        // if(left == null)
        // left = addStartOp(ctx);

        /*
         * Anonymous variable(s) (if any) which were injected into the solutions
         * in support of (NOT) EXISTS and which need to be dropped before we
         * exit this group.
         */
        final LinkedList<IVariable<?>> dropVars = new LinkedList<IVariable<?>>();
        
        /*
         * This checks to make sure that join filters were attached to join
         * nodes, in which case they should no longer be present as direct
         * children of this group.
         * 
         * @see ASTAttachJoinFilterOptimizer
         * 
         * I commented this out because this is allowed now - because of
         * property paths we now have filters that are not attached to joins,
         * but this is perfectly fine.
         * 
         * TODO Allow the ArbitraryLengthPathOp to accept filters.
         */
//        assert sa.getJoinFilters(joinGroup).isEmpty() : "Unattached join filters: "
//                + joinGroup;
        
        /*
         * FIXME We need to move away from the DataSetJoin class and replace it
         * with an IPredicate to which we have attached an inline access path.
         * That transformation needs to happen in a rewrite rule, which means
         * that we will wind up removing the IN filter and replacing it with an
         * AST node for that inline AP (something conceptually similar to a
         * statement pattern but for a column projection of the variable for the
         * IN expression). That way we do not have to magically "subtract" the
         * known "IN" filters out of the join- and post- filters.
         * 
         * This could be done now using a query local named solution set as an
         * inline access path. However, named solution sets are not currently
         * shipped around on a cluster, so that would not yet work on a cluster
         * for default graphs joins unless those joins are marked as running on
         * the query controller (I think that they might be).
         * 
         * @see https://sourceforge.net/apps/trac/bigdata/ticket/233 (Replace
         * DataSetJoin with an "inline" access path.)
         * 
         * @see JoinGroupNode#getInFilters()
         */
        final Set<FilterNode> inFilters = new LinkedHashSet<FilterNode>();
        inFilters.addAll(joinGroup.getInFilters());

        final AtomicInteger start = new AtomicInteger(0);
        if (joinGroup.getQueryHintAsBoolean(QueryHints.MERGE_JOIN,
                ctx.mergeJoin)) {

            /*
             * Attempt to interpret the leading sequence in the group as a merge
             * join.
             */
            
            left = doMergeJoin(left, joinGroup, doneSet, start, ctx);
            
        }

        if (QueryOptimizerEnum.Runtime.equals(joinGroup.getQueryOptimizer())) {

            /*
             * Inspect the remainder of the join group. If we can isolate a join
             * graph and filters, then we will push them down into an RTO
             * JoinGroup. Since the joins have already been ordered by the
             * static optimizer, we can accept them in sequence along with any
             * attachable filters.
             */
            
            left = convertRTOJoinGraph(left, joinGroup, doneSet, ctx, start);
            
            /*
             * Fall through. Anything not handled in this section will be
             * handled as part of normal join group processing below.
             */

        }
        
        /*
         * Translate the remainder of the group. 
         */
        final int arity = joinGroup.arity();
        for (int i = start.get(); i < arity; i++) {

            final IGroupMemberNode child = (IGroupMemberNode) joinGroup.get(i);

            if (child instanceof StatementPatternNode) {
                final StatementPatternNode sp = (StatementPatternNode) child;
                /*
                 * Add statement pattern joins and the filters on those joins.
                 * 
                 * Note: This handles both required and optional statement
                 * pattern joins, but not optional join groups.
                 * 
                 * Note: This winds up handling materialization steps as well
                 * (it calls through to Rule2BOpUtility).
                 */
                final Predicate<?> pred = toPredicate(sp, ctx);
                final boolean optional = sp.isOptional();
                left = join(left, //
                        pred,//
                        optional ? new LinkedHashSet<IVariable<?>>(doneSet)
                                : doneSet,//
                        getJoinConstraints(sp), //
                        null, // cutoffLimit
                        sp.getQueryHints(), //
                        ctx);
                continue;
            } else if (child instanceof ArbitraryLengthPathNode) {
                final ArbitraryLengthPathNode alpNode = (ArbitraryLengthPathNode) child;
                left = convertArbitraryLengthPath(left, alpNode, doneSet, ctx);
                continue;
            } else if (child instanceof ZeroLengthPathNode) {
                final ZeroLengthPathNode zlpNode = (ZeroLengthPathNode) child;
                left = convertZeroLengthPath(left, zlpNode, doneSet, ctx);
                continue;
            } else if (child instanceof ServiceNode) {
                // SERVICE
                left = addServiceCall(left, (ServiceNode) child, doneSet, ctx);
                continue;
            } else if (child instanceof NamedSubqueryInclude) {
                /*
                 * INCLUDE
                 */
                left = addNamedSubqueryInclude(left,
                        (NamedSubqueryInclude) child, doneSet, ctx);
                continue;
            } else if (child instanceof BindingsClause) {
                /*
                 * FIXME Support VALUES clause
                 */
                left = addValues(left,
                        (BindingsClause) child, doneSet, ctx);
                continue;
            } else if (child instanceof SubqueryRoot) {
                final SubqueryRoot subquery = (SubqueryRoot) child;
                switch (subquery.getQueryType()) {
                case ASK:
                    /*
                     * The graph pattern for (NOT) EXISTS. An anonymous variable
                     * becomes bound to the truth state of the graph pattern
                     * (whether or not a solution exists). The FILTER in which
                     * the (NOT) EXISTS appears then tests the truth state of
                     * that anonmyous variable. The graph pattern must be
                     * evaluated before the FILTER in order for the anonymous
                     * variable to be bound.
                     */
                    dropVars.add(subquery.getAskVar());
                    left = addExistsSubquery(left, subquery, doneSet, ctx);
                    break;
                case SELECT:
                    /*
                     * SPARQL 1.1 style subqueries which were not lifted out
                     * into named subqueries.
                     */
                    left = addSparql11Subquery(left, subquery, doneSet, ctx);
                    break;
                default:
                    throw new UnsupportedOperationException(
                            "Subquery has queryType=" + subquery.getQueryType());
                }
                continue;
            } else if (child instanceof UnionNode) {
//                @SuppressWarnings("unchecked")
                final UnionNode unionNode = (UnionNode) child;
                left = convertUnion(left, unionNode, doneSet, ctx);
                continue;
            } else if (child instanceof GraphPatternGroup<?>) {
                /*
                 * Sub-groups, OPTIONAL groups, and UNION.
                 * 
                 * This is all handled by addSubgroup. The plan within the
                 * subgroup will be somewhat different if the subgroup is a
                 * JoinGroupNode or a UnionNode, but join filter attachment is
                 * handled by the same code in both cases.
                 * 
                 * FIXME For optional SPs and optional child groups, the same
                 * optimizer which attaches the join filters to the required
                 * joins should order the join filters after the last optional
                 * in which any variable required by that filter MIGHT be bound.
                 * I think that the getJoinGroupConstraints() code might already
                 * handle this, but ASTAttachJoinFiltersOptimizer only looks at
                 * the required joins right now. Once we do this we will no
                 * longer have "post-" conditionals in the join group as all
                 * "post-" filters will not be run at the earliest allowable
                 * moment.
                 */
                @SuppressWarnings("unchecked")
                final GraphPatternGroup<IGroupMemberNode> subgroup = (GraphPatternGroup<IGroupMemberNode>) child;
                final boolean required = !(subgroup.isOptional() || subgroup
                        .isMinus());
                left = addSubgroup(left, subgroup, required ? doneSet
                        : new LinkedHashSet<IVariable<?>>(doneSet), ctx);
                continue;
            } else if (child instanceof FilterNode) {
                final FilterNode filter = (FilterNode) child;
                if (inFilters.contains(filter)) {
                    left = addKnownInConditional(left, filter, ctx);
                    continue;
                }
                // FILTER
                left = addConditional(left, joinGroup, filter, doneSet, ctx);
                continue;
            } else if (child instanceof AssignmentNode) {
               
               if (mustBeResolvedInContext((AssignmentNode)child,ctx)) {
                  
                  left = addResolvedAssignment(left, (AssignmentNode) child, 
                        doneSet, joinGroup.getQueryHints(), ctx);
                  
               } else {
                  
                  left = addAssignment(left, (AssignmentNode) child, doneSet,
                        joinGroup.getQueryHints(), ctx, false/* projection */);
                  
               }

               continue;
               
            } else if (child instanceof BindingsClause) {
//                // LET / BIND
//                left = addAssignment(left, (AssignmentNode) child, doneSet,
//                        joinGroup.getQueryHints(), ctx, false/* projection */);
                continue;
            } else {
                throw new UnsupportedOperationException("child: " + child);
            }
        } // next child.
        
        if (!dropVars.isEmpty()) {
            final IVariable<?>[] a = dropVars.toArray(new IVariable[dropVars
                    .size()]);
            left = applyQueryHints(new DropOp(leftOrEmpty(left), //
                    new NV(BOp.Annotations.BOP_ID, ctx.nextId()), //
                    new NV(DropOp.Annotations.DROP_VARS, a)//
            ), joinGroup, ctx);
        }
        
        /*
         * Add the end operator if necessary.
         */
        if (needsEndOp && joinGroup.getParent() != null) {
            left = addEndOp(left, ctx);
        }

        return left;

    }

    /**
     * Attempt to translate the join group using a merge join.
     * <P>
     * We recognize a merge join when there an INCLUDE followed by either a
     * series of INCLUDEs -or- a series of <code>OPTIONAL {INCLUDE}</code>s in
     * the group. The initial INCLUDE becomes the primary source for the merge
     * join (the hub). Each INCLUDE after the first must have the same join
     * variables. If the <code>OPTIONAL {INCLUDE}</code>s pattern is recognized
     * then the MERGE JOIN is itself OPTIONAL. The sequences of such INCLUDEs in
     * this group is then translated into a single MERGE JOIN operator.
     * <p>
     * Note: The critical pattern for a merge join is that we have a hash index
     * against which we may join several other hash indices. To join, of course,
     * the hash indices must all have the same join variables. The pattern
     * recognized here is based on an initial INCLUDE (defining the first hash
     * index) followed by several either required or OPTIONAL INCLUDEs, which
     * are the additional hash indices. The merge join itself is the N-way
     * solution set hash join and replaces the sequence of 2-way solution set
     * hash joins which we would otherwise do for those solution sets. It is
     * more efficient because the output of each 2-way join is fed into the next
     * 2-way join, which blows up the input cardinality for the next 2-way hash
     * join. While the merge join will consider the same combinations of
     * solutions, it does so with a very efficient linear pass over the hash
     * indices.
     * <p>
     * For the JVM Merge Join operator we have to do a SORT first, but the HTree
     * imposes a consistent ordering by the hash bits so we can go directly to
     * the linear pass. (It is actually log linear due to the tree structure of
     * the HTree, which we presume has basically the same costs as a function of
     * depth as a B+Tree, but it is against main memory and it is a sequential
     * scan of the index so it should be effectively linear.)
     * 
     * @param left
     * @param joinGroup
     * @param doneSet
     * @param start
     *            Modified by side-effect to indicate how many children were
     *            absorbed by the "merge-join" IFF a merge join was used.
     * @param ctx
     * 
     * @return <i>left</i> if no merge join was recognized and otherwise the
     *         merge join plan.
     * 
     *         TODO We also need to handle join filters which appear between
     *         INCLUDES. That should not prevent a merge join. Instead, those
     *         join filters can just be moved to after the MERGE JOIN. (The join
     *         filters wind up not attached to the INCLUDE when there is a
     *         materialization requirement for the filter. The materialization
     *         step can not occur in the merge join, so we either have to move
     *         the filter beyond the merge-join or we have to stop collecting
     *         INCLUDEs at the first unattached join filter.)
     * 
     *         TODO Pre-filters could also mess this up. The should be lifted
     *         out into the parent join group.
     * 
     *         TODO This should be done in the AST where we can manage the join
     *         order, verify the join variables, etc.
     */
    private static PipelineOp doMergeJoin(PipelineOp left,
            final JoinGroupNode joinGroup,
            final Set<IVariable<?>> doneSet,
            final AtomicInteger start,
            final AST2BOpContext ctx) {
        
//        final StaticAnalysis sa = ctx.sa;
        
        boolean mergeJoin = true; // until proven otherwise.
        
        final int arity = joinGroup.arity();

        /*
         * The named solution set which is the hub of the merge join and null if
         * we do not find such a hub.
         */
        final NamedSubqueryInclude firstInclude;
//        final NamedSubqueryRoot hub;
        if (arity >= 2 && joinGroup.get(0) instanceof NamedSubqueryInclude) {
            firstInclude = (NamedSubqueryInclude) joinGroup.get(0);
//            hub = firstInclude.getNamedSubqueryRoot(sa.getQueryRoot());
        } else {
            return left;
        }
        
        final List<NamedSubqueryInclude> requiredIncludes = new LinkedList<NamedSubqueryInclude>();
        final List<NamedSubqueryInclude> optionalIncludes = new LinkedList<NamedSubqueryInclude>();

        // Collect the join constraints from each INCLUDE that we will use.
        final List<FilterNode> joinConstraints = new LinkedList<FilterNode>();
        
        /*
         * Join variables must be the same for all secondary sources. They are
         * set once we find the first secondary source.
         */
        final Set<IVariable<?>> joinVars = new LinkedHashSet<IVariable<?>>();

        // Start at the 2nd member in the group.
        int j;
        for (j = 1; j < arity && mergeJoin; j++) {

            final IGroupMemberNode child = (IGroupMemberNode) joinGroup
                    .get(j);

            if (requiredIncludes.isEmpty()
                    && (child instanceof JoinGroupNode)
                    && ((JoinGroupNode) child).isOptional()
                    && ((JoinGroupNode) child).arity() == 1
                    && (((JoinGroupNode) child).get(0) instanceof NamedSubqueryInclude)) {

                /*
                 * OPTIONAL {INCLUDE x}.
                 */

                final NamedSubqueryInclude nsi = (NamedSubqueryInclude) ((JoinGroupNode) child)
                        .get(0);

//                final NamedSubqueryRoot nsr = nsi.getNamedSubqueryRoot(sa
//                        .getQueryRoot());

                final Set<IVariable<?>> theJoinVars = nsi.getJoinVarSet();

                if (joinVars.isEmpty()) {
                    joinVars.addAll(theJoinVars);
                } else if (!joinVars.equals(theJoinVars)) {
                    /*
                     * The join variables are not the same.
                     * 
                     * TODO It is possible to fix this for some queries since
                     * the there is some flexibility in how we choose the join
                     * variables. However, we need to model the MERGE JOIN in
                     * the AST in order to do that since, by this time, we have
                     * already generated the physical query plan for the named
                     * subquery and the join vars are baked into that plan.
                     */
                    break;
                }

                optionalIncludes.add(nsi);

                // Combine the attached join filters (if any).
                joinConstraints.addAll(nsi.getAttachedJoinFilters());

            } else if (optionalIncludes.isEmpty()
                    && child instanceof NamedSubqueryInclude) {

                /*
                 * INCLUDE %namedSet JOIN ON (theJoinVars)
                 */

                final NamedSubqueryInclude nsi = (NamedSubqueryInclude) child;

//                final NamedSubqueryRoot nsr = nsi.getNamedSubqueryRoot(sa
//                        .getQueryRoot());

                final Set<IVariable<?>> theJoinVars = nsi.getJoinVarSet();

                if (joinVars.isEmpty()) {

                    if (theJoinVars.isEmpty()) {

                        /**
                         * If the 2nd INCLUDE does not have any join variables
                         * either then we can not do a merge join. However, see
                         * the comment block immediately below. We should be
                         * doing better in join variable assignment for
                         * sub-selects!
                         */
                        
                        break;
                        
                    }
                    
                    joinVars.addAll(theJoinVars);
                    
                } else if (!joinVars.equals(theJoinVars)) {

                    /**
                     * The join variables are not the same.
                     * 
                     * TODO It is possible to fix this for some queries since
                     * the there is some flexibility in how we choose the join
                     * variables. However, we need to model the MERGE JOIN in
                     * the AST in order to do that since, by this time, we have
                     * already generated the physical query plan for the named
                     * subquery and the join vars are baked into that plan.
                     * 
                     * TODO In fact, we probably can be more aggressive about
                     * putting join variables onto sub-selects and named
                     * subqueries. If static analysis can predict that some
                     * variable(s) are known bound on exit, then those should be
                     * annotated as join variables for the sub-select. I've
                     * looked into this a few times, but have not yet wrestled
                     * it to the ground. It would probably make a big difference
                     * for some queries.
                     * 
                     * @see <a
                     *      href="https://sourceforge.net/apps/trac/bigdata/ticket/534#comment:2">
                     *      BSBM BI Q5 Error when using MERGE JOIN </a>
                     */
                    
                    break;
                    
                }

                requiredIncludes.add(nsi);

                // Combine the attached join filters (if any).
                joinConstraints.addAll(nsi.getAttachedJoinFilters());

            } else {

                // End of the INCLUDEs.
                break;

            }

        }

        final int minIncludes = 1;
        if (requiredIncludes.size() < minIncludes
                && optionalIncludes.size() < minIncludes) {
            /*
             * The primary source will be the [firstInclude] identified above.
             * In addition, we need at least one other INCLUDE which satisify
             * the criteria to do a MERGE JOIN. If we do not have that then we
             * can not do a MERGE JOIN.
             */
            mergeJoin = false;
        }

        if (!mergeJoin) {
            
            return left;
            
        }

        /*
         * We will do a merge join.
         */

        // Figure out if the join is required or optional.
        final boolean optional = requiredIncludes.isEmpty();
        final JoinTypeEnum joinType = optional ? JoinTypeEnum.Optional
                : JoinTypeEnum.Normal;
        
        // The list of includes that we will process.
        final List<NamedSubqueryInclude> includes = optional ? optionalIncludes
                : requiredIncludes;
        
        // The join variables as an IVariable[].
        final IVariable<?>[] joinvars2 = joinVars
                .toArray(new IVariable[joinVars.size()]);
        
        // The hash index for the first source.
        final INamedSolutionSetRef firstNamedSolutionSetRef = NamedSolutionSetRefUtility
                .newInstance(ctx.queryId, firstInclude.getName(), joinvars2);

        if (!firstInclude.getJoinVarSet().equals(joinVars)) {
            
            /*
             * If the primary source does not share the same join variables,
             * then we need to build a hash index on the join variables which
             * are used by the other sources.
             */
            
            left = addNamedSubqueryInclude(left, firstInclude, doneSet, ctx);
            
            if(ctx.nativeHashJoins) {
                left = applyQueryHints(new HTreeHashIndexOp(leftOrEmpty(left),//
                    new NV(BOp.Annotations.BOP_ID, ctx.nextId()),//
                    new NV(BOp.Annotations.EVALUATION_CONTEXT,
                            BOpEvaluationContext.CONTROLLER),//
                    new NV(PipelineOp.Annotations.MAX_PARALLEL, 1),//
                    new NV(PipelineOp.Annotations.LAST_PASS, true),// required
                    new NV(PipelineOp.Annotations.SHARED_STATE, true),// live stats.
                    new NV(HTreeHashIndexOp.Annotations.RELATION_NAME, new String[]{ctx.getLexiconNamespace()}),//
        //                new NV(HTreeHashIndexOp.Annotations.OPTIONAL, optional),//
                    new NV(HTreeHashIndexOp.Annotations.JOIN_TYPE, joinType),//
                    new NV(HTreeHashIndexOp.Annotations.JOIN_VARS, joinvars2),//
        //                new NV(HTreeHashIndexOp.Annotations.SELECT, selectVars),//
                    new NV(HTreeHashIndexOp.Annotations.NAMED_SET_REF, firstNamedSolutionSetRef)//
                ), joinGroup, ctx);
            } else {
                left = applyQueryHints(new JVMHashIndexOp(leftOrEmpty(left),//
                    new NV(BOp.Annotations.BOP_ID, ctx.nextId()),//
                    new NV(BOp.Annotations.EVALUATION_CONTEXT,
                            BOpEvaluationContext.CONTROLLER),//
                    new NV(PipelineOp.Annotations.MAX_PARALLEL, 1),//
                    new NV(PipelineOp.Annotations.LAST_PASS, true),// required
                    new NV(PipelineOp.Annotations.SHARED_STATE, true),// live stats.
//                    new NV(JVMHashIndexOp.Annotations.OPTIONAL, optional),//
                    new NV(JVMHashIndexOp.Annotations.JOIN_TYPE, joinType),//
                    new NV(JVMHashIndexOp.Annotations.JOIN_VARS, joinvars2),//
        //                new NV(JVMHashIndexOp.Annotations.SELECT, selectVars),//
                    new NV(JVMHashIndexOp.Annotations.NAMED_SET_REF, firstNamedSolutionSetRef)//
                ), joinGroup, ctx);
            }
        }
        
        /*
         * Setup the sources (one per INCLUDE).
         */
        final INamedSolutionSetRef[] namedSolutionSetRefs;
        {
            
            final List<INamedSolutionSetRef> list = new LinkedList<INamedSolutionSetRef>();

            list.add(firstNamedSolutionSetRef);

            for (NamedSubqueryInclude nsi : includes) {

                list.add(NamedSolutionSetRefUtility.newInstance(
                        ctx.queryId, nsi.getName(), joinvars2));

            }
            
            namedSolutionSetRefs = list
                    .toArray(new INamedSolutionSetRef[list.size()]);

        }

        /*
         * TODO Figure out if we can release the named solution sets.
         * 
         * Note: We are very likely to be able to release the named
         * solution sets after the merge join, but it is not guaranteed
         * that none of the source solution sets is being INCLUDEd more
         * than once.
         */
        boolean release = false;

        /*
         * FIXME This needs to be an IConstraint[][] which causes the join
         * constraints to be attached to the same joins that they were attached
         * to in the original query plan.  I need to change the code in the
         * merge join operators first.  Right now, the merge join does not
         * properly handle join constraints.
         */
        final IConstraint[] c = joinConstraints.toArray(new IConstraint[0]);

        /*
         * FIXME Update the doneSet *after* the merge join based on the doneSet
         * for each INCLUDE which is folded into the merge join.
         */
        if (ctx.nativeHashJoins) {
            
            left = applyQueryHints(new HTreeMergeJoin(leftOrEmpty(left), //
                    new NV(BOp.Annotations.BOP_ID, ctx.nextId()),//
                    new NV(BOp.Annotations.EVALUATION_CONTEXT,
                            BOpEvaluationContext.CONTROLLER),//
                    new NV(PipelineOp.Annotations.MAX_PARALLEL, 1),// required?
                    new NV(PipelineOp.Annotations.LAST_PASS, true),// required?
                    new NV(PipelineOp.Annotations.SHARED_STATE, true),// live stats.
                    new NV(HTreeMergeJoin.Annotations.NAMED_SET_REF,
                            namedSolutionSetRefs),//
//                    new NV(HTreeMergeJoin.Annotations.JOIN_TYPE, joinType),//
                    new NV(HTreeMergeJoin.Annotations.CONSTRAINTS, c),//
                    new NV(HTreeMergeJoin.Annotations.RELEASE,
                                release)//
            ), joinGroup, ctx);

        } else {
            
            left = applyQueryHints(new JVMMergeJoin(leftOrEmpty(left), //
                    new NV(BOp.Annotations.BOP_ID, ctx.nextId()),//
                    new NV(BOp.Annotations.EVALUATION_CONTEXT,
                            BOpEvaluationContext.CONTROLLER),//
                    new NV(PipelineOp.Annotations.MAX_PARALLEL, 1),// required?
                    new NV(PipelineOp.Annotations.LAST_PASS, true),// required?
                    new NV(PipelineOp.Annotations.SHARED_STATE, true),// live stats.
                    new NV(JVMMergeJoin.Annotations.NAMED_SET_REF,
                            namedSolutionSetRefs),//
//                    new NV(JVMMergeJoin.Annotations.JOIN_TYPE, joinType),//
                    new NV(JVMMergeJoin.Annotations.CONSTRAINTS, c),//
                    new NV(JVMMergeJoin.Annotations.RELEASE,
                            release)//
            ), joinGroup, ctx);

        }

        // Advance beyond the last consumed INCLUDE.
        start.set(j);

        return left;

    }
    
    /**
     * Conditionally add a {@link StartOp} iff the query will rin on a cluster.
     * 
     * @param queryBase
     *            The {@link QueryBase} for which a {@link StartOp} might be
     *            required.
     * @param ctx
     * 
     * @return The {@link StartOp} iff this query will run on a cluster and
     *         otherwise <code>null</code>.
     * 
     * @see <a href="https://sourceforge.net/apps/trac/bigdata/ticket/478">
     *      Cluster does not map input solution(s) across shards</a>
     */
    private static final PipelineOp addStartOpOnCluster(
            final QueryBase queryBase, final AST2BOpContext ctx) {

		if (ctx.isCluster()) {
		
			/*
			 * Note: This is necessary if the first operator in the query plan
			 * is a sharded join and we want it to run using a sharded index
			 * view. Without this, the operator will actually run against the
			 * global index view.
			 * 
			 * Note: There may be other ways to "fix" this.  See the ticket for
			 * more information.
			 * 
			 * @see https://sourceforge.net/apps/trac/bigdata/ticket/478
			 */
			
			return addStartOp(queryBase, ctx);
			
		}

		return null;

	}
    
    /**
     * Adds a {@link StartOp}.
     * <p>
     * Note: {@link StartOp} is not necessary in query plans. It is just a
     * convenient concept. When not using {@link StartOp}, the first operator in
     * the plan just needs to have an empty <code>args[]</code>. The only time
     * this is really necessary is when the top-level query plan would otherwise
     * be empty (a <code>null</code>). In this case, the {@link StartOp} just
     * copies its inputs to its outputs (which is all it ever does).
     * 
     * @return The {@link StartOp}.
     */
    private static final PipelineOp addStartOp(final QueryBase queryBase,
            final AST2BOpContext ctx) {

        final PipelineOp start = applyQueryHints(
                new StartOp(BOp.NOARGS, NV.asMap(new NV[] {//
                                new NV(Predicate.Annotations.BOP_ID, ctx
                                        .nextId()),
                                new NV(SliceOp.Annotations.EVALUATION_CONTEXT,
                                        BOpEvaluationContext.CONTROLLER), })),
                queryBase, ctx);

        return start;

    }

    /**
     * Add an assignment to the query plan. Note that this method does not
     * resolve the IV of the bound variable (which might be bound to a mocked
     * IV) against the dictionary. Actually, this can be considered a simple,
     * performance optimized version to translate assignment nodes that can
     * be used whenever resolving of the IV is not necessary (e.g., because
     * the IV is filtered away or directly passed to the result).
     * 
     * See addAndResolveAssignment method for an alternative that also resolves
     * constructed (mocked) IVs against the dictionary.
     * 
     * @param left
     * @param assignmentNode
     *            The {@link AssignmentNode} (LET() or BIND()).
     * @param doneSet
     * @param queryHints
     *            The query hints from the AST node that dominates the
     *            assignment and from which we will take any query hints. E.g.,
     *            a PROJECTION or a JOIN GROUP.
     * @param ctx
     * @param projection
     * @return
     */
    @SuppressWarnings({ "unchecked", "rawtypes" })
    private static final PipelineOp addAssignment(PipelineOp left,
//            final ASTBase dominatingASTNode,//
            final AssignmentNode assignmentNode,//
            final Set<IVariable<?>> doneSet, //
            final Properties queryHints,//
            final AST2BOpContext ctx,//
            final boolean projection) {

        final IValueExpression ve = assignmentNode.getValueExpression();

        final Set<IVariable<IV>> vars = new LinkedHashSet<IVariable<IV>>();

        /*
         * Get the vars this filter needs materialized.
         */
        final ComputedMaterializationRequirement req = assignmentNode
                .getMaterializationRequirement();

        vars.addAll(req.getVarsToMaterialize());

        /*
         * Remove the ones we've already done.
         */
        vars.removeAll(doneSet);

        final int bopId = ctx.nextId();

        final ConditionalBind b = new ConditionalBind(
                assignmentNode.getVar(),
                assignmentNode.getValueExpression(), projection);

        IConstraint c = new ProjectedConstraint(b);

        /*
         * We might have already materialized everything we need for this
         * filter.
         */
        if (vars.size() > 0) {

            left = addMaterializationSteps1(left, bopId, ve, vars,
                    queryHints, ctx);

            if(req.getRequirement()==Requirement.ALWAYS) {

                /*
                 * Add all the newly materialized variables to the set we've
                 * already done.
                 */

                doneSet.addAll(vars);
                
            }

            c = new TryBeforeMaterializationConstraint(c);

        }

        left = applyQueryHints(//
                new ConditionalRoutingOp(leftOrEmpty(left), //
                new NV(BOp.Annotations.BOP_ID, bopId), //
                new NV(ConditionalRoutingOp.Annotations.CONDITION, c)//
            ), queryHints, ctx);

        return left;

    }

    /**
     * Add an assignment to the query plan and resolve the IV of the bound
     * variable (which might be bound to a mocked IV) against the dictionary. 
     * Using this method for translating assignments. This might come with a
     * performance overhead, since a dictionary join is involved. However,
     * using this method is always safe in the sense that the variable that
     * is bound may be used in subsequent joins.
     * 
     * See addAssignment for a performance optimized method that does not
     * resolve constructed (mocked) IVs against the dictionary.
     * 
     * @param left
     * @param assignmentNode
     *            The {@link AssignmentNode} (LET() or BIND()).
     * @param doneSet variable set containing 
     * @param queryHints
     *            The query hints from the AST node that dominates the
     *            assignment and from which we will take any query hints. E.g.,
     *            a PROJECTION or a JOIN GROUP.
     * @param ctx The evaluation context.
     * 
     * @return the resulting PipelineOp
     */
    @SuppressWarnings({ "unchecked", "rawtypes" })    
    private static PipelineOp addResolvedAssignment(PipelineOp left,
        final AssignmentNode assignmentNode,//
        final Set<IVariable<?>> doneSet, //
        final Properties queryHints,//
        final AST2BOpContext ctx) {
       
       final IValueExpression ve = assignmentNode.getValueExpression();

       final Set<IVariable<IV>> vars = new LinkedHashSet<IVariable<IV>>();

       /*
        * Get the vars this filter needs materialized.
        */
       final ComputedMaterializationRequirement req = assignmentNode
               .getMaterializationRequirement();

       vars.addAll(req.getVarsToMaterialize());

       /*
        * Remove the ones we've already done.
        */
       vars.removeAll(doneSet);

       final int bopId = ctx.nextId();

       /*
        * Construct an IConstraint operating over a fresh variable, to avoid
        * conflicts with existing (already bounb variables): this is necessary,
        * because the values constructed in the assignment node might be mocked
        * values, which cannot be joined to existing values prior to being
        * resolved against the dictionary. This join will be built on top in
        * a later step, see comment below.
        */
       final Var freshVar = Var.var();
       final ConditionalBind b = new ConditionalBind(
             freshVar,
             assignmentNode.getValueExpression(), false);

       final IConstraint c = new ProjectedConstraint(b);

       /*
        * We might have already materialized everything we need for this
        * filter.
        */
       if (vars.size() > 0) {

           left = addMaterializationSteps1(left, bopId, ve, vars,
                   queryHints, ctx);

           if(req.getRequirement()==Requirement.ALWAYS) {

               /*
                * Add all the newly materialized variables to the set we've
                * already done.
                */

               doneSet.addAll(vars);
               
           }

       }

       /**
        * The pipeline we construct in the following works as follows, from
        * bottom to top:
        * 
        * A. Innermost is a conditional routing op that processes the condition
        *   and computes the bound values. We feed in the ConditionalBind
        *   expression c, which operates over freshVar and thus does not
        *   conflict with any mappings in the mapping set.
        *   
        * B. On top, we place a MockTermResolverOp, which batch joins the
        *    values for freshVar against the dictionary.
        *   
        * C. The resolved values for freshVar now coexist with potential
        *    prior mappings for the assignment node variable, so we use the
        *    VariableUnificationOp to calculate kind of an implicit join over
        *    the mapping sets (thereby collating freshVar with the assignment
        *    node variable again).
        */
       
       // operator A.
       left = applyQueryHints(//
               new ConditionalRoutingOp(leftOrEmpty(left), //
               new NV(BOp.Annotations.BOP_ID, bopId), //
               new NV(ConditionalRoutingOp.Annotations.CONDITION, c)//
           ), queryHints, ctx);

       // operator B.
       final Set<IVariable<IV>> iVars = new LinkedHashSet<IVariable<IV>>();
       iVars.add(freshVar);
       left = addMockTermResolverOp(
             left,//
             iVars,//
             ChunkedMaterializationOp.Annotations.DEFAULT_MATERIALIZE_INLINE_IVS,
             null,//
             assignmentNode.getQueryHints(),//
             ctx//
             ); 
       
       // operator C.
       left = addVariableUnificationOp(
                left, assignmentNode.getVar(), freshVar, ctx);
       
       /**
        * The assignment node var is definitely resolved now
        */
       doneSet.add(assignmentNode.getVar());
       
       return left;       

   }

   /**
     * Add a FILTER which will not be attached to a required join to the
     * pipeline.
     * 
     * @param left
     * @param joinGroup
     *            The parent join group.
     * @param filter
     *            The filter.
     * @param doneSet
     *            The set of variables which are already known to be
     *            materialized.
     * @param ctx
     * @return
     */
    @SuppressWarnings("rawtypes")
    private static final PipelineOp addConditional(//
            PipelineOp left,//
            final JoinGroupNode joinGroup,//
            final FilterNode filter,//
            final Set<IVariable<?>> doneSet, //
            final AST2BOpContext ctx) {

        @SuppressWarnings("unchecked")
        final IValueExpression<IV> ve = (IValueExpression<IV>) filter
                .getValueExpression();

        final Set<IVariable<IV>> vars = new LinkedHashSet<IVariable<IV>>();

        /*
         * Get the variables that this filter needs materialized.
         */
        final ComputedMaterializationRequirement req = filter
                .getMaterializationRequirement();

        vars.addAll(req.getVarsToMaterialize());

        /*
         * Remove the ones we've already done.
         */
        vars.removeAll(doneSet);

        final int bopId = ctx.nextId();

        /*
         * If we have not materialized everything we need for this filter then
         * add those materialization steps now.
         */
        if (!vars.isEmpty()) {

            // Add materialization steps for those variables.
            left = addMaterializationSteps1(left, bopId, ve, vars,
                    joinGroup.getQueryHints(), ctx);

            if (req.getRequirement() == Requirement.ALWAYS) {
                
                /*
                 * Add all the newly materialized variables to the set we've
                 * already done.
                 */

                doneSet.addAll(vars);
                
            }

        }

        final IConstraint c = new SPARQLConstraint<XSDBooleanIV<BigdataLiteral>>(
                ve);

        left = applyQueryHints(new ConditionalRoutingOp(leftOrEmpty(left),//
                new NV(BOp.Annotations.BOP_ID, bopId), //
                new NV(ConditionalRoutingOp.Annotations.CONDITION, c)//
                ), joinGroup, ctx);

        return left;

    }

    /**
     * Convert an IN filter to a join with an inline access path.
     * 
     * @see https://sourceforge.net/apps/trac/bigdata/ticket/233 (Replace
     *      DataSetJoin with an "inline" access path.)
     * 
     *      TODO This mechanism is not currently being used. If we decide to
     *      keep it, we could use a {@link JVMSolutionSetHashJoinOp}. Just push
     *      the data into the hash index and then just that operator to join it
     *      into the pipeline. Then we could ditch the {@link DataSetJoin}.
     *      <p>
     *      See {@link JoinGroupNode#getInFilters()} for how and where this is
     *      currently disabled.
     */
    @SuppressWarnings("rawtypes")
    private static final PipelineOp addKnownInConditional(PipelineOp left,
            final FilterNode filter, final AST2BOpContext ctx) {

        final InBOp bop = (InBOp) filter.getValueExpression();
        
        final IConstant<IV>[] set = bop.getSet();
        
        final LinkedHashSet<IV> ivs = new LinkedHashSet<IV>();
        
        for (IConstant<IV> iv : set) {
        
            ivs.add(iv.get());
            
        }

        final IVariable var = (IVariable) bop.getValueExpression();

        left = new DataSetJoin(leftOrEmpty(left), NV.asMap(new NV[] {//
                new NV(DataSetJoin.Annotations.VAR, var),//
                new NV(DataSetJoin.Annotations.BOP_ID, ctx.nextId()),//
                new NV(DataSetJoin.Annotations.GRAPHS, ivs) //
                }));

        return left;

    }
    
    /**
     * This method handles sub-groups, including UNION, required sub-groups,
     * OPTIONAL subgroups, and MINUS.
     * <p>
     * The basic pattern for efficient sub-group evaluation is to build a hash
     * index before the sub-group, run the sub-group against the solutions in
     * that hash index, and then hash join the sub-group solutions back into the
     * solutions in the hash index. This last step reunites the sub-group
     * solutions with the solutions in the parent group. The hash index and hash
     * join steps use the same join variables. This pattern works best when one
     * or more join variables can be identified for the hash index / hash join
     * steps.
     * 
     * @param left
     * @param subgroup
     * @param ctx
     * @return
     * 
     * @see https://sourceforge.net/apps/trac/bigdata/ticket/397
     */
	private static PipelineOp addSubgroup(//
			PipelineOp left,//
			final GraphPatternGroup<IGroupMemberNode> subgroup,//
			final Set<IVariable<?>> doneSet,
			final AST2BOpContext ctx//
			) {

		if (ctx.isCluster()
				&& BOpUtility.visitAll((BOp) subgroup,
						NamedSubqueryInclude.class).hasNext()) {
			/*
			 * Since something in the subgroup (or recursively in some
			 * sub-subgroup) will require access to a named solution set, we
			 * add a CopyOp() to force the solutions to be materialized on
			 * the top-level query controller before issuing the subquery.
			 * 
			 * @see https://sourceforge.net/apps/trac/bigdata/ticket/379#comment:1
			 */
			left = new CopyOp(leftOrEmpty(left), NV.asMap(new NV[] {//
				new NV(Predicate.Annotations.BOP_ID, ctx.nextId()),//
				new NV(SliceOp.Annotations.EVALUATION_CONTEXT,
						BOpEvaluationContext.CONTROLLER),//
				}));

        }

		// true iff the sub-group is OPTIONAL.
        final boolean optional = subgroup.isOptional();
        
        // true iff the sub-group is MINUS
        final boolean minus = subgroup instanceof JoinGroupNode
                && ((JoinGroupNode) subgroup).isMinus();
        
        // The type of join.
        final JoinTypeEnum joinType = optional ? JoinTypeEnum.Optional
                : minus ? JoinTypeEnum.NotExists : JoinTypeEnum.Normal;

        @SuppressWarnings("rawtypes")
        final Map<IConstraint, Set<IVariable<IV>>> needsMaterialization = new LinkedHashMap<IConstraint, Set<IVariable<IV>>>();

        final IConstraint[] joinConstraints = getJoinConstraints(
                getJoinConstraints(subgroup), needsMaterialization);

        if (!joinType.isNormal() && joinConstraints != null) {
            /*
             * Note: Join filters should only be attached to required joins, not
             * to OPTIONAL joins (except for a simple optional statement pattern
             * node) or OPTIONAL join groups.
             */
            throw new AssertionError(
                    "Non-required group has attached join filters: " + subgroup);
        }

	    /*
	     * Model a sub-group by building a hash index at the start of the
	     * group. We then run the group.  Finally, we do a hash join of
	     * the hash index against the solutions in the group.  If the
	     * group is optional, then the hash join is also optional.
	     * 
	     * @see https://sourceforge.net/apps/trac/bigdata/ticket/377#comment:4
	     */
        final String solutionSetName = "--set-" + ctx.nextId(); // Unique name.

        @SuppressWarnings("rawtypes")
        final IVariable[] joinVars = subgroup.getJoinVars();
       
        if (joinVars == null) {
            /*
             * The AST optimizer which assigns the join variables did not
             * run.
             * 
             * Note: It is Ok if there are no join variables (an empty[]).
             * Sometimes there are no join variables and we wind up doing a
             * cross-product compare in the hash join. However, it is NOT Ok
             * if the join variables annotation was never set (a null).
             */
            throw new RuntimeException("Join variables not specified: "
                    + subgroup);
        }
        
//        if (joinVars.length == 0) {
//
//            /*
//             * Note: If there are no join variables then the join will examine
//             * the full N x M cross product of solutions. That is very
//             * inefficient, so we are logging a warning.
//             */
//
//            log.warn("No join variables: " + subgroup);
//
//        }
                
        final INamedSolutionSetRef namedSolutionSet = NamedSolutionSetRefUtility.newInstance(
                ctx.queryId, solutionSetName, joinVars);

        final IVariable<?>[] projectInVars = subgroup.getProjectInVars();
                
        left = addHashIndexOp(left, ctx, subgroup, joinType, joinVars, 
              joinConstraints, projectInVars, namedSolutionSet);

        final PipelineOp subqueryPlan = convertJoinGroupOrUnion(left,
                subgroup, doneSet, ctx);

        // lastPass unless this is a normal join.
        final boolean lastPass = !joinType.isNormal();
        
        // true if we will release the HTree as soon as the join is done.
        // Note: also requires lastPass.
        final boolean release = lastPass && true;

        // join can be pipelined unless last pass evaluation is required
        final int maxParallel = lastPass ? 1
                : ctx.maxParallelForSolutionSetHashJoin;

        if(ctx.nativeHashJoins) {
            left = applyQueryHints(new HTreeSolutionSetHashJoinOp(
                new BOp[] { subqueryPlan },//
                new NV(BOp.Annotations.BOP_ID, ctx.nextId()),//
                new NV(BOp.Annotations.EVALUATION_CONTEXT,
                        BOpEvaluationContext.CONTROLLER),//
                new NV(PipelineOp.Annotations.MAX_PARALLEL, maxParallel),//
                new NV(PipelineOp.Annotations.SHARED_STATE, true),// live stats.
//                new NV(HTreeSolutionSetHashJoinOp.Annotations.OPTIONAL, optional),//
//                new NV(HTreeSolutionSetHashJoinOp.Annotations.JOIN_VARS, joinVars),//
//                new NV(HTreeSolutionSetHashJoinOp.Annotations.SELECT, selectVars),//
                new NV(HTreeSolutionSetHashJoinOp.Annotations.CONSTRAINTS, joinConstraints),//
                new NV(HTreeSolutionSetHashJoinOp.Annotations.RELEASE, release),//
                new NV(HTreeSolutionSetHashJoinOp.Annotations.LAST_PASS, lastPass),//
                new NV(HTreeSolutionSetHashJoinOp.Annotations.NAMED_SET_REF, namedSolutionSet)//
                ), subgroup, ctx);
        } else {
            left = applyQueryHints(new JVMSolutionSetHashJoinOp(
                    new BOp[] { subqueryPlan },//
                    new NV(BOp.Annotations.BOP_ID, ctx.nextId()),//
                    new NV(BOp.Annotations.EVALUATION_CONTEXT,
                            BOpEvaluationContext.CONTROLLER),//
                    new NV(PipelineOp.Annotations.MAX_PARALLEL, maxParallel),//
                    new NV(PipelineOp.Annotations.SHARED_STATE, true),// live stats.
//                    new NV(JVMSolutionSetHashJoinOp.Annotations.OPTIONAL, optional),//
//                    new NV(JVMSolutionSetHashJoinOp.Annotations.JOIN_VARS, joinVars),//
//                    new NV(JVMSolutionSetHashJoinOp.Annotations.SELECT, selectVars),//
                    new NV(JVMSolutionSetHashJoinOp.Annotations.CONSTRAINTS, joinConstraints),//
                    new NV(JVMSolutionSetHashJoinOp.Annotations.RELEASE, release),//
                    new NV(JVMSolutionSetHashJoinOp.Annotations.LAST_PASS, lastPass),//
                    new NV(JVMSolutionSetHashJoinOp.Annotations.NAMED_SET_REF, namedSolutionSet)//
            ), subgroup, ctx);
        }

        /*
         * For each filter which requires materialization steps, add the
         * materializations steps to the pipeline and then add the filter to the
         * pipeline.
         */
        left = addMaterializationSteps3(left, doneSet, needsMaterialization,
                subgroup.getQueryHints(), ctx);

        return left;
        
    }
    
    /**
     * Wrap with an operator which will be evaluated on the query controller so
     * the results will be streamed back to the query controller in scale-out.
     * <p>
     * Note: For scale-out, we need to stream the results back to the node from
     * which the subquery was issued. If the subquery is issued against the
     * local query engine where the {@link IBindingSet} was produced, then the
     * that query engine is the query controller for the subquery and an
     * {@link EndOp} on the subquery would bring the results for the subquery
     * back to that query controller.
     * <p>
     * Note: This should be conditional based on whether or not we are running
     * on a cluster, but also see
     * https://sourceforge.net/apps/trac/bigdata/ticket/227.
     */
    private static final PipelineOp addEndOp(PipelineOp left,
            final AST2BOpContext ctx) {

		if (left != null
				&& ctx.isCluster()
                && !left.getEvaluationContext().equals(
                        BOpEvaluationContext.CONTROLLER)) {

            left = new EndOp(leftOrEmpty(left),//
                    NV.asMap(
                            //
                            new NV(BOp.Annotations.BOP_ID, ctx.nextId()),//
                            new NV(BOp.Annotations.EVALUATION_CONTEXT,
                                    BOpEvaluationContext.CONTROLLER)//
                    ));

        }

        return left;

    }

    /**
     * Add DISTINCT semantics to the pipeline.
     * 
     * @param preserveOrder
     *            When <code>true</code> the solution set order must be
     *            preserved by the DISTINCT operator. This is necessary when
     *            both ORDER BY and DISTINCT are specified in a query.
     * 
     * TODO Support parallel decomposition of distinct on a cluster (DISTINCT
     * can be run on each node if we hash partition the DISTINCT operator based
     * on the variables on which DISTINCT will be imposed and the results when
     * streamed back to the controller will still be distinct.)
     */
    private static final PipelineOp addDistinct(PipelineOp left,
            final QueryBase query, final boolean preserveOrder,
            final AST2BOpContext ctx) {

        final int bopId = ctx.nextId();

        final ProjectionNode projection = query.getProjection();

        if (projection.isWildcard())
            throw new AssertionError("Wildcard projection was not rewritten.");

        final IVariable<?>[] vars = projection.getProjectionVars();

        final PipelineOp op;
        if (!ctx.nativeDistinctSolutions || preserveOrder) {
            /*
             * DISTINCT on the JVM heap.
             */
            final List<NV> anns = new LinkedList<NV>();
            anns.add(new NV(JVMDistinctBindingSetsOp.Annotations.BOP_ID, bopId));
            anns.add(new NV(JVMDistinctBindingSetsOp.Annotations.VARIABLES,
                    vars));
            anns.add(new NV(
                    JVMDistinctBindingSetsOp.Annotations.EVALUATION_CONTEXT,
                    BOpEvaluationContext.CONTROLLER));
            anns.add(new NV(JVMDistinctBindingSetsOp.Annotations.SHARED_STATE,
                    true));
            if (preserveOrder) {
                /*
                 * @see https://sourceforge.net/apps/trac/bigdata/ticket/563 (ORDER
                 * BY + DISTINCT)
                 */
                anns.add(new NV(PipelineOp.Annotations.MAX_PARALLEL, 1));
                anns.add(new NV(SliceOp.Annotations.REORDER_SOLUTIONS, false));
            }
            op = new JVMDistinctBindingSetsOp(leftOrEmpty(left),//
                    anns.toArray(new NV[anns.size()])//
            );
        } else {
            /*
             * DISTINCT on the native heap.
             */
            if(preserveOrder) {
                /*
                 * TODO The HTree DISTINCT operator is not preserving the input
                 * order. This is probably due to vectoring. This limits the
                 * scalablity of DISTINCT + ORDER BY since the HTree is not
                 * being used.
                 * 
                 * Note: It is possible to implement a DISTINCT operator which
                 * relies on the fact that the solutions are already ordered IFF
                 * the ordering is consistent with the projected variables such
                 * that we can compare the last solution output with the current
                 * solution and decide (without maintaining a hash index)
                 * whether the current solution has distinct bindings for the
                 * projected variables. However, this operator would not handle
                 * all cases of DISTINCT + ORDER BY for analytic query. In order
                 * to have a scalable solution which covers all cases, we would
                 * have to ensure that the HTree DISTINCT + ORDER BY operator
                 * DID NOT reorder solutions. That probably means that we would
                 * have to turn off vectoring in the HTree DISTINCT + ORDER BY
                 * operator.
                 */
                throw new UnsupportedOperationException();
            }
            final INamedSolutionSetRef namedSolutionSet = NamedSolutionSetRefUtility.newInstance(
                    ctx.queryId, "--distinct-"+ctx.nextId(), vars);
            op = new HTreeDistinctBindingSetsOp(leftOrEmpty(left),//
                    new NV(HTreeDistinctBindingSetsOp.Annotations.BOP_ID,
                           bopId),//
                    new NV(HTreeDistinctBindingSetsOp.Annotations.VARIABLES,
                           vars),//
                    new NV(PipelineOp.Annotations.EVALUATION_CONTEXT,
                           BOpEvaluationContext.CONTROLLER),//
                    new NV(HTreeDistinctBindingSetsOp.Annotations.NAMED_SET_REF,
                           namedSolutionSet),//
                    new NV(PipelineOp.Annotations.SHARED_STATE, true),// for live stat updates.
                    new NV(PipelineOp.Annotations.MAX_PARALLEL, 1)//
            );
        }

        // Note: applies query hints to JVM or HTree based DISTINCT.
        left = applyQueryHints(op, query, ctx);

        return left;

    }

    /**
     * Add an aggregation operator. It will handle the <code>GROUP BY</code> (if
     * any), the optional <code>HAVING</code> filter, and projected
     * <code>SELECT</code> expressions. A generalized aggregation operator will
     * be used unless the aggregation corresponds to some special case, e.g.,
     * pipelined aggregation.
     * 
     * @param left
     *            The previous operator in the pipeline.
     * @param projection
     *            The projected select expressions (MUST be aggregates when
     *            interpreted in context with groupBy and having).
     * @param groupBy
     *            The group by clause (optional).
     * @param having
     *            The having clause (optional).
     * @param ctx
     * 
     * @return The left-most operator in the pipeline.
     */
    @SuppressWarnings("rawtypes")
    private static final PipelineOp addAggregation(PipelineOp left,
            final ProjectionNode projection, final GroupByNode groupBy,
            final HavingNode having, final AST2BOpContext ctx) {

        final IValueExpression<?>[] projectExprs = projection
                .getValueExpressions();

        final IValueExpression<?>[] groupByExprs = groupBy == null ? null
                : groupBy.getValueExpressions();

        final IConstraint[] havingExprs = having == null ? null : having
                .getConstraints();

        final IGroupByState groupByState = new GroupByState(projectExprs,
                groupByExprs, havingExprs);

        final IGroupByRewriteState groupByRewrite = new GroupByRewriter(
                groupByState);

        // The query hints are taken from the PROJECTION.
        final Properties queryHints = projection.getQueryHints();
        
        final int bopId = ctx.nextId();

        final GroupByOp op;

        /*
         * We need to materialize variables which are used in value expressions
         * where the functions applied to the variable have materialization
         * requirements.
         * 
         * We also need to materialize variables which appear in ORDER BY
         * expressions.
         * 
         * We do not need to materialize the variable on which the value
         * expression becomes bound.
         * 
         * We do not need to materialize a bare variable which appears in a
         * GROUP BY or SELECT expression.
         * 
         * TODO Review. I believe that AssignmentNode.getValueExpression()
         * should always return the Bind().
         */
        final Set<IVariable<IV>> vars = new LinkedHashSet<IVariable<IV>>();

        if (projectExprs != null) {

            for (IValueExpression expr : projectExprs) {

                if (expr instanceof Bind) {

                    // We do not need to materialize the variable on which the
                    // computed expression is bound.
//                    vars.add(((Bind) expr).getVar());

                    // Note: side-effect on expr!
                    expr = ((Bind) expr).getExpr();

                }

                if (expr instanceof IVariable<?>) {

                    // We do not need to materialize a bare variable.
//                    vars.add((IVariable<IV>) expr);

                } else {

                    StaticAnalysis.gatherVarsToMaterialize(expr, vars);

                }

            }

        }

        if (groupByExprs != null) {

            for (IValueExpression expr : groupByExprs) {

                if (expr instanceof Bind) {

                    // We do not need to materialize the variable on which the
                    // computed expression is bound.
//                    vars.add(((Bind) expr).getVar());

                    // Note: side-effect on expr.
                    expr = ((Bind) expr).getExpr();

                }

                if (expr instanceof IVariable<?>) {

                    // We do not need to materialize a bare variable.
//                    vars.add((IVariable<IV>) expr);

                } else {

                    StaticAnalysis.gatherVarsToMaterialize(expr, vars);

                }

            }

        }

        left = addMaterializationSteps2(left, bopId, vars, queryHints, ctx);

        if (!groupByState.isAnyDistinct() && !groupByState.isSelectDependency()
                && !groupByState.isNestedAggregates()) {

            /*
             * Extremely efficient pipelined aggregation operator.
             * 
             * TODO This operation can be parallelized on a cluster either if it
             * does not use any operators which can not be decomposed (such as
             * AVERAGE) or if we rewrite such operators into AVG(X) :=
             * SUM(X)/COUNT(X). When it is parallelized, we need to run it on
             * each node and add another instance of this operator on the query
             * controller which aggregates the aggregates from the nodes in the
             * cluster. If we have done rewrites of things like AVERAGE, then we
             * can not compute the AVERAGE until after we have computed the
             * aggregate of aggregates. The simplest way to do that is using a
             * LET operator after the aggregates have been combined.
             */

            op = new PipelinedAggregationOp(leftOrEmpty(left),//
                    NV.asMap(new NV[] {//
                            new NV(BOp.Annotations.BOP_ID, bopId),//
                            new NV(BOp.Annotations.EVALUATION_CONTEXT,
                                    BOpEvaluationContext.CONTROLLER),//
                            new NV(PipelineOp.Annotations.PIPELINED, true),//
                            new NV(PipelineOp.Annotations.MAX_PARALLEL, 1),//
                            new NV(PipelineOp.Annotations.SHARED_STATE, true),//
                            new NV(GroupByOp.Annotations.GROUP_BY_STATE,
                                    groupByState), //
                            new NV(GroupByOp.Annotations.GROUP_BY_REWRITE,
                                    groupByRewrite), //
                            new NV(PipelineOp.Annotations.LAST_PASS, true),//
                    }));

        } else {

            /*
             * General aggregation operator on the JVM heap.
             * 
             * TODO There is a sketch of a generalized aggregation operator for
             * the native heap but it needs to be reworked (the control
             * structure is incorrect). This generalized aggregation operator
             * for the native heap would be a better only when the #of solutions
             * to be grouped is large and we can not pipeline the aggregation.
             * (The code for this is either on the CI machine or the
             * workstation). BBT 8/17/2011.
             */

            op = new MemoryGroupByOp(leftOrEmpty(left), NV.asMap(new NV[] {//
                            new NV(BOp.Annotations.BOP_ID, bopId),//
                            new NV(BOp.Annotations.EVALUATION_CONTEXT,
                                    BOpEvaluationContext.CONTROLLER),//
                            new NV(PipelineOp.Annotations.PIPELINED, false),//
                            new NV(PipelineOp.Annotations.MAX_MEMORY, 0),//
                            new NV(GroupByOp.Annotations.GROUP_BY_STATE,
                                    groupByState), //
                            new NV(GroupByOp.Annotations.GROUP_BY_REWRITE,
                                    groupByRewrite), //
                    }));

        }

        left = applyQueryHints(op, queryHints, ctx);

        return left;

    }

    /**
     * Add an ORDER BY operator.
     */
    @SuppressWarnings({ "unchecked", "rawtypes" })
    private static final PipelineOp addOrderBy(PipelineOp left,
            final QueryBase queryBase, final OrderByNode orderBy,
            final AST2BOpContext ctx) {

        // The query hints are taken from the QueryBase
        final Properties queryHints = queryBase.getQueryHints();

        final Set<IVariable<IV>> vars = new LinkedHashSet<IVariable<IV>>();

        final ISortOrder<IV>[] sortOrders = new ISortOrder[orderBy.size()];

        final Iterator<OrderByExpr> it = orderBy.iterator();

        for (int i = 0; it.hasNext(); i++) {

            final OrderByExpr orderByExpr = it.next();

            IValueExpression<?> expr = orderByExpr.getValueExpression();

            if (!(expr instanceof IVariableOrConstant<?> && !(expr instanceof IBind))) {

                /*
                 * Wrap the expression with a BIND of an anonymous variable.
                 */

                expr = new Bind(Var.var("--anon" + ctx.nextId()), expr);

            }

            if (expr instanceof IVariable<?>) {

                vars.add((IVariable<IV>) expr);

            } else {

                StaticAnalysis.gatherVarsToMaterialize(
                        expr, vars);

            }

            sortOrders[i] = new SortOrder(expr, orderByExpr.isAscending());

        }

        final int sortId = ctx.nextId();

        left = addMaterializationSteps2(left, sortId, vars, queryHints, ctx);

        left = applyQueryHints(
                new MemorySortOp(
                        leftOrEmpty(left),
                        NV.asMap(new NV[] {//
                                new NV(MemorySortOp.Annotations.BOP_ID, sortId),//
                                new NV(MemorySortOp.Annotations.SORT_ORDER,
                                        sortOrders),//
                                new NV(
                                        MemorySortOp.Annotations.VALUE_COMPARATOR,
                                        new IVComparator()),//
                                new NV(
                                        MemorySortOp.Annotations.EVALUATION_CONTEXT,
                                        BOpEvaluationContext.CONTROLLER),//
                                new NV(MemorySortOp.Annotations.PIPELINED, true),//
                                new NV(MemorySortOp.Annotations.MAX_PARALLEL, 1),//
                                new NV(MemorySortOp.Annotations.REORDER_SOLUTIONS, false),//
//                                new NV(MemorySortOp.Annotations.SHARED_STATE,
//                                        true),//
                                new NV(MemorySortOp.Annotations.LAST_PASS, true),//
                        })), queryHints, ctx);

        return left;

    }

    /**
     * Impose an OFFSET and/or LIMIT on a query.
     */
    private static final PipelineOp addSlice(PipelineOp left,
            final QueryBase queryBase, final SliceNode slice,
            final AST2BOpContext ctx) {

        final int bopId = ctx.nextId();

        left = applyQueryHints(new SliceOp(leftOrEmpty(left),//
                new NV(SliceOp.Annotations.BOP_ID, bopId),//
                new NV(SliceOp.Annotations.OFFSET, slice.getOffset()),//
                new NV(SliceOp.Annotations.LIMIT, slice.getLimit()),//
                new NV(SliceOp.Annotations.EVALUATION_CONTEXT,
                        BOpEvaluationContext.CONTROLLER),//
                new NV(SliceOp.Annotations.PIPELINED, true),//
                new NV(SliceOp.Annotations.MAX_PARALLEL, 1),//
                new NV(SliceOp.Annotations.REORDER_SOLUTIONS,false),//
                new NV(SliceOp.Annotations.SHARED_STATE, true)//
                ), queryBase, ctx);

        return left;

    }

    /**
     * Method produces a {@link Predicate} which captures the semantics of the
     * {@link StatementPatternNode}.
     * <p>
     * Note: This method is responsible for layering in the default graph and
     * named graph semantics on the access path associated with a statement
     * pattern.
     * <p>
     * Note: This method is NOT responsible for selecting the statement index to
     * use for the access path. That is decided when we determine the join
     * ordering.
     * 
     * @param sp
     *            The statement pattern.
     * @param ctx
     * 
     * @return The {@link Predicate} which models the access path constraints
     *         for that statement pattern.
     * 
     * @see https://sourceforge.net/apps/trac/bigdata/ticket/233 (Replace
     *      DataSetJoin with an "inline" access path.)
     */
    @SuppressWarnings("rawtypes")
    protected static final Predicate toPredicate(final StatementPatternNode sp,
            final AST2BOpContext ctx) {

        final QueryRoot query = ctx.astContainer.getOptimizedAST();
        
        final AbstractTripleStore database = ctx.getAbstractTripleStore();

        final DatasetNode dataset = query.getDataset();

//        final Value predValue = sp.p().getValue();
//        if (log.isDebugEnabled()) {
//            log.debug(predValue);
//        }

        final IVariableOrConstant<IV> s = sp.s().getValueExpression();
        final IVariableOrConstant<IV> p = sp.p().getValueExpression();
        final IVariableOrConstant<IV> o = sp.o().getValueExpression();

        // The graph term/variable iff specified by the query.
        final TermNode cvar = sp.c();
        final IVariableOrConstant<IV> c = cvar == null ? null : cvar
                .getValueExpression();

        // The annotations for the predicate.
        final List<NV> anns = new LinkedList<NV>();

        anns.add(new NV(IPredicate.Annotations.RELATION_NAME,
                new String[] { database.getSPORelation().getNamespace() }));

        // timestamp
        anns.add(new NV(IPredicate.Annotations.TIMESTAMP, database
                .getSPORelation().getTimestamp()));

        // bopId for the predicate.
        anns.add(new NV(IPredicate.Annotations.BOP_ID, ctx.nextId()));

        // Propagate the estimated cardinality to the Predicate.
        anns.add(new NV(Annotations.ESTIMATED_CARDINALITY,
                sp.getProperty(Annotations.ESTIMATED_CARDINALITY)));

        // Propagate the index which would be used if we do not run the
        // predicate "as-bound".
        anns.add(new NV(Annotations.ORIGINAL_INDEX,
                sp.getProperty(Annotations.ORIGINAL_INDEX)));

        /*
         * BufferAnnotations are used by all PipelineOps to control their
         * vectoring. However, some BufferAnnotations are *also* used by the
         * AccessPath associated with a Predicate. We now copy those annotations
         * from the StatementPatternNode onto the Predicate. See
         * AccessPath<init>() for the set of annotations that it pulls from the
         * Predicate asssociated with the AccessPath.
         * 
         * Note: These annotations are *also* present on the PipelineOp
         * generated from the StatementPatternNode. On the Predicate, they
         * control the behavior of the AccessPath. On the PipelineOp, e.g.,
         * PipelineJoin, the control the vectoring of the pipeline operator.
         */
        {

            final Properties queryHints = sp.getQueryHints();
            
            conditionalCopy(anns, queryHints, BufferAnnotations.CHUNK_CAPACITY);
            
            conditionalCopy(anns, queryHints,
                    BufferAnnotations.CHUNK_OF_CHUNKS_CAPACITY);
            
            conditionalCopy(anns, queryHints,
                    IPredicate.Annotations.FULLY_BUFFERED_READ_THRESHOLD);

            conditionalCopy(anns, queryHints, IPredicate.Annotations.KEY_ORDER);

            // Note: moved up from below and modified to use conditionalCopy().
            conditionalCopy(anns, queryHints,
                    IPredicate.Annotations.CUTOFF_LIMIT);
            
        }

//        {
//            // Propagate the optional query hint override for the index to use.
//            final Object tmp = sp.getQueryHint(IPredicate.Annotations.KEY_ORDER);
//            if (tmp != null) {
//                anns.add(new NV(IPredicate.Annotations.KEY_ORDER, tmp));
//            }
//        }

        if (sp.isOptional()) {
            // Mark the join as optional.
            anns.add(new NV(IPredicate.Annotations.OPTIONAL, Boolean.TRUE));
        }

		if (sp.getProperty(StatementPatternNode.Annotations.DISTINCT_TERM_SCAN_VAR) != null) {
			// propagate annotation for distinct-term-scan. see #1035
			anns.add(new NV(
					StatementPatternNode.Annotations.DISTINCT_TERM_SCAN_VAR,
					sp.getProperty(StatementPatternNode.Annotations.DISTINCT_TERM_SCAN_VAR)));
		}
        
		if (sp.getProperty(StatementPatternNode.Annotations.FAST_RANGE_COUNT_VAR) != null) {
			// propagate annotation for fast-range-count. see #1037
			anns.add(new NV(
					StatementPatternNode.Annotations.FAST_RANGE_COUNT_VAR,
					sp.getProperty(StatementPatternNode.Annotations.FAST_RANGE_COUNT_VAR)));
		}
        
        /*
		 * Statements about statements.
		 * 
		 * <a href="https://sourceforge.net/apps/trac/bigdata/ticket/526">
		 * Reification Done Right</a>
		 */
		final VarNode sidVar = sp.sid();
		if (QueryHints.DEFAULT_REIFICATION_DONE_RIGHT && sidVar != null) {

			anns.add(new NV(SPOPredicate.Annotations.SID, sidVar
					.getValueExpression()));

		}
        
        final RangeNode range = sp.getRange();
        if (range != null) {
            // Add the RangeBOp
            anns.add(new NV(IPredicate.Annotations.RANGE, range.getRangeBOp()));
        }

//        Note: Move above and modified to use conditionalCopy.
//        
//        final String cutoffLimit = sp.getQueryHint(QueryHints.CUTOFF_LIMIT);
//        if (cutoffLimit != null) {
//            // Add the cutoff limit
//            anns.add(new NV(IPredicate.Annotations.CUTOFF_LIMIT, Long
//                    .valueOf(cutoffLimit)));
//        }

        final Properties queryHints = sp.getQueryHints();
        
        if (queryHints != null
                && Boolean.parseBoolean(queryHints.getProperty(
                        QueryHints.HASH_JOIN, "false"))) {

            /*
             * Use a hash join for this predicate.
             * 
             * Note: In order to run the predicate using a hash join we need to
             * figure out what the JOIN_VARS[] will be for the predicate. The
             * join variables must be (a) bound by the predicate when we run the
             * access path; and (b) known incoming bound for the predicate when
             * we run that join in the current evaluation order.
             */

            // Start with everything known bound on entry.
            final Set<IVariable<?>> joinVars = ctx.sa
                    .getDefinitelyIncomingBindings(sp,
                            new LinkedHashSet<IVariable<?>>());

            // Find all variables which this predicate will bind.
            final Set<IVariable<?>> predVars = ctx.sa
                    .getDefinitelyProducedBindings(sp,
                            new LinkedHashSet<IVariable<?>>(), false/* recursive */);
            
            // Retain only those variables which this predicate will bind.
            joinVars.retainAll(predVars);
            
            if (!joinVars.isEmpty()) {

                /*
                 * A hash join can only be used when there is at least one
                 * variable which is known to be bound and which will also be
                 * bound by the predicate.
                 */

                anns.add(new NV(QueryHints.HASH_JOIN, true));

                anns.add(new NV(HashJoinAnnotations.JOIN_VARS, joinVars
                        .toArray(new IVariable[joinVars.size()])));

            }
            
        }
        
        if (!database.isQuads()) {
            /*
             * Either triple store mode or provenance mode.
             */
            if (cvar != null && database.isStatementIdentifiers()
                    && cvar.getValue() != null) {
                /*
                 * Note: The context position is used as a statement identifier
                 * (SID). SIDs may be used to retrieve provenance statements
                 * (statements about statement) using high-level query. SIDs are
                 * represented as blank nodes and is not possible to have them
                 * bound in the original query. They only become bound during
                 * query evaluation.
                 */
                throw new IllegalArgumentException(
                        "Context position is a statement identifier and may not be bound in the original query: "
                                + sp);
            }
        } else {
            /*
             * Quad store mode.
             */

            // quads mode.
            anns.add(new NV(AST2BOpJoins.Annotations.QUADS, true));
            // attach the Scope.
            anns.add(new NV(AST2BOpJoins.Annotations.SCOPE, sp.getScope()));

            /*
             * Note: For a default graph access path, [cvar] can not become
             * bound since the context is stripped from the visited ISPOs.
             */
            if (dataset != null) {
                // attach the DataSet.
                anns.add(new NV(AST2BOpJoins.Annotations.DATASET, dataset));
                switch (sp.getScope()) {
                case DEFAULT_CONTEXTS: {
                    if (dataset.getDefaultGraphFilter() != null) {
                        anns.add(new NV(
                                IPredicate.Annotations.INDEX_LOCAL_FILTER,
                                ElementFilter.newInstance(dataset
                                        .getDefaultGraphFilter())));
                    }
                    break;
                }
                case NAMED_CONTEXTS: {
                    if (dataset.getNamedGraphFilter() != null) {
                        anns.add(new NV(
                                IPredicate.Annotations.INDEX_LOCAL_FILTER,
                                ElementFilter.newInstance(dataset
                                        .getNamedGraphFilter())));
                    }
                    break;
                }
                default:
                    throw new AssertionError();
                }
            }
        } // quads

        /*
		 * Layer on filters which can run on the local access path (close to the
		 * data).
		 * 
		 * Note: We can now stack filters so there may be other things which can
		 * be leveraged here.
		 * 
		 * TODO Handle StatementPatternNode#EXISTS here in support of GRAPH uri
		 * {}, which is an existence test for a non-empty context. (This turns
		 * into an iterator with a limit of ONE (1) on the {@link
		 * SPOAccessPath}. This should turn into a LIMIT annotation on the
		 * access path (which does not currently recognize an offset/limit
		 * annotation; instead you use an alternative iterator call).
		 * 
		 * We may require an inline access path attached to a predicate in order
		 * to support GRAPH ?g {}, which is basically an inline AP for the
		 * dataset. That should probably be another annotation on the
		 * StatementPatternNode, perhaps COLUMN_PROJECTION (var,vals) or
		 * IN(var,vals)? There are also several StatementPatternNode annotation
		 * concepts which have been sketched out for DISTINCT, EXISTS, IN, and
		 * RANGE. Those annotations could be used to do the right thing in
		 * toPredicate().
		 * 
		 * Remove the "knownIN" stuff contributed by Matt.
		 * 
		 * @see ASTGraphGroupOptimizer
		 * 
		 * @see TestNamedGraphs
		 * 
		 * @see Inline AP + filter if AP is not perfect issues.
		 * 
		 * @see https://sourceforge.net/apps/trac/bigdata/ticket/429
		 * (Optimization for GRAPH uri {} and GRAPH ?foo {})
		 * 
		 * TODO Can this be reworked into physical operators similar to how we
		 * are now handling fast-range-count (#1037) and distinct-term scan
		 * (#1037)?
		 */
        {

            final List<IFilter> filters = new LinkedList<IFilter>();

            if (Boolean.valueOf(sp.getProperty(
                    StatementPatternNode.Annotations.DISTINCT,
                    StatementPatternNode.Annotations.DEFAULT_DISTINCT))) {

                /*
                 * Visit only the distinct values for the first key component.
                 * 
                 * TODO  We MUST pin the choice of the index for this filter. In
                 * order to do that we need to interact with the join ordering
                 * since we typically want to run this first in a join group.
                 * 
                 * TODO GRAPH ?g {} can use this to visit the distinct named
                 * graphs for which there exists a statement in the database.
                 * 
                 * TODO One exception where we can not use PARALLEL without
                 * also imposing DISTINCT is the @DISTINCT annotation in
                 * scale-out. This is because a given IV in the first key
                 * component could span more than one shard.
                 */
                filters.add(new DistinctTermAdvancer(database.isQuads() ? 4 : 3));
                
            }

            if (!query.getIncludeInferred()) {
                /*
                 * Filter out anything which is not an Explicit statement.
                 */
                filters.add(ElementFilter
                        .newInstance(ExplicitSPOFilter.INSTANCE));
            }

            final int nfilters = filters.size();
            final IFilter filter;
            if (nfilters > 0) {
                if (nfilters == 1) {
                    // Just the one filter.
                    filter = filters.get(0);
                } else {
                    // Stack multiple filters.
                    final FilterBase tmp = new NOPFilter();
                    for (IFilter f : filters) {
                        tmp.addFilter(f);
                    }
                    filter = tmp;
                }
                /*
                 * Attach a filter on elements visited by the access path.
                 */
                anns.add(new NV(IPredicate.Annotations.INDEX_LOCAL_FILTER,
                        filter));
            }

        }
        
        /*
         * Explicitly set the access path / iterator flags.
         * 
         * Note: High level query generally permits iterator level parallelism.
         * We set the PARALLEL flag here so it can be used if a global index
         * view is chosen for the access path.
         * 
         * Note: High level query for SPARQL always uses read-only access paths.
         * If you are working with a SPARQL extension with UPDATE or INSERT INTO
         * semantics then you will need to remote the READONLY flag for the
         * mutable access paths.
         */
        {
         
            final int flags = IRangeQuery.DEFAULT | IRangeQuery.PARALLEL
                    | IRangeQuery.READONLY;
            
            anns.add(new NV(IPredicate.Annotations.FLAGS, flags));
            
        }

        {
        
            // Decide on the correct arity for the predicate.
            final BOp[] vars;
            if (!database.isQuads() && !database.isStatementIdentifiers()) {
                vars = new BOp[] { s, p, o };
            } else if (c == null) {
                vars = new BOp[] { s, p, o, Var.var("--anon-"+ctx.nextId()) };
            } else {
                vars = new BOp[] { s, p, o, c };
            }

            return new SPOPredicate(vars, anns.toArray(new NV[anns.size()]));

        }

    }

    /**
     * Conditionally copy a query hint, adding it to the caller's list.
     * 
     * @param anns
     *            The caller's list.
     * @param queryHints
     *            The query hints (optional).
     * @param name
     *            The name of a query hint to copy. It will be added to
     *            <code>anns</code> if a non-default value is found in the given
     *            <code>queryHints</code>.
     */
    private static void conditionalCopy(final List<NV> anns,
            final Properties queryHints, final String name) {
        
        if (queryHints == null)
            return;

        final Object val = queryHints.getProperty(name);

        if (val != null) {
        
            anns.add(new NV(name, val));
            
        }
        
    }
    
    /**
     * Convert an {@link IValueExpressionNode} (recursively) to an
     * {@link IValueExpression}. If the {@link IValueExpression} can be reduced
     * to an {@link IConstant}, then that {@link IConstant} will be be returned
     * instead. Either way, the {@link IValueExpression} is set on the
     * {@link IValueExpressionNode} as a side effect.
     * 
     * @param globals
     *            The global annotations, including the lexicon namespace.
     * @param node
     *            The expression to convert.
     * 
     * @return The converted expression.
     * 
     * @see ASTSetValueExpressionsOptimizer
     */
    @SuppressWarnings("rawtypes")
    public static final IValueExpression<? extends IV> toVE(
    		final GlobalAnnotations globals,
            final IValueExpressionNode node) {

        // Convert AST value expr node => IValueExpressionNode.
        final IValueExpression<? extends IV> ve1 = toVE1(globals, node);

        // Reduce IValueExpressionNode to constant when possible.
        try {

            final IValueExpression<? extends IV> ve2 = toVE2(ve1);

            if (ve2 != ve1) {

                // The IValueExpression was evaluated to an IConstant.
                node.setValueExpression(ve2);

                return ve2;

            }

            return ve1;

        } catch (ContextNotAvailableException ex) {
            
            /*
             * The value expression could not be evaluated because it could not
             * resolve the ILexiconConfiguration from the EmptyBindingSet.
             * 
             * TODO This is thrown during query optimization since the necessary
             * context is not available at that point. That should be fixed, but
             * it is a static method invocation so we would have to touch a lot
             * of code.
             */
        
            return ve1;

        } catch (SparqlTypeErrorException ex) {

            /*
             * The value expression could not be evaluated to a constant at this
             * time.
             */

            return ve1;

        }
        
    }

    /**
     * Attempt to evaluate complex {@link IValueExpression}s (those which are
     * not a simple {@link IVariable} or {@link IConstant}) against an empty
     * binding set. If we can evaluate the {@link IValueExpression}, then return
     * the result as an {@link IConstant}. Otherwise, return the original
     * {@link IValueExpression}.
     * 
     * @param ve
     *            The {@link IValueExpression}.
     * 
     * @return A new {@link IConstant} if a complex {@link IValueExpression} was
     *         an effective constant and otherwise the argument.
     * 
     * @throws SparqlTypeErrorException
     *             if the evaluation of the value expression at this time
     *             resulted in a SPARQL type error.
     */
    @SuppressWarnings("rawtypes")
    private static final IValueExpression<? extends IV> toVE2(
            final IValueExpression<? extends IV> ve) {

        if (ve instanceof IVariableOrConstant) {

            /*
             * Variables and constants can not be further reduced.
             */

            return ve;
        }

        /*
         * Look for things that we can not resolve now.
         * 
         * Note: We need to scan the value expression recursively before we
         * evaluate it in order to catch things like aggregates, BOUND(), and
         * COALESCE() when nested inside of other value expressions.
         */
        {

            final Iterator<BOp> itr = BOpUtility.preOrderIterator((BOp) ve);

            while (itr.hasNext()) {

                final BOp op = itr.next();
                
                if (op instanceof IAggregate) {

                    /*
                     * Aggregates can not be evaluated at this time.
                     */

                    return ve;

                }

                if (op instanceof IsBoundBOp || op instanceof CoalesceBOp) {

                    /*
                     * These handle unbound variables with special semantics and
                     * can not be evaluated until we have an actual solution as
                     * they will not throw a SparqlTypeErrorException for an
                     * unbound variable.
                     */

                    return ve;

                }
                
                if (op instanceof UnknownFunctionBOp) {
                	
                	/*
                	 * We want to defer on unknown functions until execution
                	 * time (to allow simple parsing to succeed).
                	 */
                	
                	return ve;
                	
                }
                
                if (op instanceof UUIDBOp) {// || op instanceof NowBOp) {
                    
                    /*
                     * We cannot pre-generate these, they need to be unique
                     * for each call.
                     */
                    return ve;
                    
                }

            }

        }
            
        final IValueExpression<? extends IV> ve2 = new Constant<IV>(
                ve.get(EmptyBindingSet.INSTANCE));

//        System.err.println("ve=" + ve + " => " + ve2);

        return ve2;

    }

    /**
     * Convert an {@link IValueExpressionNode} (recursively) to an
     * {@link IValueExpression}. The {@link IValueExpression} is set on the
     * {@link IValueExpressionNode} as a side effect.
     * 
     * @param globals
     *            The global annotations, including the lexicon namespace.
     * @param node
     *            The expression to convert.
     * 
     * @return The converted expression.
     * 
     * @see ASTSetValueExpressionsOptimizer
     */
    @SuppressWarnings("rawtypes")
    private static final IValueExpression<? extends IV> toVE1(
    		final GlobalAnnotations globals,
            final IValueExpressionNode node) {

        /*
         * Check to see if value expression has already been created and cached
         * on node.
         */
        if (node.getValueExpression() != null) {

            return node.getValueExpression();

        }

        if (node instanceof VarNode) {

            return node.getValueExpression();

        } else if (node instanceof ConstantNode) {

            return node.getValueExpression();

        } else if (node instanceof AssignmentNode) {

            final AssignmentNode assignment = (AssignmentNode) node;

            final IValueExpressionNode valueExpr = assignment
                    .getValueExpressionNode();

            final IValueExpression<? extends IV> ve = toVE(globals, valueExpr);

            return ve;

        } else if (node instanceof FunctionNode) {

            final FunctionNode functionNode = (FunctionNode) node;

            final URI functionURI = functionNode.getFunctionURI();

            final Map<String, Object> scalarValues = functionNode.getScalarValues();

            final ValueExpressionNode[] args = functionNode.args().toArray(
                    new ValueExpressionNode[functionNode.arity()]);

            final IValueExpression<? extends IV> ve = FunctionRegistry.toVE(
                    globals, functionURI, scalarValues, args);

            functionNode.setValueExpression(ve);

            return ve;

        } else {

            throw new IllegalArgumentException(node.toString());

        }

    }

    
    
    /**
     * Use a pipeline operator which resolves mocked terms in the binding set
     * against the dictionary.
     * 
     * @param left
     *            The left (upstream) operator that immediately proceeds the
     *            materialization steps.
     * @param vars
     *            The variables pointing to mocked IVs to be resolved.
     * @param queryHints
     *            The query hints from the dominating AST node.
     * @param ctx
     *            The evaluation context.
     * 
     * @return The final bop added to the pipeline by this method. If there are
     *         no variables that require resolving, then this just returns
     *         <i>left</i>.
     * 
     * @see MockTermResolverOp
     */
    private static PipelineOp addMockTermResolverOp(//
            PipelineOp left,//
            final Set<IVariable<IV>> vars,//
            final boolean materializeInlineIvs,//
            final Long cutoffLimit,//
            final Properties queryHints,//
            final AST2BOpContext ctx//
            ) {

        final int nvars = vars.size();

        if (nvars == 0)
            return left;

        final long timestamp = ctx.getLexiconReadTimestamp();

        final String ns = ctx.getLexiconNamespace();

        return (PipelineOp) applyQueryHints(new MockTermResolverOp(leftOrEmpty(left),
            new NV(MockTermResolverOp.Annotations.VARS, vars.toArray(new IVariable[nvars])),//
            new NV(MockTermResolverOp.Annotations.RELATION_NAME, new String[] { ns }), //
            new NV(MockTermResolverOp.Annotations.TIMESTAMP, timestamp), //
            new NV(PipelineOp.Annotations.SHARED_STATE, !ctx.isCluster()),// live stats, but not on the cluster.
            new NV(BOp.Annotations.BOP_ID, ctx.nextId())//
            ), queryHints, ctx);
    }
    
    /**
     * Constructs an operator that unifies variables in a mapping set, thereby
     * filtering mappings out for which the variables cannot be unified, see
     * {@link VariableUnificationOp} for detailed documentation.
     * 
     * @param left
     *            The left (upstream) operator that immediately proceeds the
     *            materialization steps.
     * @param targetVar
     *            the target variable for unification, which will remain bound
     *            in mappings passing the unification process
     * @param tmpVar
     *            the variable for unification that will be removed/renamed in
     *            mappings passing the unification process
     * @param ctx The evaluation context.
     * 
     * @return The final bop added to the pipeline by this method.
     * 
     * @see VariableUnificationOp
     */
    private static PipelineOp addVariableUnificationOp(//
          PipelineOp left,//
          final IVariable<IV> targetVar,
          final IVariable<IV> tmpVar,
          final AST2BOpContext ctx) {
       
       return new VariableUnificationOp(leftOrEmpty(left),
             new NV(VariableUnificationOp.Annotations.VARS, 
                      new IVariable[] { targetVar, tmpVar }),
             new NV(BOp.Annotations.BOP_ID, ctx.nextId()));
    }

    
    /**
     * 
     * @param left the left-side pipeline op
     * @param ctx the evaluation context
     * @param node current query node
     * @param joinType type of the join
     * @param joinVars the variables on which the join is performed
     * @param joinConstraints the join constraints
     * @param projectInVars the variables to be projected into the right op;
     *            this parameter is optional, if set to null, the full result
     *            set will be returned by the hash index op
     * @param namedSolutionSet the named solution set
     * @return the new pipeline op
     */
    private static PipelineOp addHashIndexOp(
        PipelineOp left,
        final AST2BOpContext ctx,
        final ASTBase node,
        final JoinTypeEnum joinType,
        final IVariable<?>[] joinVars,
        final IConstraint[] joinConstraints,
        final IVariable<?>[] projectInVars,
        final INamedSolutionSetRef namedSolutionSet) {
      
        if(ctx.nativeHashJoins) {
            left = applyQueryHints(new HTreeHashIndexOp(leftOrEmpty(left),//
                new NV(BOp.Annotations.BOP_ID, ctx.nextId()),//
                new NV(BOp.Annotations.EVALUATION_CONTEXT,
                       BOpEvaluationContext.CONTROLLER),//
                new NV(PipelineOp.Annotations.MAX_PARALLEL, 1),// required for lastPass
                new NV(PipelineOp.Annotations.LAST_PASS, true),// required
                new NV(PipelineOp.Annotations.SHARED_STATE, true),// live stats.
                new NV(HTreeHashIndexOp.Annotations.RELATION_NAME,// 
                       new String[]{ctx.getLexiconNamespace()}),//
                new NV(HTreeHashIndexOp.Annotations.JOIN_TYPE, joinType),//
                new NV(HTreeHashIndexOp.Annotations.JOIN_VARS, joinVars),//
                new NV(HTreeHashIndexOp.Annotations.PROJECT_IN_VARS, projectInVars),//
                new NV(HTreeHashIndexOp.Annotations.CONSTRAINTS, joinConstraints),//
                new NV(HTreeHashIndexOp.Annotations.NAMED_SET_REF, namedSolutionSet)//
            ), node, ctx);
        } else {
            left = applyQueryHints(new JVMHashIndexOp(leftOrEmpty(left),//
                new NV(BOp.Annotations.BOP_ID, ctx.nextId()),//
                new NV(BOp.Annotations.EVALUATION_CONTEXT,
                       BOpEvaluationContext.CONTROLLER),//
                new NV(PipelineOp.Annotations.MAX_PARALLEL, 1),// required for lastPass
                new NV(PipelineOp.Annotations.LAST_PASS, true),// required
                new NV(PipelineOp.Annotations.SHARED_STATE, true),// live stats.
                new NV(JVMHashIndexOp.Annotations.JOIN_TYPE, joinType),//
                new NV(JVMHashIndexOp.Annotations.JOIN_VARS, joinVars),//
                new NV(JVMHashIndexOp.Annotations.PROJECT_IN_VARS, projectInVars),//
                new NV(JVMHashIndexOp.Annotations.CONSTRAINTS, joinConstraints),// 
                new NV(JVMHashIndexOp.Annotations.NAMED_SET_REF, namedSolutionSet)//
            ), node, ctx);
        }
      
        return left;      
    }

   /**
     * Makes a static (pessimistic) best effort decision whether or not the
     * assignment node needs to be resolved (i.e., its possibly mocked IV must
     * be resolved against the dictionary). 
     * 
     * @param ass the assignment node to investigate
     * @param ctx the query evaluation context
     * 
     * @return false if it can be guaranteed that the IVs are not mocked or
     *               do not need to be resolved, true otherwise
     */
    private static boolean mustBeResolvedInContext(
       final AssignmentNode ass, final AST2BOpContext ctx) {

       final IValueExpression<?> vexp = ass.getValueExpression();
       
       /* APPROACH: SCAN FOR SAFE CASES, RETURN true IF NOT ENCOUNTERED */
       
       /*
        * We're always fine with numerical and boolean expressions.
        */
       if (vexp instanceof MathBOp ||
           vexp instanceof XSDBooleanIVValueExpression) {
          return false;
            
       }
       
       /*
        * Handle cases where the assignment node is a constant with 
        * known bound value.
        */
       if (vexp instanceof IConstant) {
          final IConstant<?> vexpAsConst = (IConstant<?>)vexp;
          final Object val = vexpAsConst.get();
          
          if (val instanceof TermId) {    
             
             // whenever IV is not mocked, we're fine
             final TermId<?> valAsTermId = (TermId<?>)val;
             if (!valAsTermId.isNullIV()) {
                return false;
             }
   
          } else if (val instanceof NumericIV) {

             // also, numerics don't pose problems
             return false;
          }
       }
          
       
       /*
        * In case of more complex assignment expressions, we may still not
        * require to resolve the IV in case the bound variable is not used
        * anywhere else in the query. To do so, we count the number of 
        * occurrences of the variable in the root query; if it occurs more
        * than once (i.e., more often than the binding in the assignment node,
        * it is (in the general case) not safe to suppress the resolving.
        * 
        * Note: this again is overly broad. However, there are only rare cases
        * where the same variable is used twice independently (e.g. in
        * unconnected unions), which we ignore here.
        */
       if (BOpUtility.countOccurrencesOf(
             ctx.sa.getQueryRoot().getWhereClause(), ass.getVar()) <= 1) {
          return false;
       }
          
       /*
        * Fallback: we can't be sure that resolval is not required
        */
       return true;
   }
    
}<|MERGE_RESOLUTION|>--- conflicted
+++ resolved
@@ -1912,82 +1912,9 @@
         final int maxParallel = lastPass ? 1
                 : ctx.maxParallelForSolutionSetHashJoin;
 
-<<<<<<< HEAD
-        if(ctx.nativeHashJoins) {
-            left = applyQueryHints(new HTreeHashIndexOp(leftOrEmpty(left),//
-                new NV(BOp.Annotations.BOP_ID, ctx.nextId()),//
-                new NV(BOp.Annotations.EVALUATION_CONTEXT,
-                        BOpEvaluationContext.CONTROLLER),//
-                new NV(PipelineOp.Annotations.MAX_PARALLEL, 1),// required for lastPass
-                new NV(PipelineOp.Annotations.LAST_PASS, true),// required
-                new NV(PipelineOp.Annotations.SHARED_STATE, true),// live stats.
-                new NV(HTreeHashIndexOp.Annotations.RELATION_NAME, new String[]{ctx.getLexiconNamespace()}),//                    new NV(HTreeHashIndexOp.Annotations.JOIN_VARS, joinVars),//
-                new NV(HTreeHashIndexOp.Annotations.JOIN_TYPE, joinType),//
-                new NV(HTreeHashIndexOp.Annotations.JOIN_VARS, joinVars),//
-                new NV(HTreeHashIndexOp.Annotations.CONSTRAINTS, joinConstraints),// Note: will be applied by the solution set hash join.
-//                    new NV(HTreeHashIndexOp.Annotations.SELECT, projectedVars),//
-                new NV(HTreeHashIndexOp.Annotations.NAMED_SET_REF, namedSolutionSet)//
-            ), subqueryRoot, ctx);
-        } else {
-            left = applyQueryHints(new JVMHashIndexOp(leftOrEmpty(left),//
-                new NV(BOp.Annotations.BOP_ID, ctx.nextId()),//
-                new NV(BOp.Annotations.EVALUATION_CONTEXT,
-                        BOpEvaluationContext.CONTROLLER),//
-                new NV(PipelineOp.Annotations.MAX_PARALLEL, 1),// required for lastPass
-                new NV(PipelineOp.Annotations.LAST_PASS, true),// required
-                new NV(PipelineOp.Annotations.SHARED_STATE, true),// live stats.
-                new NV(JVMHashIndexOp.Annotations.JOIN_TYPE, joinType),//
-                new NV(JVMHashIndexOp.Annotations.JOIN_VARS, joinVars),//
-                new NV(JVMHashIndexOp.Annotations.CONSTRAINTS, joinConstraints),// Note: will be applied by the solution set hash join.
-//                    new NV(HTreeHashIndexOp.Annotations.SELECT, projectedVars),//
-                new NV(JVMHashIndexOp.Annotations.NAMED_SET_REF, namedSolutionSet)//
-            ), subqueryRoot, ctx);
-        }
-
-        /*
-         * Only the variables which are projected by the subquery may flow
-         * into the subquery. Adding a projection operator before the
-         * subquery plan ensures that variables which are not visible are
-         * dropped out of the solutions flowing through the subquery.
-         * However, those variables are already present in the hash index so
-         * they can be reunited with the solutions for the subquery in the
-         * solution set hash join at the end of the subquery plan.
-         * 
-         * Note that, when projecting variables inside the subquery, we need
-         * to remove duplicates in the outer solution, to avoid a blowup in
-         * the result size (the inner result is joined with the complete
-         * outer result retained though the previous HashIndexOp at a later
-         * point anyway, what we're doing here just serves the purpose to avoid
-         * the computation of unneeded bindings inside the subclause, in the
-         * sense that we pass in every possible binding once), cf. ticket #835.
-         */
-        // setup the distinct projection first
-        final List<NV> anns = new LinkedList<NV>();
-        anns.add(new NV(
-                JVMDistinctBindingSetsOp.Annotations.BOP_ID, ctx.nextId()));
-        anns.add(new NV(
-                JVMDistinctBindingSetsOp.Annotations.VARIABLES, projectedVars));
-        anns.add(new NV(
-                JVMDistinctBindingSetsOp.Annotations.EVALUATION_CONTEXT,
-                BOpEvaluationContext.CONTROLLER));
-        anns.add(new NV(
-                JVMDistinctBindingSetsOp.Annotations.SHARED_STATE, true));
-
-        left = new JVMDistinctBindingSetsOp(leftOrEmpty(left),//
-                anns.toArray(new NV[anns.size()]));
-        
-        // and put the projection on top
-        left = applyQueryHints(new ProjectionOp(leftOrEmpty(left), //
-                new NV(BOp.Annotations.BOP_ID, ctx.nextId()),//
-                new NV(BOp.Annotations.EVALUATION_CONTEXT,
-                        BOpEvaluationContext.CONTROLLER),//
-                new NV(PipelineOp.Annotations.SHARED_STATE,true),// live stats
-                new NV(ProjectionOp.Annotations.SELECT, projectedVars)//
-                ), subqueryRoot, ctx);
-=======
+
         left = addHashIndexOp(left, ctx, subqueryRoot, joinType, joinVars, 
               joinConstraints, projectedVars, namedSolutionSet);
->>>>>>> 597de87c
         
         // Append the subquery plan.
         left = convertQueryBase(left, subqueryRoot, doneSet, ctx);
