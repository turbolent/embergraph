/**

Copyright (C) SYSTAP, LLC 2006-2010.  All rights reserved.

Contact:
     SYSTAP, LLC
     4501 Tower Road
     Greensboro, NC 27410
     licenses@bigdata.com

This program is free software; you can redistribute it and/or modify
it under the terms of the GNU General Public License as published by
the Free Software Foundation; version 2 of the License.

This program is distributed in the hope that it will be useful,
but WITHOUT ANY WARRANTY; without even the implied warranty of
MERCHANTABILITY or FITNESS FOR A PARTICULAR PURPOSE.  See the
GNU General Public License for more details.

You should have received a copy of the GNU General Public License
along with this program; if not, write to the Free Software
Foundation, Inc., 59 Temple Place, Suite 330, Boston, MA  02111-1307  USA
*/
package com.bigdata.rdf.internal;

<<<<<<< HEAD
import org.apache.log4j.Logger;
=======
import java.io.IOException;
>>>>>>> d8dd344c

import com.bigdata.btree.keys.IKeyBuilder;
import com.bigdata.rawstore.Bytes;
import com.bigdata.rdf.lexicon.LexiconRelation;
import com.bigdata.rdf.model.BigdataValue;

/**
 * Implementation for any kind of RDF Value when the values is not being
 * inlined. Instances of this class can represent URIs, Blank Nodes (if they are
 * not being inlined), Literals (including datatype literals if they are not
 * being inlined) or SIDs (statement identifiers).
 */
public class TermId<V extends BigdataValue/* URI,BNode,Literal,SID */>
        extends AbstractIV<V, Void> {

    /**
     * 
     */
    private static final long serialVersionUID = 4309045651680610931L;
    
<<<<<<< HEAD
    protected static final Logger log = Logger.getLogger(TermId.class);
=======
//    private static final Logger log = Logger.getLogger(TermId.class);
>>>>>>> d8dd344c
    
    /**
     * Value used for a "NULL" term identifier.
     */
    public static final transient long NULL = 0L;

    /** The term identifier. */
    private final long termId;
    
    /**
     * Constructor for a term identifier when you are decoding and already have
     * the flags.
     * 
     * @param flags
     *            The flags
     * @param termId
     */
    public TermId(final byte flags, final long termId) {

        super(flags);

        this.termId = termId;
        
//        this.dataTypeId = 0L;
        
    }

    /**
     * Constructor for a term identifier.
     * @param vte
     * @param termId
     */
    public TermId(final VTE vte, final long termId) {

        /*
         * Note: XSDBoolean happens to be assigned the code value of 0, which is
         * the value we want when the data type enumeration will be ignored.
         */
        super(vte, false/* inline */, false/* extension */, DTE.XSDBoolean);

        this.termId = termId;
        
    }
    
    /**
     * Human readable representation includes the term identifier, whether
     * this is a URI, Literal, Blank node, or Statement identifier and the
     * datatype URI if one is assigned. This representation is based solely
     * on the flag bits and the term identifier.
     */
    public String toString() {

        return "TermId(" + termId + 
                String.valueOf(getVTE().getCharCode()) + ")";
//                + (datatype == null ? "" : datatype);

    }

    /**
<<<<<<< HEAD
     * {@inheritDoc}
     */
    final public V asValue(final LexiconRelation lex) 
    		throws UnsupportedOperationException {
=======
     * Callers must explicitly populate the value cache for a {@link TermId}.
     * <p>
     * {@inheritDoc}
     */
    @Override
    final public V setValue(V v) {
    	
    	return super.setValue(v);
    	
    }
    
    /**
     * Operation is not supported. You MUST explicitly set the value cache. 
     * 
     * {@inheritDoc}
     * 
     * @see #setValue(BigdataValue)
     */
    final public V asValue(final LexiconRelation lex) {
>>>>>>> d8dd344c
    	throw new UnsupportedOperationException();
//		/*
//		 * Delegates to {@link LexiconRelation#getTerm(IV)}, which is an
//		 * extremely inefficient method for materializing terms. Caches the
//		 * BigdataValue once it has been materialized.
//		 */
//    	if (value == null) {
//    		if (log.isInfoEnabled())
//    			log.info("performing inefficient materialization");
//    		value = (V) lex.getTerm(this);
//    	}
//    	return value;
    }
//    volatile private V value;
    
    final public Void getInlineValue() {
        throw new UnsupportedOperationException();
    }

    final public long getTermId() {
        return termId;
    }
    
    /**
     * Always returns <code>false</code> since the RDF value is not inline.
     */
    @Override
    final public boolean isInline() {
        return false;
    }

    /**
     * Always returns <code>true</code> since this is a term identifier.
     */
    @Override
    final public boolean isTermId() {
        return true;
    }

    /**
     * {@inheritDoc
     * 
     * Note: only the termId matters for equality (unless we also have a
     * transient reference to the value factory which stands in as a proxy for
     * the KB instance).
     */
    public boolean equals(final Object o) {
        if (this == o)
            return true;
        if (o instanceof TermId<?>) {
            return termId == ((TermId<?>) o).termId;
        }
        return false;
    }

    /**
     * Return the hash code of the long term identifier.
     * 
     * @see Long#hashCode()
     */
    public int hashCode() {
        return (int) (termId ^ (termId >>> 32));
    }
    
    public int byteLength() {

        return 1 + Bytes.SIZEOF_LONG;
        
    }

    @Override
    protected int _compareTo(IV o) {
        
        final long termId2 = ((TermId<?>) o).termId;
        
        return termId < termId2 ? -1 : termId > termId2 ? 1 : 0; 
        
    }
    
    @Override
    public IKeyBuilder encode(final IKeyBuilder keyBuilder) {

        // First emit the flags byte.
        keyBuilder.append(flags());

        keyBuilder.append(getTermId());
        
        return keyBuilder;
        
    }

	/**
	 * Override default serialization to send the cached {@link BigdataValue}.
	 */
	private void writeObject(java.io.ObjectOutputStream out) throws IOException {

		out.defaultWriteObject();
		
		out.writeObject(getValueCache());

	}

	/**
	 * Override default serialization to recover the cached {@link BigdataValue}
	 * .
	 */
	@SuppressWarnings("unchecked")
	private void readObject(java.io.ObjectInputStream in) throws IOException,
			ClassNotFoundException {

		in.defaultReadObject();

		final V v = (V) in.readObject();

		if (v != null) {
			// set the value cache.
			setValue(v);
		}
		
	}

}
<|MERGE_RESOLUTION|>--- conflicted
+++ resolved
@@ -1,262 +1,247 @@
-/**
-
-Copyright (C) SYSTAP, LLC 2006-2010.  All rights reserved.
-
-Contact:
-     SYSTAP, LLC
-     4501 Tower Road
-     Greensboro, NC 27410
-     licenses@bigdata.com
-
-This program is free software; you can redistribute it and/or modify
-it under the terms of the GNU General Public License as published by
-the Free Software Foundation; version 2 of the License.
-
-This program is distributed in the hope that it will be useful,
-but WITHOUT ANY WARRANTY; without even the implied warranty of
-MERCHANTABILITY or FITNESS FOR A PARTICULAR PURPOSE.  See the
-GNU General Public License for more details.
-
-You should have received a copy of the GNU General Public License
-along with this program; if not, write to the Free Software
-Foundation, Inc., 59 Temple Place, Suite 330, Boston, MA  02111-1307  USA
-*/
-package com.bigdata.rdf.internal;
-
-<<<<<<< HEAD
-import org.apache.log4j.Logger;
-=======
-import java.io.IOException;
->>>>>>> d8dd344c
-
-import com.bigdata.btree.keys.IKeyBuilder;
-import com.bigdata.rawstore.Bytes;
-import com.bigdata.rdf.lexicon.LexiconRelation;
-import com.bigdata.rdf.model.BigdataValue;
-
-/**
- * Implementation for any kind of RDF Value when the values is not being
- * inlined. Instances of this class can represent URIs, Blank Nodes (if they are
- * not being inlined), Literals (including datatype literals if they are not
- * being inlined) or SIDs (statement identifiers).
- */
-public class TermId<V extends BigdataValue/* URI,BNode,Literal,SID */>
-        extends AbstractIV<V, Void> {
-
-    /**
-     * 
-     */
-    private static final long serialVersionUID = 4309045651680610931L;
-    
-<<<<<<< HEAD
-    protected static final Logger log = Logger.getLogger(TermId.class);
-=======
-//    private static final Logger log = Logger.getLogger(TermId.class);
->>>>>>> d8dd344c
-    
-    /**
-     * Value used for a "NULL" term identifier.
-     */
-    public static final transient long NULL = 0L;
-
-    /** The term identifier. */
-    private final long termId;
-    
-    /**
-     * Constructor for a term identifier when you are decoding and already have
-     * the flags.
-     * 
-     * @param flags
-     *            The flags
-     * @param termId
-     */
-    public TermId(final byte flags, final long termId) {
-
-        super(flags);
-
-        this.termId = termId;
-        
-//        this.dataTypeId = 0L;
-        
-    }
-
-    /**
-     * Constructor for a term identifier.
-     * @param vte
-     * @param termId
-     */
-    public TermId(final VTE vte, final long termId) {
-
-        /*
-         * Note: XSDBoolean happens to be assigned the code value of 0, which is
-         * the value we want when the data type enumeration will be ignored.
-         */
-        super(vte, false/* inline */, false/* extension */, DTE.XSDBoolean);
-
-        this.termId = termId;
-        
-    }
-    
-    /**
-     * Human readable representation includes the term identifier, whether
-     * this is a URI, Literal, Blank node, or Statement identifier and the
-     * datatype URI if one is assigned. This representation is based solely
-     * on the flag bits and the term identifier.
-     */
-    public String toString() {
-
-        return "TermId(" + termId + 
-                String.valueOf(getVTE().getCharCode()) + ")";
-//                + (datatype == null ? "" : datatype);
-
-    }
-
-    /**
-<<<<<<< HEAD
-     * {@inheritDoc}
-     */
-    final public V asValue(final LexiconRelation lex) 
-    		throws UnsupportedOperationException {
-=======
-     * Callers must explicitly populate the value cache for a {@link TermId}.
-     * <p>
-     * {@inheritDoc}
-     */
-    @Override
-    final public V setValue(V v) {
-    	
-    	return super.setValue(v);
-    	
-    }
-    
-    /**
-     * Operation is not supported. You MUST explicitly set the value cache. 
-     * 
-     * {@inheritDoc}
-     * 
-     * @see #setValue(BigdataValue)
-     */
-    final public V asValue(final LexiconRelation lex) {
->>>>>>> d8dd344c
-    	throw new UnsupportedOperationException();
-//		/*
-//		 * Delegates to {@link LexiconRelation#getTerm(IV)}, which is an
-//		 * extremely inefficient method for materializing terms. Caches the
-//		 * BigdataValue once it has been materialized.
-//		 */
-//    	if (value == null) {
-//    		if (log.isInfoEnabled())
-//    			log.info("performing inefficient materialization");
-//    		value = (V) lex.getTerm(this);
-//    	}
-//    	return value;
-    }
-//    volatile private V value;
-    
-    final public Void getInlineValue() {
-        throw new UnsupportedOperationException();
-    }
-
-    final public long getTermId() {
-        return termId;
-    }
-    
-    /**
-     * Always returns <code>false</code> since the RDF value is not inline.
-     */
-    @Override
-    final public boolean isInline() {
-        return false;
-    }
-
-    /**
-     * Always returns <code>true</code> since this is a term identifier.
-     */
-    @Override
-    final public boolean isTermId() {
-        return true;
-    }
-
-    /**
-     * {@inheritDoc
-     * 
-     * Note: only the termId matters for equality (unless we also have a
-     * transient reference to the value factory which stands in as a proxy for
-     * the KB instance).
-     */
-    public boolean equals(final Object o) {
-        if (this == o)
-            return true;
-        if (o instanceof TermId<?>) {
-            return termId == ((TermId<?>) o).termId;
-        }
-        return false;
-    }
-
-    /**
-     * Return the hash code of the long term identifier.
-     * 
-     * @see Long#hashCode()
-     */
-    public int hashCode() {
-        return (int) (termId ^ (termId >>> 32));
-    }
-    
-    public int byteLength() {
-
-        return 1 + Bytes.SIZEOF_LONG;
-        
-    }
-
-    @Override
-    protected int _compareTo(IV o) {
-        
-        final long termId2 = ((TermId<?>) o).termId;
-        
-        return termId < termId2 ? -1 : termId > termId2 ? 1 : 0; 
-        
-    }
-    
-    @Override
-    public IKeyBuilder encode(final IKeyBuilder keyBuilder) {
-
-        // First emit the flags byte.
-        keyBuilder.append(flags());
-
-        keyBuilder.append(getTermId());
-        
-        return keyBuilder;
-        
-    }
-
-	/**
-	 * Override default serialization to send the cached {@link BigdataValue}.
-	 */
-	private void writeObject(java.io.ObjectOutputStream out) throws IOException {
-
-		out.defaultWriteObject();
-		
-		out.writeObject(getValueCache());
-
-	}
-
-	/**
-	 * Override default serialization to recover the cached {@link BigdataValue}
-	 * .
-	 */
-	@SuppressWarnings("unchecked")
-	private void readObject(java.io.ObjectInputStream in) throws IOException,
-			ClassNotFoundException {
-
-		in.defaultReadObject();
-
-		final V v = (V) in.readObject();
-
-		if (v != null) {
-			// set the value cache.
-			setValue(v);
-		}
-		
-	}
-
-}
+/**
+
+Copyright (C) SYSTAP, LLC 2006-2010.  All rights reserved.
+
+Contact:
+     SYSTAP, LLC
+     4501 Tower Road
+     Greensboro, NC 27410
+     licenses@bigdata.com
+
+This program is free software; you can redistribute it and/or modify
+it under the terms of the GNU General Public License as published by
+the Free Software Foundation; version 2 of the License.
+
+This program is distributed in the hope that it will be useful,
+but WITHOUT ANY WARRANTY; without even the implied warranty of
+MERCHANTABILITY or FITNESS FOR A PARTICULAR PURPOSE.  See the
+GNU General Public License for more details.
+
+You should have received a copy of the GNU General Public License
+along with this program; if not, write to the Free Software
+Foundation, Inc., 59 Temple Place, Suite 330, Boston, MA  02111-1307  USA
+*/
+package com.bigdata.rdf.internal;
+
+import java.io.IOException;
+
+import com.bigdata.btree.keys.IKeyBuilder;
+import com.bigdata.rawstore.Bytes;
+import com.bigdata.rdf.lexicon.LexiconRelation;
+import com.bigdata.rdf.model.BigdataValue;
+
+/**
+ * Implementation for any kind of RDF Value when the values is not being
+ * inlined. Instances of this class can represent URIs, Blank Nodes (if they are
+ * not being inlined), Literals (including datatype literals if they are not
+ * being inlined) or SIDs (statement identifiers).
+ */
+public class TermId<V extends BigdataValue/* URI,BNode,Literal,SID */>
+        extends AbstractIV<V, Void> {
+
+    /**
+     * 
+     */
+    private static final long serialVersionUID = 4309045651680610931L;
+    
+//    private static final Logger log = Logger.getLogger(TermId.class);
+    
+    /**
+     * Value used for a "NULL" term identifier.
+     */
+    public static final transient long NULL = 0L;
+
+    /** The term identifier. */
+    private final long termId;
+    
+    /**
+     * Constructor for a term identifier when you are decoding and already have
+     * the flags.
+     * 
+     * @param flags
+     *            The flags
+     * @param termId
+     */
+    public TermId(final byte flags, final long termId) {
+
+        super(flags);
+
+        this.termId = termId;
+        
+//        this.dataTypeId = 0L;
+        
+    }
+
+    /**
+     * Constructor for a term identifier.
+     * @param vte
+     * @param termId
+     */
+    public TermId(final VTE vte, final long termId) {
+
+        /*
+         * Note: XSDBoolean happens to be assigned the code value of 0, which is
+         * the value we want when the data type enumeration will be ignored.
+         */
+        super(vte, false/* inline */, false/* extension */, DTE.XSDBoolean);
+
+        this.termId = termId;
+        
+    }
+    
+    /**
+     * Human readable representation includes the term identifier, whether
+     * this is a URI, Literal, Blank node, or Statement identifier and the
+     * datatype URI if one is assigned. This representation is based solely
+     * on the flag bits and the term identifier.
+     */
+    public String toString() {
+
+        return "TermId(" + termId + 
+                String.valueOf(getVTE().getCharCode()) + ")";
+//                + (datatype == null ? "" : datatype);
+
+    }
+
+    /**
+     * Callers must explicitly populate the value cache for a {@link TermId}.
+     * <p>
+     * {@inheritDoc}
+     */
+    @Override
+    final public V setValue(V v) {
+    	
+    	return super.setValue(v);
+    	
+    }
+    
+    /**
+     * Operation is not supported. You MUST explicitly set the value cache. 
+     * 
+     * {@inheritDoc}
+     * 
+     * @see #setValue(BigdataValue)
+     */
+    final public V asValue(final LexiconRelation lex) {
+    	throw new UnsupportedOperationException();
+//		/*
+//		 * Delegates to {@link LexiconRelation#getTerm(IV)}, which is an
+//		 * extremely inefficient method for materializing terms. Caches the
+//		 * BigdataValue once it has been materialized.
+//		 */
+//    	if (value == null) {
+//    		if (log.isInfoEnabled())
+//    			log.info("performing inefficient materialization");
+//    		value = (V) lex.getTerm(this);
+//    	}
+//    	return value;
+    }
+//    volatile private V value;
+    
+    final public Void getInlineValue() {
+        throw new UnsupportedOperationException();
+    }
+
+    final public long getTermId() {
+        return termId;
+    }
+    
+    /**
+     * Always returns <code>false</code> since the RDF value is not inline.
+     */
+    @Override
+    final public boolean isInline() {
+        return false;
+    }
+
+    /**
+     * Always returns <code>true</code> since this is a term identifier.
+     */
+    @Override
+    final public boolean isTermId() {
+        return true;
+    }
+
+    /**
+     * {@inheritDoc
+     * 
+     * Note: only the termId matters for equality (unless we also have a
+     * transient reference to the value factory which stands in as a proxy for
+     * the KB instance).
+     */
+    public boolean equals(final Object o) {
+        if (this == o)
+            return true;
+        if (o instanceof TermId<?>) {
+            return termId == ((TermId<?>) o).termId;
+        }
+        return false;
+    }
+
+    /**
+     * Return the hash code of the long term identifier.
+     * 
+     * @see Long#hashCode()
+     */
+    public int hashCode() {
+        return (int) (termId ^ (termId >>> 32));
+    }
+    
+    public int byteLength() {
+
+        return 1 + Bytes.SIZEOF_LONG;
+        
+    }
+
+    @Override
+    protected int _compareTo(IV o) {
+        
+        final long termId2 = ((TermId<?>) o).termId;
+        
+        return termId < termId2 ? -1 : termId > termId2 ? 1 : 0; 
+        
+    }
+    
+    @Override
+    public IKeyBuilder encode(final IKeyBuilder keyBuilder) {
+
+        // First emit the flags byte.
+        keyBuilder.append(flags());
+
+        keyBuilder.append(getTermId());
+        
+        return keyBuilder;
+        
+    }
+
+	/**
+	 * Override default serialization to send the cached {@link BigdataValue}.
+	 */
+	private void writeObject(java.io.ObjectOutputStream out) throws IOException {
+
+		out.defaultWriteObject();
+		
+		out.writeObject(getValueCache());
+
+	}
+
+	/**
+	 * Override default serialization to recover the cached {@link BigdataValue}
+	 * .
+	 */
+	@SuppressWarnings("unchecked")
+	private void readObject(java.io.ObjectInputStream in) throws IOException,
+			ClassNotFoundException {
+
+		in.defaultReadObject();
+
+		final V v = (V) in.readObject();
+
+		if (v != null) {
+			// set the value cache.
+			setValue(v);
+		}
+		
+	}
+
+}