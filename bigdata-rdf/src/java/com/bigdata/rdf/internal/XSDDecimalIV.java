--- conflicted
+++ resolved
@@ -1,177 +1,168 @@
-/**
-
-Copyright (C) SYSTAP, LLC 2006-2010.  All rights reserved.
-
-Contact:
-     SYSTAP, LLC
-     4501 Tower Road
-     Greensboro, NC 27410
-     licenses@bigdata.com
-
-This program is free software; you can redistribute it and/or modify
-it under the terms of the GNU General Public License as published by
-the Free Software Foundation; version 2 of the License.
-
-This program is distributed in the hope that it will be useful,
-but WITHOUT ANY WARRANTY; without even the implied warranty of
-MERCHANTABILITY or FITNESS FOR A PARTICULAR PURPOSE.  See the
-GNU General Public License for more details.
-
-You should have received a copy of the GNU General Public License
-along with this program; if not, write to the Free Software
-Foundation, Inc., 59 Temple Place, Suite 330, Boston, MA  02111-1307  USA
-*/
-
-package com.bigdata.rdf.internal;
-
-import java.math.BigDecimal;
-import java.math.BigInteger;
-
-import com.bigdata.btree.keys.KeyBuilder;
-import com.bigdata.rdf.lexicon.LexiconRelation;
-import com.bigdata.rdf.model.BigdataLiteral;
-import com.bigdata.rdf.model.BigdataValueFactory;
-
-/** Implementation for inline <code>xsd:integer</code>. */
-public class XSDDecimalIV<V extends BigdataLiteral> extends
-        AbstractLiteralIV<V, BigDecimal> {
-    
-    /**
-     * 
-     */
-    private static final long serialVersionUID = 1L;
-    
-    private final BigDecimal value;
-    private transient int byteLength;
-
-    public XSDDecimalIV(final BigDecimal value) {
-        
-        super(DTE.XSDDecimal);
-
-        if (value == null)
-            throw new IllegalArgumentException();
-        
-        this.value = value;
-        
-    }
-
-    final public BigDecimal getInlineValue() {
-
-        return value;
-        
-    }
-
-    @SuppressWarnings("unchecked")
-    public V asValue(final LexiconRelation lex) {
-<<<<<<< HEAD
-    	final BigdataValueFactory f = lex.getValueFactory();
-        // @todo factory should cache the XSD URIs.
-        final V v = (V) f.createLiteral(value.toPlainString(),//
-                f.createURI(DTE.XSDDecimal.getDatatype()));
-        v.setIV(this);
-        return v;
-=======
-		V v = getValueCache();
-		if (v == null) {
-			final BigdataValueFactory f = lex.getValueFactory();
-			v = (V) f.createLiteral(value.toPlainString(),//
-					f.createURI(DTE.XSDDecimal.getDatatype()));
-			v.setIV(this);
-			setValue(v);
-		}
-		return v;
->>>>>>> f9a8ccbe
-    }
-
-    @Override
-    final public long longValue() {
-        return value.longValue();
-    }
-
-    @Override
-    public boolean booleanValue() {
-        return value.equals(BigDecimal.ZERO) ? false : true;
-    }
-
-    @Override
-    public byte byteValue() {
-        return value.byteValue();
-    }
-
-    @Override
-    public double doubleValue() {
-        return value.doubleValue();
-    }
-
-    @Override
-    public float floatValue() {
-        return value.floatValue();
-    }
-
-    @Override
-    public int intValue() {
-        return value.intValue();
-    }
-
-    @Override
-    public short shortValue() {
-        return value.shortValue();
-    }
-    
-    /**
-     * Use toPlainString to avoid expression with exponent value that 
-     * would imply xsd:double rather than xsd:decimal
-     */
-    @Override
-    public String stringValue() {
-        return value.toPlainString();
-    }
-
-    @Override
-    public BigDecimal decimalValue() {
-        return value;
-    }
-
-    @Override
-    public BigInteger integerValue() {
-        return value.toBigInteger();
-    }
-
-    public boolean equals(final Object o) {
-        if (this == o)
-            return true;
-        if (o instanceof XSDDecimalIV<?>) {
-            return this.value.equals(((XSDDecimalIV<?>) o).value);
-        }
-        return false;
-    }
-
-    /**
-     * Return the hash code of the {@link BigDecimal}.
-     */
-    public int hashCode() {
-        return value.hashCode();
-    }
-
-    public int byteLength() {
-        
-        if (byteLength == 0) {
-
-            /*
-             * Cache the byteLength if not yet set.
-             */
-            byteLength = 1 /* flags */ + KeyBuilder.byteLength(value);
-
-        }
-
-        return byteLength;
-        
-    }
-        
-    @Override
-    protected int _compareTo(IV o) {
-        
-        return value.compareTo(((XSDDecimalIV) o).value);
-        
-    }
+/**
+
+Copyright (C) SYSTAP, LLC 2006-2010.  All rights reserved.
+
+Contact:
+     SYSTAP, LLC
+     4501 Tower Road
+     Greensboro, NC 27410
+     licenses@bigdata.com
+
+This program is free software; you can redistribute it and/or modify
+it under the terms of the GNU General Public License as published by
+the Free Software Foundation; version 2 of the License.
+
+This program is distributed in the hope that it will be useful,
+but WITHOUT ANY WARRANTY; without even the implied warranty of
+MERCHANTABILITY or FITNESS FOR A PARTICULAR PURPOSE.  See the
+GNU General Public License for more details.
+
+You should have received a copy of the GNU General Public License
+along with this program; if not, write to the Free Software
+Foundation, Inc., 59 Temple Place, Suite 330, Boston, MA  02111-1307  USA
+*/
+
+package com.bigdata.rdf.internal;
+
+import java.math.BigDecimal;
+import java.math.BigInteger;
+
+import com.bigdata.btree.keys.KeyBuilder;
+import com.bigdata.rdf.lexicon.LexiconRelation;
+import com.bigdata.rdf.model.BigdataLiteral;
+import com.bigdata.rdf.model.BigdataValueFactory;
+
+/** Implementation for inline <code>xsd:integer</code>. */
+public class XSDDecimalIV<V extends BigdataLiteral> extends
+        AbstractLiteralIV<V, BigDecimal> {
+    
+    /**
+     * 
+     */
+    private static final long serialVersionUID = 1L;
+    
+    private final BigDecimal value;
+    private transient int byteLength;
+
+    public XSDDecimalIV(final BigDecimal value) {
+        
+        super(DTE.XSDDecimal);
+
+        if (value == null)
+            throw new IllegalArgumentException();
+        
+        this.value = value;
+        
+    }
+
+    final public BigDecimal getInlineValue() {
+
+        return value;
+        
+    }
+
+    @SuppressWarnings("unchecked")
+    public V asValue(final LexiconRelation lex) {
+		V v = getValueCache();
+		if (v == null) {
+			final BigdataValueFactory f = lex.getValueFactory();
+			v = (V) f.createLiteral(value.toPlainString(),//
+					f.createURI(DTE.XSDDecimal.getDatatype()));
+			v.setIV(this);
+			setValue(v);
+		}
+		return v;
+    }
+
+    @Override
+    final public long longValue() {
+        return value.longValue();
+    }
+
+    @Override
+    public boolean booleanValue() {
+        return value.equals(BigDecimal.ZERO) ? false : true;
+    }
+
+    @Override
+    public byte byteValue() {
+        return value.byteValue();
+    }
+
+    @Override
+    public double doubleValue() {
+        return value.doubleValue();
+    }
+
+    @Override
+    public float floatValue() {
+        return value.floatValue();
+    }
+
+    @Override
+    public int intValue() {
+        return value.intValue();
+    }
+
+    @Override
+    public short shortValue() {
+        return value.shortValue();
+    }
+    
+    /**
+     * Use toPlainString to avoid expression with exponent value that 
+     * would imply xsd:double rather than xsd:decimal
+     */
+    @Override
+    public String stringValue() {
+        return value.toPlainString();
+    }
+
+    @Override
+    public BigDecimal decimalValue() {
+        return value;
+    }
+
+    @Override
+    public BigInteger integerValue() {
+        return value.toBigInteger();
+    }
+
+    public boolean equals(final Object o) {
+        if (this == o)
+            return true;
+        if (o instanceof XSDDecimalIV<?>) {
+            return this.value.equals(((XSDDecimalIV<?>) o).value);
+        }
+        return false;
+    }
+
+    /**
+     * Return the hash code of the {@link BigDecimal}.
+     */
+    public int hashCode() {
+        return value.hashCode();
+    }
+
+    public int byteLength() {
+        
+        if (byteLength == 0) {
+
+            /*
+             * Cache the byteLength if not yet set.
+             */
+            byteLength = 1 /* flags */ + KeyBuilder.byteLength(value);
+
+        }
+
+        return byteLength;
+        
+    }
+        
+    @Override
+    protected int _compareTo(IV o) {
+        
+        return value.compareTo(((XSDDecimalIV) o).value);
+        
+    }
 }