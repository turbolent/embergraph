--- conflicted
+++ resolved
@@ -1,175 +1,165 @@
-/**
-
-Copyright (C) SYSTAP, LLC 2006-2010.  All rights reserved.
-
-Contact:
-     SYSTAP, LLC
-     4501 Tower Road
-     Greensboro, NC 27410
-     licenses@bigdata.com
-
-This program is free software; you can redistribute it and/or modify
-it under the terms of the GNU General Public License as published by
-the Free Software Foundation; version 2 of the License.
-
-This program is distributed in the hope that it will be useful,
-but WITHOUT ANY WARRANTY; without even the implied warranty of
-MERCHANTABILITY or FITNESS FOR A PARTICULAR PURPOSE.  See the
-GNU General Public License for more details.
-
-You should have received a copy of the GNU General Public License
-along with this program; if not, write to the Free Software
-Foundation, Inc., 59 Temple Place, Suite 330, Boston, MA  02111-1307  USA
-*/
-package com.bigdata.rdf.internal;
-
-import java.math.BigDecimal;
-import java.math.BigInteger;
-import java.util.UUID;
-
-import org.openrdf.model.ValueFactory;
-
-import com.bigdata.rawstore.Bytes;
-import com.bigdata.rdf.lexicon.LexiconRelation;
-import com.bigdata.rdf.model.BigdataLiteral;
-
-/**
- * Implementation for inline {@link UUID}s (there is no corresponding XML
- * Schema Datatype).
- */
-public class UUIDLiteralIV<V extends BigdataLiteral> extends
-        AbstractLiteralIV<V, UUID> {
-    
-    /**
-     * 
-     */
-    private static final long serialVersionUID = 1L;
-    
-    private final UUID value;
-
-    public UUIDLiteralIV(final UUID value) {
-        
-        super(DTE.UUID);
-
-        if (value == null)
-            throw new IllegalArgumentException();
-        
-        this.value = value;
-        
-    }
-
-    final public UUID getInlineValue() {
-        return value;
-    }
-
-<<<<<<< HEAD
-    @SuppressWarnings("unchecked")
-    public V asValue(final LexiconRelation lex) {
-    	final ValueFactory f = lex.getValueFactory();
-        final V v = (V) f.createLiteral(value.toString(), //
-                f.createURI(DTE.UUID.getDatatype()));
-        v.setIV(this);
-        return v;
-=======
-	@SuppressWarnings("unchecked")
-	public V asValue(final LexiconRelation lex) {
-	
-		V v = getValueCache();
-		
-		if (v == null) {
-			
-			final ValueFactory f = lex.getValueFactory();
-			
-			v = (V) f.createLiteral(value.toString(), //
-					f.createURI(DTE.UUID.getDatatype()));
-			
-			v.setIV(this);
-			
-			setValue(v);
-			
-		}
-
-		return v;
-		
->>>>>>> d8dd344c
-    }
-
-    @Override
-    final public long longValue() {
-        throw new UnsupportedOperationException();
-    }
-
-    @Override
-    public boolean booleanValue() {
-        throw new UnsupportedOperationException();
-    }
-
-    @Override
-    public byte byteValue() {
-        throw new UnsupportedOperationException();
-    }
-
-    @Override
-    public double doubleValue() {
-        throw new UnsupportedOperationException();
-    }
-
-    @Override
-    public float floatValue() {
-        throw new UnsupportedOperationException();
-    }
-
-    @Override
-    public int intValue() {
-        throw new UnsupportedOperationException();
-    }
-
-    @Override
-    public short shortValue() {
-        throw new UnsupportedOperationException();
-    }
-    
-    @Override
-    public String stringValue() {
-        return value.toString();
-    }
-
-    @Override
-    public BigDecimal decimalValue() {
-        throw new UnsupportedOperationException();
-    }
-
-    @Override
-    public BigInteger integerValue() {
-        throw new UnsupportedOperationException();
-    }
-
-    public boolean equals(final Object o) {
-        if (this == o)
-            return true;
-        if (o instanceof UUIDLiteralIV<?>) {
-            return this.value.equals(((UUIDLiteralIV<?>) o).value);
-        }
-        return false;
-    }
-    
-    /**
-     * Return the hash code of the {@link UUID}.
-     */
-    public int hashCode() {
-        return value.hashCode();
-    }
-
-    public int byteLength() {
-        return 1 + Bytes.SIZEOF_UUID;
-    }
-
-    @Override
-    protected int _compareTo(IV o) {
-         
-        return value.compareTo(((UUIDLiteralIV) o).value);
-        
-    }
-    
-    
+/**
+
+Copyright (C) SYSTAP, LLC 2006-2010.  All rights reserved.
+
+Contact:
+     SYSTAP, LLC
+     4501 Tower Road
+     Greensboro, NC 27410
+     licenses@bigdata.com
+
+This program is free software; you can redistribute it and/or modify
+it under the terms of the GNU General Public License as published by
+the Free Software Foundation; version 2 of the License.
+
+This program is distributed in the hope that it will be useful,
+but WITHOUT ANY WARRANTY; without even the implied warranty of
+MERCHANTABILITY or FITNESS FOR A PARTICULAR PURPOSE.  See the
+GNU General Public License for more details.
+
+You should have received a copy of the GNU General Public License
+along with this program; if not, write to the Free Software
+Foundation, Inc., 59 Temple Place, Suite 330, Boston, MA  02111-1307  USA
+*/
+package com.bigdata.rdf.internal;
+
+import java.math.BigDecimal;
+import java.math.BigInteger;
+import java.util.UUID;
+
+import org.openrdf.model.ValueFactory;
+
+import com.bigdata.rawstore.Bytes;
+import com.bigdata.rdf.lexicon.LexiconRelation;
+import com.bigdata.rdf.model.BigdataLiteral;
+
+/**
+ * Implementation for inline {@link UUID}s (there is no corresponding XML
+ * Schema Datatype).
+ */
+public class UUIDLiteralIV<V extends BigdataLiteral> extends
+        AbstractLiteralIV<V, UUID> {
+    
+    /**
+     * 
+     */
+    private static final long serialVersionUID = 1L;
+    
+    private final UUID value;
+
+    public UUIDLiteralIV(final UUID value) {
+        
+        super(DTE.UUID);
+
+        if (value == null)
+            throw new IllegalArgumentException();
+        
+        this.value = value;
+        
+    }
+
+    final public UUID getInlineValue() {
+        return value;
+    }
+
+	@SuppressWarnings("unchecked")
+	public V asValue(final LexiconRelation lex) {
+	
+		V v = getValueCache();
+		
+		if (v == null) {
+			
+			final ValueFactory f = lex.getValueFactory();
+			
+			v = (V) f.createLiteral(value.toString(), //
+					f.createURI(DTE.UUID.getDatatype()));
+			
+			v.setIV(this);
+			
+			setValue(v);
+			
+		}
+
+		return v;
+		
+    }
+
+    @Override
+    final public long longValue() {
+        throw new UnsupportedOperationException();
+    }
+
+    @Override
+    public boolean booleanValue() {
+        throw new UnsupportedOperationException();
+    }
+
+    @Override
+    public byte byteValue() {
+        throw new UnsupportedOperationException();
+    }
+
+    @Override
+    public double doubleValue() {
+        throw new UnsupportedOperationException();
+    }
+
+    @Override
+    public float floatValue() {
+        throw new UnsupportedOperationException();
+    }
+
+    @Override
+    public int intValue() {
+        throw new UnsupportedOperationException();
+    }
+
+    @Override
+    public short shortValue() {
+        throw new UnsupportedOperationException();
+    }
+    
+    @Override
+    public String stringValue() {
+        return value.toString();
+    }
+
+    @Override
+    public BigDecimal decimalValue() {
+        throw new UnsupportedOperationException();
+    }
+
+    @Override
+    public BigInteger integerValue() {
+        throw new UnsupportedOperationException();
+    }
+
+    public boolean equals(final Object o) {
+        if (this == o)
+            return true;
+        if (o instanceof UUIDLiteralIV<?>) {
+            return this.value.equals(((UUIDLiteralIV<?>) o).value);
+        }
+        return false;
+    }
+    
+    /**
+     * Return the hash code of the {@link UUID}.
+     */
+    public int hashCode() {
+        return value.hashCode();
+    }
+
+    public int byteLength() {
+        return 1 + Bytes.SIZEOF_UUID;
+    }
+
+    @Override
+    protected int _compareTo(IV o) {
+         
+        return value.compareTo(((UUIDLiteralIV) o).value);
+        
+    }
+    
+    
 }