/**

Copyright (C) SYSTAP, LLC 2006-2010.  All rights reserved.

Contact:
     SYSTAP, LLC
     4501 Tower Road
     Greensboro, NC 27410
     licenses@bigdata.com

This program is free software; you can redistribute it and/or modify
it under the terms of the GNU General Public License as published by
the Free Software Foundation; version 2 of the License.

This program is distributed in the hope that it will be useful,
but WITHOUT ANY WARRANTY; without even the implied warranty of
MERCHANTABILITY or FITNESS FOR A PARTICULAR PURPOSE.  See the
GNU General Public License for more details.

You should have received a copy of the GNU General Public License
along with this program; if not, write to the Free Software
Foundation, Inc., 59 Temple Place, Suite 330, Boston, MA  02111-1307  USA
*/
package com.bigdata.rdf.internal;

import org.openrdf.model.ValueFactory;

import com.bigdata.rdf.lexicon.LexiconRelation;
import com.bigdata.rdf.model.BigdataBNode;
import com.bigdata.rdf.store.AbstractTripleStore;

/**
 * Class for inline RDF blank nodes. Blank nodes MUST be based on UUIDs or
 * some other numeric in order to be inlined.
 * <p>
 * {@inheritDoc}
 * 
 * @author <a href="mailto:thompsonbry@users.sourceforge.net">Bryan
 *         Thompson</a>
 * @version $Id: TestEncodeDecodeKeys.java 2753 2010-05-01 16:36:59Z
 *          thompsonbry $
 * 
 * @see AbstractTripleStore.Options
 */
abstract public class AbstractBNodeIV<V extends BigdataBNode, T> extends
        AbstractInlineIV<V, T> {

    /**
     * 
     */
    private static final long serialVersionUID = -4560216387427028030L;
    
    public AbstractBNodeIV(DTE dte) {

        super(VTE.BNODE, dte);

    }

<<<<<<< HEAD
    public V asValue(final LexiconRelation lex) {
    	final ValueFactory f = lex.getValueFactory();
        final V bnode = (V) f.createBNode(stringValue());
        bnode.setIV(this);
        return bnode;
=======
	public V asValue(final LexiconRelation lex) {
		
		V bnode = getValueCache();
		
		if (bnode == null) {
		
			final ValueFactory f = lex.getValueFactory();
			
			bnode = (V) f.createBNode(stringValue());
			
			bnode.setIV(this);
			
			setValue(bnode);

		}
	
		return bnode;
		
>>>>>>> f9a8ccbe
    }

}
<|MERGE_RESOLUTION|>--- conflicted
+++ resolved
@@ -1,87 +1,79 @@
-/**
-
-Copyright (C) SYSTAP, LLC 2006-2010.  All rights reserved.
-
-Contact:
-     SYSTAP, LLC
-     4501 Tower Road
-     Greensboro, NC 27410
-     licenses@bigdata.com
-
-This program is free software; you can redistribute it and/or modify
-it under the terms of the GNU General Public License as published by
-the Free Software Foundation; version 2 of the License.
-
-This program is distributed in the hope that it will be useful,
-but WITHOUT ANY WARRANTY; without even the implied warranty of
-MERCHANTABILITY or FITNESS FOR A PARTICULAR PURPOSE.  See the
-GNU General Public License for more details.
-
-You should have received a copy of the GNU General Public License
-along with this program; if not, write to the Free Software
-Foundation, Inc., 59 Temple Place, Suite 330, Boston, MA  02111-1307  USA
-*/
-package com.bigdata.rdf.internal;
-
-import org.openrdf.model.ValueFactory;
-
-import com.bigdata.rdf.lexicon.LexiconRelation;
-import com.bigdata.rdf.model.BigdataBNode;
-import com.bigdata.rdf.store.AbstractTripleStore;
-
-/**
- * Class for inline RDF blank nodes. Blank nodes MUST be based on UUIDs or
- * some other numeric in order to be inlined.
- * <p>
- * {@inheritDoc}
- * 
- * @author <a href="mailto:thompsonbry@users.sourceforge.net">Bryan
- *         Thompson</a>
- * @version $Id: TestEncodeDecodeKeys.java 2753 2010-05-01 16:36:59Z
- *          thompsonbry $
- * 
- * @see AbstractTripleStore.Options
- */
-abstract public class AbstractBNodeIV<V extends BigdataBNode, T> extends
-        AbstractInlineIV<V, T> {
-
-    /**
-     * 
-     */
-    private static final long serialVersionUID = -4560216387427028030L;
-    
-    public AbstractBNodeIV(DTE dte) {
-
-        super(VTE.BNODE, dte);
-
-    }
-
-<<<<<<< HEAD
-    public V asValue(final LexiconRelation lex) {
-    	final ValueFactory f = lex.getValueFactory();
-        final V bnode = (V) f.createBNode(stringValue());
-        bnode.setIV(this);
-        return bnode;
-=======
-	public V asValue(final LexiconRelation lex) {
-		
-		V bnode = getValueCache();
-		
-		if (bnode == null) {
-		
-			final ValueFactory f = lex.getValueFactory();
-			
-			bnode = (V) f.createBNode(stringValue());
-			
-			bnode.setIV(this);
-			
-			setValue(bnode);
-
-		}
-	
-		return bnode;
-		
->>>>>>> f9a8ccbe
-    }
-
-}
+/**
+
+Copyright (C) SYSTAP, LLC 2006-2010.  All rights reserved.
+
+Contact:
+     SYSTAP, LLC
+     4501 Tower Road
+     Greensboro, NC 27410
+     licenses@bigdata.com
+
+This program is free software; you can redistribute it and/or modify
+it under the terms of the GNU General Public License as published by
+the Free Software Foundation; version 2 of the License.
+
+This program is distributed in the hope that it will be useful,
+but WITHOUT ANY WARRANTY; without even the implied warranty of
+MERCHANTABILITY or FITNESS FOR A PARTICULAR PURPOSE.  See the
+GNU General Public License for more details.
+
+You should have received a copy of the GNU General Public License
+along with this program; if not, write to the Free Software
+Foundation, Inc., 59 Temple Place, Suite 330, Boston, MA  02111-1307  USA
+*/
+package com.bigdata.rdf.internal;
+
+import org.openrdf.model.ValueFactory;
+
+import com.bigdata.rdf.lexicon.LexiconRelation;
+import com.bigdata.rdf.model.BigdataBNode;
+import com.bigdata.rdf.store.AbstractTripleStore;
+
+/**
+ * Class for inline RDF blank nodes. Blank nodes MUST be based on UUIDs or
+ * some other numeric in order to be inlined.
+ * <p>
+ * {@inheritDoc}
+ * 
+ * @author <a href="mailto:thompsonbry@users.sourceforge.net">Bryan
+ *         Thompson</a>
+ * @version $Id: TestEncodeDecodeKeys.java 2753 2010-05-01 16:36:59Z
+ *          thompsonbry $
+ * 
+ * @see AbstractTripleStore.Options
+ */
+abstract public class AbstractBNodeIV<V extends BigdataBNode, T> extends
+        AbstractInlineIV<V, T> {
+
+    /**
+     * 
+     */
+    private static final long serialVersionUID = -4560216387427028030L;
+    
+    public AbstractBNodeIV(DTE dte) {
+
+        super(VTE.BNODE, dte);
+
+    }
+
+	public V asValue(final LexiconRelation lex) {
+		
+		V bnode = getValueCache();
+		
+		if (bnode == null) {
+		
+			final ValueFactory f = lex.getValueFactory();
+			
+			bnode = (V) f.createBNode(stringValue());
+			
+			bnode.setIV(this);
+			
+			setValue(bnode);
+
+		}
+	
+		return bnode;
+		
+    }
+
+}