--- conflicted
+++ resolved
@@ -1,183 +1,166 @@
-/**
-
-Copyright (C) SYSTAP, LLC 2006-2010.  All rights reserved.
-
-Contact:
-     SYSTAP, LLC
-     4501 Tower Road
-     Greensboro, NC 27410
-     licenses@bigdata.com
-
-This program is free software; you can redistribute it and/or modify
-it under the terms of the GNU General Public License as published by
-the Free Software Foundation; version 2 of the License.
-
-This program is distributed in the hope that it will be useful,
-but WITHOUT ANY WARRANTY; without even the implied warranty of
-MERCHANTABILITY or FITNESS FOR A PARTICULAR PURPOSE.  See the
-GNU General Public License for more details.
-
-You should have received a copy of the GNU General Public License
-along with this program; if not, write to the Free Software
-Foundation, Inc., 59 Temple Place, Suite 330, Boston, MA  02111-1307  USA
-*/
-
-package com.bigdata.rdf.internal;
-
-import java.math.BigDecimal;
-import java.math.BigInteger;
-
-import com.bigdata.btree.keys.KeyBuilder;
-import com.bigdata.rdf.lexicon.LexiconRelation;
-import com.bigdata.rdf.model.BigdataLiteral;
-import com.bigdata.rdf.model.BigdataValueFactory;
-
-/** Implementation for inline <code>xsd:integer</code>. */
-public class XSDIntegerIV<V extends BigdataLiteral> extends
-        AbstractLiteralIV<V, BigInteger> {
-    
-    /**
-     * 
-     */
-    private static final long serialVersionUID = 1L;
-    
-    private final BigInteger value;
-    private transient int byteLength;
-
-    public XSDIntegerIV(final BigInteger value) {
-        
-        super(DTE.XSDInteger);
-
-        if (value == null)
-            throw new IllegalArgumentException();
-        
-        this.value = value;
-        
-    }
-
-    final public BigInteger getInlineValue() {
-
-        return value;
-        
-    }
-
-<<<<<<< HEAD
-    @SuppressWarnings("unchecked")
-    public V asValue(final LexiconRelation lex) {
-    	final BigdataValueFactory f = lex.getValueFactory();
-        // @todo factory should cache the XSD URIs.
-        final V v = (V) f.createLiteral(value.toString(),//
-                f.createURI(DTE.XSDInteger.getDatatype()));
-        v.setIV(this);
-        return v;
-    }
-
-    @Override
-    final public long longValue() {
-        return value.longValue();
-    }
-=======
-	@SuppressWarnings("unchecked")
-	public V asValue(final LexiconRelation lex) {
-		V v = getValueCache();
-		if (v == null) {
-			final BigdataValueFactory f = lex.getValueFactory();
-			v = (V) f.createLiteral(value.toString(),//
-					f.createURI(DTE.XSDInteger.getDatatype()));
-			v.setIV(this);
-			setValue(v);
-		}
-		return v;
-	}
-
-	@Override
-	final public long longValue() {
-		return value.longValue();
-	}
->>>>>>> d8dd344c
-
-    @Override
-    public boolean booleanValue() {
-        return value.equals(BigInteger.ZERO) ? false : true;
-    }
-
-    @Override
-    public byte byteValue() {
-        return value.byteValue();
-    }
-
-    @Override
-    public double doubleValue() {
-        return value.doubleValue();
-    }
-
-    @Override
-    public float floatValue() {
-        return value.floatValue();
-    }
-
-    @Override
-    public int intValue() {
-        return value.intValue();
-    }
-
-    @Override
-    public short shortValue() {
-        return value.shortValue();
-    }
-    
-    @Override
-    public String stringValue() {
-        return value.toString();
-    }
-
-    @Override
-    public BigDecimal decimalValue() {
-        return new BigDecimal(value);
-    }
-
-    @Override
-    public BigInteger integerValue() {
-        return value;
-    }
-
-    public boolean equals(final Object o) {
-        if (this == o)
-            return true;
-        if (o instanceof XSDIntegerIV<?>) {
-            return this.value.equals(((XSDIntegerIV<?>) o).value);
-        }
-        return false;
-    }
-
-    /**
-     * Return the hash code of the {@link BigInteger}.
-     */
-    public int hashCode() {
-        return value.hashCode();
-    }
-
-    public int byteLength() {
-
-        if (byteLength == 0) {
-
-            /*
-             * Cache the byteLength if not yet set.
-             */
-
-            byteLength = 1 /* prefix */+ KeyBuilder.byteLength(value);
-
-        }
-
-        return byteLength;
-
-    }
-    
-    @Override
-    protected int _compareTo(IV o) {
-        
-        return value.compareTo(((XSDIntegerIV) o).value);
-        
-    }
-    
+/**
+
+Copyright (C) SYSTAP, LLC 2006-2010.  All rights reserved.
+
+Contact:
+     SYSTAP, LLC
+     4501 Tower Road
+     Greensboro, NC 27410
+     licenses@bigdata.com
+
+This program is free software; you can redistribute it and/or modify
+it under the terms of the GNU General Public License as published by
+the Free Software Foundation; version 2 of the License.
+
+This program is distributed in the hope that it will be useful,
+but WITHOUT ANY WARRANTY; without even the implied warranty of
+MERCHANTABILITY or FITNESS FOR A PARTICULAR PURPOSE.  See the
+GNU General Public License for more details.
+
+You should have received a copy of the GNU General Public License
+along with this program; if not, write to the Free Software
+Foundation, Inc., 59 Temple Place, Suite 330, Boston, MA  02111-1307  USA
+*/
+
+package com.bigdata.rdf.internal;
+
+import java.math.BigDecimal;
+import java.math.BigInteger;
+
+import com.bigdata.btree.keys.KeyBuilder;
+import com.bigdata.rdf.lexicon.LexiconRelation;
+import com.bigdata.rdf.model.BigdataLiteral;
+import com.bigdata.rdf.model.BigdataValueFactory;
+
+/** Implementation for inline <code>xsd:integer</code>. */
+public class XSDIntegerIV<V extends BigdataLiteral> extends
+        AbstractLiteralIV<V, BigInteger> {
+    
+    /**
+     * 
+     */
+    private static final long serialVersionUID = 1L;
+    
+    private final BigInteger value;
+    private transient int byteLength;
+
+    public XSDIntegerIV(final BigInteger value) {
+        
+        super(DTE.XSDInteger);
+
+        if (value == null)
+            throw new IllegalArgumentException();
+        
+        this.value = value;
+        
+    }
+
+    final public BigInteger getInlineValue() {
+
+        return value;
+        
+    }
+
+	@SuppressWarnings("unchecked")
+	public V asValue(final LexiconRelation lex) {
+		V v = getValueCache();
+		if (v == null) {
+			final BigdataValueFactory f = lex.getValueFactory();
+			v = (V) f.createLiteral(value.toString(),//
+					f.createURI(DTE.XSDInteger.getDatatype()));
+			v.setIV(this);
+			setValue(v);
+		}
+		return v;
+	}
+
+	@Override
+	final public long longValue() {
+		return value.longValue();
+	}
+
+    @Override
+    public boolean booleanValue() {
+        return value.equals(BigInteger.ZERO) ? false : true;
+    }
+
+    @Override
+    public byte byteValue() {
+        return value.byteValue();
+    }
+
+    @Override
+    public double doubleValue() {
+        return value.doubleValue();
+    }
+
+    @Override
+    public float floatValue() {
+        return value.floatValue();
+    }
+
+    @Override
+    public int intValue() {
+        return value.intValue();
+    }
+
+    @Override
+    public short shortValue() {
+        return value.shortValue();
+    }
+    
+    @Override
+    public String stringValue() {
+        return value.toString();
+    }
+
+    @Override
+    public BigDecimal decimalValue() {
+        return new BigDecimal(value);
+    }
+
+    @Override
+    public BigInteger integerValue() {
+        return value;
+    }
+
+    public boolean equals(final Object o) {
+        if (this == o)
+            return true;
+        if (o instanceof XSDIntegerIV<?>) {
+            return this.value.equals(((XSDIntegerIV<?>) o).value);
+        }
+        return false;
+    }
+
+    /**
+     * Return the hash code of the {@link BigInteger}.
+     */
+    public int hashCode() {
+        return value.hashCode();
+    }
+
+    public int byteLength() {
+
+        if (byteLength == 0) {
+
+            /*
+             * Cache the byteLength if not yet set.
+             */
+
+            byteLength = 1 /* prefix */+ KeyBuilder.byteLength(value);
+
+        }
+
+        return byteLength;
+
+    }
+    
+    @Override
+    protected int _compareTo(IV o) {
+        
+        return value.compareTo(((XSDIntegerIV) o).value);
+        
+    }
+    
 }