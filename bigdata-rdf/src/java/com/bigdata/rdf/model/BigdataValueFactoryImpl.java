--- conflicted
+++ resolved
@@ -72,15 +72,10 @@
     /**
      * WARNING: Use {@link #getInstance(String)} NOT this constructor.
      */
-<<<<<<< HEAD
-    private BigdataValueFactoryImpl() {
-
-=======
     private BigdataValueFactoryImpl(final String namespace) {
 
     	this.namespace = namespace;
     	
->>>>>>> d8dd344c
     	xsdMap = getXSDMap();
         
     }
@@ -95,21 +90,12 @@
 	 * instance and that all {@link BigdataValueImpl}s for that instance had
 	 * become weakly reachable or been swept).
 	 */
-<<<<<<< HEAD
-    private static CanonicalFactory<String/* namespace */, BigdataValueFactoryImpl,Void/*State*/> cache = new CanonicalFactory<String, BigdataValueFactoryImpl,Void>(
-            1/* capacity */) {
-				@Override
-				protected BigdataValueFactoryImpl newInstance(
-						final String key, final Void ignored) {
-						return new BigdataValueFactoryImpl();
-=======
     private static CanonicalFactory<String/* namespace */, BigdataValueFactoryImpl,String/*State*/> cache = new CanonicalFactory<String, BigdataValueFactoryImpl,String>(
             1/* capacity */) {
 				@Override
 				protected BigdataValueFactoryImpl newInstance(
 						final String key, final String namespace) {
 						return new BigdataValueFactoryImpl(namespace);
->>>>>>> d8dd344c
 				}
     };
 //    private static WeakValueCache<String/* namespace */, BigdataValueFactoryImpl> cache = new WeakValueCache<String, BigdataValueFactoryImpl>(
@@ -130,11 +116,7 @@
 	 */
 	public static BigdataValueFactory/* Impl */getInstance(final String namespace) {
 
-<<<<<<< HEAD
-		return cache.getInstance(namespace, null/*state*/);
-=======
 		return cache.getInstance(namespace, namespace/*state*/);
->>>>>>> d8dd344c
 		
 	}
 	
