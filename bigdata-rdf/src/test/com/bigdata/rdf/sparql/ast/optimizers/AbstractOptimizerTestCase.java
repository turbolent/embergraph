/**

Copyright (C) SYSTAP, LLC 2006-2015.  All rights reserved.

Contact:
     SYSTAP, LLC
     2501 Calvert ST NW #106
     Washington, DC 20008
     licenses@systap.com

This program is free software; you can redistribute it and/or modify
it under the terms of the GNU General Public License as published by
the Free Software Foundation; version 2 of the License.

This program is distributed in the hope that it will be useful,
but WITHOUT ANY WARRANTY; without even the implied warranty of
MERCHANTABILITY or FITNESS FOR A PARTICULAR PURPOSE.  See the
GNU General Public License for more details.

You should have received a copy of the GNU General Public License
along with this program; if not, write to the Free Software
Foundation, Inc., 59 Temple Place, Suite 330, Boston, MA  02111-1307  USA
*/
package com.bigdata.rdf.sparql.ast.optimizers;


import org.openrdf.model.URI;
import org.openrdf.model.impl.URIImpl;
import org.openrdf.query.algebra.StatementPattern.Scope;

import com.bigdata.bop.IBindingSet;
import com.bigdata.bop.IVariable;
import com.bigdata.bop.ModifiableBOpBase;
import com.bigdata.journal.ITx;
import com.bigdata.rdf.internal.IV;
import com.bigdata.rdf.internal.constraints.IsBoundBOp;
import com.bigdata.rdf.internal.constraints.OrBOp;
import com.bigdata.rdf.sparql.ast.ASTBase;
import com.bigdata.rdf.sparql.ast.ASTContainer;
import com.bigdata.rdf.sparql.ast.AbstractASTEvaluationTestCase;
import com.bigdata.rdf.sparql.ast.ArbitraryLengthPathNode;
import com.bigdata.rdf.sparql.ast.AssignmentNode;
import com.bigdata.rdf.sparql.ast.ConstantNode;
import com.bigdata.rdf.sparql.ast.ExistsNode;
import com.bigdata.rdf.sparql.ast.FilterNode;
import com.bigdata.rdf.sparql.ast.FunctionNode;
import com.bigdata.rdf.sparql.ast.FunctionRegistry;
import com.bigdata.rdf.sparql.ast.GlobalAnnotations;
import com.bigdata.rdf.sparql.ast.GraphPatternGroup;
import com.bigdata.rdf.sparql.ast.GroupMemberNodeBase;
import com.bigdata.rdf.sparql.ast.IGroupMemberNode;
import com.bigdata.rdf.sparql.ast.IQueryNode;
import com.bigdata.rdf.sparql.ast.IValueExpressionNode;
import com.bigdata.rdf.sparql.ast.JoinGroupNode;
import com.bigdata.rdf.sparql.ast.NamedSubqueryInclude;
import com.bigdata.rdf.sparql.ast.NamedSubqueryRoot;
import com.bigdata.rdf.sparql.ast.NotExistsNode;
import com.bigdata.rdf.sparql.ast.PathNode;
import com.bigdata.rdf.sparql.ast.PathNode.PathAlternative;
import com.bigdata.rdf.sparql.ast.PathNode.PathElt;
import com.bigdata.rdf.sparql.ast.PathNode.PathMod;
import com.bigdata.rdf.sparql.ast.PathNode.PathSequence;
import com.bigdata.rdf.sparql.ast.ProjectionNode;
import com.bigdata.rdf.sparql.ast.PropertyPathNode;
import com.bigdata.rdf.sparql.ast.PropertyPathUnionNode;
import com.bigdata.rdf.sparql.ast.QueryBase;
import com.bigdata.rdf.sparql.ast.QueryNodeWithBindingSet;
import com.bigdata.rdf.sparql.ast.QueryRoot;
import com.bigdata.rdf.sparql.ast.QueryType;
import com.bigdata.rdf.sparql.ast.StatementPatternNode;
import com.bigdata.rdf.sparql.ast.SubqueryRoot;
import com.bigdata.rdf.sparql.ast.TermNode;
import com.bigdata.rdf.sparql.ast.UnionNode;
import com.bigdata.rdf.sparql.ast.ValueExpressionNode;
import com.bigdata.rdf.sparql.ast.VarNode;
import com.bigdata.rdf.sparql.ast.eval.AST2BOpContext;
import com.bigdata.rdf.sparql.ast.eval.AST2BOpUtility;
import com.bigdata.rdf.sparql.ast.service.ServiceNode;

/**
 * A helper class that can make it easier to write {@link IASTOptimizer} tests.
 * 
 * @author jeremycarroll
 */
public abstract class AbstractOptimizerTestCase extends
		AbstractASTEvaluationTestCase {

	public interface Annotations extends
			com.bigdata.rdf.sparql.ast.GraphPatternGroup.Annotations,
			com.bigdata.rdf.sparql.ast.ArbitraryLengthPathNode.Annotations,
			com.bigdata.rdf.sparql.ast.eval.AST2BOpBase.Annotations,
			com.bigdata.rdf.sparql.ast.StatementPatternNode.Annotations
			{
	}

	enum HelperFlag {
		ZERO_OR_ONE {
			@Override
			public void apply(ASTBase sp) {
				setPathMod(((ArbitraryLengthPathNode) sp), PathMod.ZERO_OR_ONE);
			}
		},
		
		ZERO_OR_MORE {
			@Override
			public void apply(ASTBase sp) {
				setPathMod(((ArbitraryLengthPathNode) sp), PathMod.ZERO_OR_MORE);
			}
			
		},
		
		ONE_OR_MORE {
			@Override
			public void apply(ASTBase sp) {
				setPathMod(((ArbitraryLengthPathNode) sp), PathMod.ONE_OR_MORE);
			}
			
		},
		DEFAULT_CONTEXTS {
			@Override
			public void apply(ASTBase sp) {
				((StatementPatternNode) sp).setScope(Scope.DEFAULT_CONTEXTS);
			}
		},
		NAMED_CONTEXTS {
			@Override
			public void apply(ASTBase sp) {
				((StatementPatternNode) sp).setScope(Scope.DEFAULT_CONTEXTS);
			}
		},
		OPTIONAL {
			@Override
			public void apply(ASTBase sp) {
				((ModifiableBOpBase) sp)
						.setProperty(Annotations.OPTIONAL, true);
			}
		},
		DISTINCT {
			@Override
			public void apply(ASTBase rslt) {
				((QueryBase) rslt).getProjection().setDistinct(true);
			}
		},
		REDUCED {
			@Override
			public void apply(ASTBase rslt) {
				((QueryBase) rslt).getProjection().setReduced(true);
			}
		},
		NOT_DISTINCT {
			@Override
			public void apply(ASTBase rslt) {
				((QueryBase) rslt).getProjection().setDistinct(false);
			}
		},
		NOT_REDUCED {
			@Override
			public void apply(ASTBase rslt) {
				((QueryBase) rslt).getProjection().setReduced(false);
			}
		};

		/**
		 * 
		 * @param target
		 * @throws ClassCastException
		 *             If there is a mismatch between the flag and its usage.
		 */
		abstract public void apply(ASTBase target);

		private static void setPathMod(ArbitraryLengthPathNode alp, PathMod mod ) {
			alp.setProperty(Annotations.LOWER_BOUND, mod == PathMod.ONE_OR_MORE ? 1L : 0L);
			alp.setProperty(Annotations.UPPER_BOUND,mod == PathMod.ZERO_OR_ONE ? 1L : Long.MAX_VALUE);
			
		}
	};

	protected AbstractOptimizerTestCase(final String name) {
		super(name);
	}

	protected AbstractOptimizerTestCase() {
		super();
	}

	/**
	 * Return the {@link IASTOptimizer} to be evaluated by the {@link Helper}.
	 * This may be an {@link ASTOptimizerList} if you need to chain multiple
	 * optimizers together in order to evaluate their behavior.
	 */
    abstract IASTOptimizer newOptimizer() ;

	/**
	 * The purpose of this class is to make the tests look like the old
	 * comments. The first example
	 * {@link TestASTStaticJoinOptimizer#test_simpleOptional01A()} is based on
	 * the comments of
	 * {@link TestASTStaticJoinOptimizer#test_simpleOptional01()} and
	 * demonstrates that the comment is out of date.
	 * <p>
	 * NB: Given this goal, several Java naming conventions are ignored. e.g.
	 * methods whose names are ALLCAPS or the same as ClassNames
	 * <p>
	 * Also, note that the intent is that this class be used in
	 * anonymous subclasses with a single invocation of the {@link #test()} method,
	 * and the two fields {@link #given} and {@link #expected} initialized
	 * in the subclasses constructor (i.e. inside a second pair of braces).
	 * <p> 
	 * All of the protected members are wrappers around constructors,
	 * to allow the initialization of these two fields, to have a style
	 * much more like Prolog than Java.
	 * 
	 * @author jeremycarroll
	 */
	@SuppressWarnings("rawtypes")
	public abstract class Helper {

		/**
		 * Wrapper for the annotation property name-value.
		 */
		protected class StatementPatternProperty {
			private String annotation;
			private Object value;
			
			public StatementPatternProperty(String annotation, Object value) {
				this.annotation = annotation;
				this.value = value;
			}

			public String getAnnotation() {
				return annotation;
			}

			public Object getValue() {
				return value;
			}
		}
		
		/**
		 * The given AST is the input to the {@link IASTOptimizer}.
		 */
		protected QueryRoot given;
		
      /**
		 * The expected AST output from the {@link IASTOptimizer}.
		 */
		protected QueryRoot expected;
		
		/**
		 * Field for construction of arbitrary AST nodes.
		 */
		protected ASTBase tmp;
		
		/**
		 * Variables
		 */
		protected final String w = "w", x = "x", y = "y", z = "z", s = "s",
				p = "p", o = "o";
		
		/**
		 * Constants ...
		 */
		protected final IV a = iv("a"), b = iv("b"), c = iv("c"), d = iv("d"),
				e = iv("e"), f = iv("f"), g = iv("g"), h = iv("h");
		
		private VarNode rightVar;
		private VarNode leftVar;
		int varCount = 0;
		
		private GlobalAnnotations globals = new GlobalAnnotations(getName(), ITx.READ_COMMITTED);

		/**
		 * Execute the test comparing the rewrite of the {@link #given} AST by
		 * the {@link IASTOptimizer} with the {@link #expected} AST.
		 */
		public void test() {

			final IASTOptimizer rewriter = newOptimizer();

			final AST2BOpContext context = new AST2BOpContext(new ASTContainer(
					given), store);

			final IQueryNode actual = rewriter.optimize(context,
			      new QueryNodeWithBindingSet(given, new IBindingSet[] {})).
			      getQueryNode();

			assertSameAST(expected, actual);
			
		}

		private IV iv(final String id) {
			
			return makeIV(new URIImpl("http://example/" + id));

		}
		
		protected VarNode wildcard() {
			return varNode("*");
		}

		/**
		 * Create a top-level SELECT query.
		 * 
		 * @param varNodes
		 *            The projected variables.
		 * @param namedSubQuery
		 *            A named subquery that is declared to that top-level query.
		 * @param where
		 *            The WHERE clause of the top-level query.
		 * @param flags
		 *            The flags to be applied to the resulting AST.
		 */
		protected QueryRoot select(final VarNode[] varNodes,
				final NamedSubqueryRoot namedSubQuery,
				final JoinGroupNode where, final HelperFlag... flags) {

			final QueryRoot rslt = select(varNodes, where, flags);

			rslt.getNamedSubqueriesNotNull().add(namedSubQuery);

			return rslt;
			
		}

		/**
		 * 
		 * @param varNodes
		 *            The variables that will appear in the projection.
		 * @param where
		 *            The top-level WHERE clause.
		 * @param flags
		 *            Zero or more flags that are applied to the operations.
		 *            
		 * @return The {@link QueryRoot}.
		 */
		protected QueryRoot select(final VarNode[] varNodes,
				final JoinGroupNode where, final HelperFlag... flags) {

//			// Create QueryRoot.
//			final QueryRoot select = new QueryRoot(QueryType.SELECT);

//			// Setup projection.
//			final ProjectionNode projection = new ProjectionNode();
//			for (VarNode varNode : varNodes)
//				projection.addProjectionVar(varNode);

			return select(projection(varNodes), where, flags);
		
//			// Set Projection and Where clause on QueryRoot.
//			select.setProjection(projection);
//			select.setWhereClause(where);
//			
//			// Apply helper flags.
//			for (HelperFlag flag : flags)
//				flag.apply(select);
//			
//			return select;
			
		}

		/**
		 * Return a PROJECTION node. 
		 * 
		 * @param varNodes
		 *            The variables that will appear in the projection.
		 */
		protected ProjectionNode projection(final VarNode... varNodes) {

			// Setup projection.
			final ProjectionNode projection = new ProjectionNode();
			for (VarNode varNode : varNodes)
				projection.addProjectionVar(varNode);

			return projection;
			
		}
		
		/**
		 * Return a PROJECTION node. 
		 * 
		 * @param assignmentNodes
		 *            The BIND()s that will appear in the projection.
		 */
		protected ProjectionNode projection(final AssignmentNode... assignmentNodes) {

			// Setup projection.
			final ProjectionNode projection = new ProjectionNode();
			for (AssignmentNode varNode : assignmentNodes)
				projection.addProjectionExpression(varNode);

			return projection;
			
		}
		
		/**
		 * 
		 * @param projection
		 *            The projection.
		 * @param where
		 *            The top-level WHERE clause.
		 * @param flags
		 *            Zero or more flags that are applied to the operations.
		 *            
		 * @return The {@link QueryRoot}.
		 */
		protected QueryRoot select(final ProjectionNode projection,
				final JoinGroupNode where, final HelperFlag... flags) {
			final QueryRoot select = new QueryRoot(QueryType.SELECT);
			return select(select, projection, where, flags);
		}

		protected QueryRoot select(final VarNode varNode,
				final NamedSubqueryRoot namedSubQuery,
				final JoinGroupNode where, final HelperFlag... flags) {
		
			return select(new VarNode[] { varNode }, namedSubQuery, where,
					flags);

		}

		protected QueryRoot select(final VarNode varNode,
				final JoinGroupNode where, final HelperFlag... flags) {

			return select(new VarNode[] { varNode }, where, flags);
			
		}
		
		protected SubqueryRoot selectSubQuery(final ProjectionNode projection,
				final JoinGroupNode where, final HelperFlag... flags) {
			final SubqueryRoot rslt = new SubqueryRoot(QueryType.SELECT);
			return select(rslt, projection, where, flags);
		}
		
		private <T extends QueryBase> T select(T select, final ProjectionNode projection,
				final JoinGroupNode where, final HelperFlag... flags) {
			assert projection != null;
			
			// Set Projection and Where clause on QueryRoot.
			select.setProjection(projection);
			select.setWhereClause(where);
			
			// Apply helper flags.
			for (HelperFlag flag : flags)
				flag.apply(select);
			
			return select;
		}

		/**
		 * Return an ASK subquery.
		 * 
		 * @param varNode
		 *            The "ASK" variable. See
		 *            {@link SubqueryRoot.Annotations#ASK_VAR}.
		 * @param where
		 *            The WHERE clause.
		 *            
		 * @return the ASK subquery.
		 */
		protected SubqueryRoot ask(final VarNode varNode,
				final JoinGroupNode where) {

			final SubqueryRoot rslt = new SubqueryRoot(QueryType.ASK);
            
			final ProjectionNode projection = new ProjectionNode();
            varNode.setAnonymous(true);
            rslt.setProjection(projection);
            projection.addProjectionExpression(new AssignmentNode(varNode, varNode));
            
            rslt.setWhereClause(where);
            
            rslt.setAskVar(toValueExpression(varNode));
            
			return rslt;
			
		}

		/**
		 * Return a named subquery.
		 * 
		 * @param name
		 *            The name associated with the named subquery result.
		 * @param varNode
		 *            The projected variable.
		 * @param where
		 *            The where clause.
		 *            
		 * @return The named subquyery.
		 */
		protected NamedSubqueryRoot namedSubQuery(final String name,
				final VarNode varNode, final JoinGroupNode where) {
			
			final NamedSubqueryRoot namedSubquery = new NamedSubqueryRoot(
					QueryType.SELECT, name);

			final ProjectionNode projection = new ProjectionNode();
			namedSubquery.setProjection(projection);
			projection.addProjectionExpression(new AssignmentNode(varNode,
					new VarNode(varNode)));
			
			namedSubquery.setWhereClause(where);
			
			return namedSubquery;
			
		}

		protected GroupMemberNodeBase namedSubQueryInclude(final String name) {
			
			return new NamedSubqueryInclude(name);
			
		}
		
		protected VarNode leftVar() {
			leftVar = newAlppVar("-tVarLeft-",leftVar);
			return leftVar;
		}
		protected VarNode rightVar() {
			rightVar = newAlppVar("-tVarRight-",rightVar);
			return rightVar;
		}

		private VarNode newAlppVar(final String prefix, VarNode v) {
			if (v != null) {
				return v;
			}
			v = varNode(prefix+varCount++);
			v.setAnonymous(true);
			return v ;
				
		}

		protected ArbitraryLengthPathNode arbitartyLengthPropertyPath(TermNode left, TermNode right,
				HelperFlag card, JoinGroupNode joinGroupNode) {
			assert leftVar != null;
			assert rightVar != null;
			ArbitraryLengthPathNode rslt = new ArbitraryLengthPathNode(left, right, leftVar, rightVar, PathMod.ONE_OR_MORE);
			card.apply(rslt);
			rslt.setArg(0, joinGroupNode);
			leftVar = null;
			rightVar = null;
			return rslt;
		}


		protected VarNode[] varNodes(String... names) {
			VarNode rslt[] = new VarNode[names.length];
			for (int i = 0; i < names.length; i++)
				rslt[i] = varNode(names[i]);
			return rslt;
		}

		protected VarNode varNode(String varName) {
			return new VarNode(varName);
		}

		protected TermNode constantNode(IV iv) {
			return new ConstantNode(iv);
		}
		protected TermNode constantNode(String c) {
			return new ConstantNode(iv(c));
		}

		protected PropertyPathNode propertyPathNode(final TermNode s, String pattern, final TermNode o) {
			return new PropertyPathNode(s, pathNode(pattern), o);
		}
		
		/**
		 * This method is only implemented in part. The issue is what patterns are supported.
		 * The desired support as of the intended contract of this method is that pattern
		 * can be any sparql property path expression without any whitespace, and where
		 * every property in the path is reduced to a single letter a-z.
		 * e.g. "(a/b?/c)+|a|c*"
		 * 
		 * The current support is that parenthesis, alternatives and negated properties  are not supported.
		 * 
		 * @param pattern
		 * @return
		 */
		protected PathNode pathNode(String pattern) {
			final String seq[] = pattern.split("/");
			final PathElt elements[] = new PathElt[seq.length];
			PathMod mod = null;
			for (int i =0;i<seq.length;i++) {
				final String s = seq[i];
				boolean inverse = s.charAt(0)=='^';
				switch (s.charAt(s.length()-1)) {
				case '*':
					mod = PathMod.ZERO_OR_MORE;
					break;
				case '+':
					mod = PathMod.ONE_OR_MORE;
					break;
				case '?':
					mod = PathMod.ZERO_OR_ONE;
					break;
				}
				String c = s.substring(inverse?1:0,s.length() - (mod!=null?1:0));
				elements[i] = new PathElt(constantNode(c),inverse,mod);
				
			}
			return new PathNode(new PathAlternative(new PathSequence(elements)));
		}

		protected StatementPatternProperty property(String name, Object value) {
			return new StatementPatternProperty(name, value);
		}

		/**
		 * Create a statement pattern node. The additional arguments after the s, p, o,
		 * are:
		 * <ol>
		 * <li>A context node: must be first (i.e. fourth)</li>
		 * <li>integer cardinality</li>
		 * <li>HelperFlag's</li>
		 * </ol>
		 * @param s
		 * @param p
		 * @param o
		 * @param more
		 * @return
		 */
		protected StatementPatternNode statementPatternNode(//
				final TermNode s,
				final TermNode p, 
				final TermNode o, 
				final Object ... more) {
			
			final StatementPatternNode rslt = newStatementPatternNode(s, p, o);

			if (more.length > 0) {
				int i = 0;
				if (more[0] instanceof TermNode) {
					rslt.setC((TermNode) more[0]);
					i = 1;
				}
				for (; i < more.length; i++) {
					if (more[i] instanceof Integer) {
						rslt.setProperty(Annotations.ESTIMATED_CARDINALITY,
								Long.valueOf((Integer) more[i]));
					} else if(more[i] instanceof StatementPatternProperty) {
						StatementPatternProperty prop = (StatementPatternProperty) more[i];
						rslt.setProperty(prop.annotation, prop.value);
					} else {
						final HelperFlag flag = (HelperFlag) more[i];
						flag.apply(rslt);
					}
				}
			}
			return rslt;
		}

		@SuppressWarnings("unchecked")
		private <E extends IGroupMemberNode, T extends GraphPatternGroup<E>> T initGraphPatternGroup(
				T rslt, Object... statements) {
			for (Object mem : statements) {
				if (mem instanceof IGroupMemberNode) {
					rslt.addChild((E) mem);
				} else {
					((HelperFlag) mem).apply(rslt);
				}
			}
			return rslt;
		}

		/**
		 * Return a graph join group.
		 * 
		 * @param context
		 *            The graph (named graph variable or IRI).
		 * @param statements
		 *            The children (including any optional {@link HelperFlag}s).
		 *            
		 * @return The group join group node.
		 */
		protected JoinGroupNode joinGroupNode(final TermNode context,
				final Object... statements) {

			final JoinGroupNode rslt = joinGroupNode(statements);

			rslt.setContext(context);

			return rslt;

		}

		/**
		 * Wrap the arguments in a {@link JoinGroupNode} and apply any
		 * inter-mixed {@link HelperFlag}s.
		 * 
		 * @param statements
		 *            The arguments (group group members or {@link HelperFlag}s)
		 * 
		 * @return The {@link JoinGroupNode}.
		 */
		protected JoinGroupNode joinGroupNode(final Object... statements) {
		
			return initGraphPatternGroup(new JoinGroupNode(), statements);
			
		}

		/**
		 * Wrap the triple patterns in a WHERE clause (aka join group).
		 * 
		 * @param statements
		 *            The triple patterns.
		 *            
		 * @return The {@link JoinGroupNode}
		 */
		protected JoinGroupNode where(final IGroupMemberNode... statements) {

			return joinGroupNode((Object[]) statements);
			
		}

		protected PropertyPathUnionNode propertyPathUnionNode(Object... statements) {
			return initGraphPatternGroup(new PropertyPathUnionNode(),
					statements);
		}

		protected UnionNode unionNode(Object... statements) {
			
			return initGraphPatternGroup(new UnionNode(), statements);

		}

		protected FunctionNode bound(final VarNode varNode) {
			
			final FunctionNode rslt = new FunctionNode(FunctionRegistry.BOUND,
            		null,
                    new ValueExpressionNode[] {
                     varNode
                    } );

			rslt.setValueExpression(new IsBoundBOp(varNode.getValueExpression()));
			
			return rslt;
			
		}

		protected FunctionNode knownUnbound(final VarNode varNode) {
            
			final VarNode vv = varNode("-unbound-var-"+varNode.getValueExpression().getName()+"-0");
			
			final FunctionNode rslt = new FunctionNode(FunctionRegistry.BOUND, null, vv);
			
			rslt.setValueExpression(new IsBoundBOp(vv.getValueExpression()));

			return rslt;
			
		}

		protected FilterNode filter(final IValueExpressionNode f) {

			return new FilterNode(f);

		}

		/**
		 * Return a {@link FunctionNode}
		 * 
		 * @param uri
		 *            the function URI. see {@link FunctionRegistry}
		 * @param args
		 *            the arguments to the function.
		 * @return
		 */
		// * @param scalarValues
		// * One or more scalar values that are passed to the function
		protected IValueExpressionNode functionNode(//
				final String uri,//
				final ValueExpressionNode... args//
				) {

			return functionNode(new URIImpl(uri), args);

		}
		
		/**
		 * Return a {@link FunctionNode}
		 * 
		 * @param uri
		 *            the function URI. see {@link FunctionRegistry}
		 * @param args
		 *            the arguments to the function.
		 * @return
		 */
		// * @param scalarValues
		// * One or more scalar values that are passed to the function
		protected IValueExpressionNode functionNode(//
				final URI uri,//
				final ValueExpressionNode... args//
				) {

			return new FunctionNode(uri, null, args);

		}

		protected ServiceNode service(//
				final TermNode serviceRef,
				final GraphPatternGroup<IGroupMemberNode> groupNode//
				) {

			return new ServiceNode(serviceRef, groupNode);

		}

		/**
		 * <code>BIND(expression AS variable)</code>
		 * 
		 * @param valueNode
		 *            The expression
		 * @param varNode
		 *            The variable.
		 */
		protected AssignmentNode bind(final IValueExpressionNode valueNode,
				final VarNode varNode) {
			
			return new AssignmentNode(varNode, valueNode);
			
		}

		/**
		 * Logical OR of two value expressions.
		 */
		protected FunctionNode or(final ValueExpressionNode v1,
				final ValueExpressionNode v2) {

			final FunctionNode rslt = FunctionNode.OR(v1, v2);

			rslt.setValueExpression(new OrBOp(//
					v1.getValueExpression(), //
					v2.getValueExpression()));

			return rslt;
		
		}
				
		protected ExistsNode exists(VarNode v, GraphPatternGroup<IGroupMemberNode> jg) {
			v.setAnonymous(true);
			ExistsNode existsNode = new ExistsNode(v, jg);
			existsNode.setValueExpression(toValueExpression(v));
			return existsNode;
		}

		private IVariable<? extends IV> toValueExpression(VarNode v) {
			return (IVariable<? extends IV>) AST2BOpUtility.toVE(getBOpContext(), globals, v);
		}

<<<<<<< HEAD
//		private IValueExpression<? extends IV> toValueExpression(final FunctionNode n) {
//			return AST2BOpUtility.toVE(getBOpContext(), globals, n);
//		}
=======
		private IValueExpression<? extends IV> toValueExpression(FunctionNode n) {
			return AST2BOpUtility.toVE(globals, n);
		}
>>>>>>> 9cc025ec
		
		protected NotExistsNode notExists(VarNode v, GraphPatternGroup<IGroupMemberNode> jg) {
			return new NotExistsNode(v, jg);
		}

		protected ASTBase getTmp() {
         return tmp;
      }
	}

	protected static final class ASTPropertyPathOptimizerInTest extends ASTPropertyPathOptimizer {
			private int counter = 0;
	
			@Override
			protected VarNode anonVar(final String anon) {
			    VarNode v = new VarNode(anon+counter++);
			    v.setAnonymous(true);
			    return v;
			}
		}

	protected StatementPatternNode newStatementPatternNode(final TermNode s,
			final TermNode p, final TermNode o) {

		return newStatementPatternNode(s, p, o, -1, false);

	}

	protected StatementPatternNode newStatementPatternNode(final TermNode s,
			final TermNode p, final TermNode o, final long cardinality) {

		return newStatementPatternNode(s, p, o, cardinality, false);

	}

	/**
	 * Return a new triple pattern.
	 * 
	 * @param s
	 *            The subject.
	 * @param p
	 *            The predicate.
	 * @param o
	 *            The object.
	 * @param cardinality
	 *            The estimated cardinality -or- <code>-1</code> to NOT
	 *            associate cardinality with the triple pattern.
	 * @param optional
	 *            <code>true</code> iff the triple pattern should be marked as a
	 *            simple OPTIONAL.
	 */
    protected StatementPatternNode newStatementPatternNode(
            final TermNode s, final TermNode p, final TermNode o, 
            final long cardinality, final boolean optional) {
        
        final StatementPatternNode sp = new StatementPatternNode(s, p, o);
        
        if (cardinality != -1) {

        	sp.setProperty(Annotations.ESTIMATED_CARDINALITY, cardinality);
        
        }
        
        if (optional) {
            
            sp.setOptional(true);
            
        }
        
        return sp;
        
    }

}<|MERGE_RESOLUTION|>--- conflicted
+++ resolved
@@ -846,15 +846,9 @@
 			return (IVariable<? extends IV>) AST2BOpUtility.toVE(getBOpContext(), globals, v);
 		}
 
-<<<<<<< HEAD
-//		private IValueExpression<? extends IV> toValueExpression(final FunctionNode n) {
-//			return AST2BOpUtility.toVE(getBOpContext(), globals, n);
-//		}
-=======
 		private IValueExpression<? extends IV> toValueExpression(FunctionNode n) {
 			return AST2BOpUtility.toVE(globals, n);
 		}
->>>>>>> 9cc025ec
 		
 		protected NotExistsNode notExists(VarNode v, GraphPatternGroup<IGroupMemberNode> jg) {
 			return new NotExistsNode(v, jg);
