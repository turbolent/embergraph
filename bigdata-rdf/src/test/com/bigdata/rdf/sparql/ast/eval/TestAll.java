--- conflicted
+++ resolved
@@ -1,199 +1,196 @@
-/**
-
-Copyright (C) SYSTAP, LLC 2006-2007.  All rights reserved.
-
-Contact:
-     SYSTAP, LLC
-     4501 Tower Road
-     Greensboro, NC 27410
-     licenses@bigdata.com
-
-This program is free software; you can redistribute it and/or modify
-it under the terms of the GNU General Public License as published by
-the Free Software Foundation; version 2 of the License.
-
-This program is distributed in the hope that it will be useful,
-but WITHOUT ANY WARRANTY; without even the implied warranty of
-MERCHANTABILITY or FITNESS FOR A PARTICULAR PURPOSE.  See the
-GNU General Public License for more details.
-
-You should have received a copy of the GNU General Public License
-along with this program; if not, write to the Free Software
-Foundation, Inc., 59 Temple Place, Suite 330, Boston, MA  02111-1307  USA
-*/
-package com.bigdata.rdf.sparql.ast.eval;
-
-import com.bigdata.rdf.sparql.ast.QueryHints;
-import com.bigdata.rdf.sparql.ast.eval.reif.TestReificationDoneRightEval;
-
-import junit.framework.Test;
-import junit.framework.TestCase;
-import junit.framework.TestSuite;
-
-/**
- * Aggregates test suites into increasing dependency order.
- *
- * @author <a href="mailto:thompsonbry@users.sourceforge.net">Bryan Thompson</a>
- * @version $Id$
- */
-public class TestAll extends TestCase {
-
-    /**
-     * 
-     */
-    public TestAll() {
-    }
-
-    /**
-     * @param arg0
-     */
-    public TestAll(String arg0) {
-        super(arg0);
-    }
-
-    /**
-     * Returns a test that will run each of the implementation specific test
-     * suites in turn.
-     */
-    public static Test suite()
-    {
-
-        final TestSuite suite = new TestSuite("AST Evaluation");
-
-        /*
-         * Data driven tests.
-         */
-        
-        // Basic query.
-        suite.addTestSuite(TestBasicQuery.class);
-
-        // Test suite for CONSTRUCT queries.
-        suite.addTestSuite(TestConstruct.class);
-
-        // Test suite for DESCRIBE and the DESCRIBE cache.
-        suite.addTestSuite(TestDescribe.class);
-
-        // Port of unit tests original written at the AST layer.
-        suite.addTestSuite(TestAST.class);
-
-        suite.addTestSuite(TestUnsigned.class);
-        
-        /*
-         * Test suite for named and default graph access patterns, including
-         * those ported from TestNamedGraphs in the sail package.
-         */
-        suite.addTestSuite(TestNamedGraphs.class);
-
-        /*
-         * Test suite for default graph access patterns ported from
-         * TestDefaultGraphAccessPatterns.
-         */
-        suite.addTestSuite(TestDefaultGraphs.class);
-
-        /*
-         * Test suite for virtual graphs support.
-         */
-        suite.addTestSuite(TestVirtualGraphs.class);
-
-        // Test suite for OPTIONAL groups.
-        suite.addTestSuite(TestOptionals.class);
-
-        // Test suite for UNIONs.
-        suite.addTestSuite(TestUnions.class);
-
-        // Test suite for different combinations of joins.
-        suite.addTestSuite(TestComboJoins.class);
-
-        // Test suite for SPARQL subqueries.
-        suite.addTestSuite(TestSubQuery.class);
-        
-        // Test suite for NAMED SUBQUERIES
-        suite.addTestSuite(TestNamedSubQuery.class);
-        
-		// Test suite for INCLUDE of pre-existing named solution sets.
-		suite.addTestSuite(TestInclude.class);
-
-        // Test suite for negation (EXISTS, NOT EXISTS, MINUS).
-        suite.addTestSuite(TestNegation.class);
-
-        // Test suite for a merge join pattern
-        suite.addTestSuite(TestMergeJoin.class);
-
-        // Test suite for aggregation queries.
-        suite.addTestSuite(TestAggregationQuery.class);
-
-        // Test suite for FILTER evaluation.
-        suite.addTestSuite(TestFilters.class);
-
-        // Test suite for SPARQL 1.1 BINDINGS clause
-        suite.addTestSuite(TestBindings.class);
-        suite.addTestSuite(TestBindHeisenbug708.class);
-        suite.addTestSuite(TestTicket887.class);
-
-        // Complex queries.
-        suite.addTestSuite(TestComplexQuery.class);
-        
-        /*
-         * Some persnickety DAWK test cases, mainly things dealing with bottom
-         * up evaluation semantics.
-         */
-        suite.addTestSuite(TestTCK.class);
-
-		if (QueryHints.DEFAULT_REIFICATION_DONE_RIGHT) {
-
-			/*
-			 * Test suite for the SPARQL extension for "reification done right".
-			 */
-			suite.addTestSuite(TestReificationDoneRightEval.class);
-
-        }
-        
-        // Test suite for embedded bigdata query hints.
-        suite.addTestSuite(TestQueryHints.class);
-
-        // Test suite with explicitly enabled hash joins.
-        suite.addTestSuite(TestHashJoin.class);
-
-        /*
-         * Tests corresponding to various trouble tickets.
-         */
-        suite.addTestSuite(TestTickets.class);
-        
-        suite.addTestSuite(TestSubSelectFilterExist725.class);
-        suite.addTestSuite(TestTwoPropertyPaths734.class);
-        
-        // test suite for inline constraints: GT, LT, GTE, LTE
-        suite.addTestSuite(TestInlineConstraints.class);
-
-        // test suite for custom functions.
-        suite.addTestSuite(TestCustomFunction.class);
-
-        // test suite for BIND + GRAPH ticket.
-        suite.addTestSuite(TestBindGraph1007.class);
-
-<<<<<<< HEAD
-=======
-        // test suite for a sub-select with an empty PROJECTION.
-        suite.addTestSuite(TestTicket946.class);
-        
->>>>>>> 25206970
-        /*
-         * Runtime Query Optimizer (RTO).
-         */
-        suite.addTest(com.bigdata.rdf.sparql.ast.eval.rto.TestAll.suite());
-
-        /*
-         * SPARQL 1.1 UPDATE
-         */
-        suite.addTest(com.bigdata.rdf.sparql.ast.eval.update.TestAll.suite());
-        
-        /*
-         * SPARQL 1.1 Federated Query.
-         */
-        suite.addTest(com.bigdata.rdf.sparql.ast.eval.service.TestAll.suite());
-
-        return suite;
-        
-    }
-    
-}
+/**
+
+Copyright (C) SYSTAP, LLC 2006-2007.  All rights reserved.
+
+Contact:
+     SYSTAP, LLC
+     4501 Tower Road
+     Greensboro, NC 27410
+     licenses@bigdata.com
+
+This program is free software; you can redistribute it and/or modify
+it under the terms of the GNU General Public License as published by
+the Free Software Foundation; version 2 of the License.
+
+This program is distributed in the hope that it will be useful,
+but WITHOUT ANY WARRANTY; without even the implied warranty of
+MERCHANTABILITY or FITNESS FOR A PARTICULAR PURPOSE.  See the
+GNU General Public License for more details.
+
+You should have received a copy of the GNU General Public License
+along with this program; if not, write to the Free Software
+Foundation, Inc., 59 Temple Place, Suite 330, Boston, MA  02111-1307  USA
+*/
+package com.bigdata.rdf.sparql.ast.eval;
+
+import com.bigdata.rdf.sparql.ast.QueryHints;
+import com.bigdata.rdf.sparql.ast.eval.reif.TestReificationDoneRightEval;
+
+import junit.framework.Test;
+import junit.framework.TestCase;
+import junit.framework.TestSuite;
+
+/**
+ * Aggregates test suites into increasing dependency order.
+ *
+ * @author <a href="mailto:thompsonbry@users.sourceforge.net">Bryan Thompson</a>
+ * @version $Id$
+ */
+public class TestAll extends TestCase {
+
+    /**
+     * 
+     */
+    public TestAll() {
+    }
+
+    /**
+     * @param arg0
+     */
+    public TestAll(String arg0) {
+        super(arg0);
+    }
+
+    /**
+     * Returns a test that will run each of the implementation specific test
+     * suites in turn.
+     */
+    public static Test suite()
+    {
+
+        final TestSuite suite = new TestSuite("AST Evaluation");
+
+        /*
+         * Data driven tests.
+         */
+        
+        // Basic query.
+        suite.addTestSuite(TestBasicQuery.class);
+
+        // Test suite for CONSTRUCT queries.
+        suite.addTestSuite(TestConstruct.class);
+
+        // Test suite for DESCRIBE and the DESCRIBE cache.
+        suite.addTestSuite(TestDescribe.class);
+
+        // Port of unit tests original written at the AST layer.
+        suite.addTestSuite(TestAST.class);
+
+        suite.addTestSuite(TestUnsigned.class);
+        
+        /*
+         * Test suite for named and default graph access patterns, including
+         * those ported from TestNamedGraphs in the sail package.
+         */
+        suite.addTestSuite(TestNamedGraphs.class);
+
+        /*
+         * Test suite for default graph access patterns ported from
+         * TestDefaultGraphAccessPatterns.
+         */
+        suite.addTestSuite(TestDefaultGraphs.class);
+
+        /*
+         * Test suite for virtual graphs support.
+         */
+        suite.addTestSuite(TestVirtualGraphs.class);
+
+        // Test suite for OPTIONAL groups.
+        suite.addTestSuite(TestOptionals.class);
+
+        // Test suite for UNIONs.
+        suite.addTestSuite(TestUnions.class);
+
+        // Test suite for different combinations of joins.
+        suite.addTestSuite(TestComboJoins.class);
+
+        // Test suite for SPARQL subqueries.
+        suite.addTestSuite(TestSubQuery.class);
+        
+        // Test suite for NAMED SUBQUERIES
+        suite.addTestSuite(TestNamedSubQuery.class);
+        
+		// Test suite for INCLUDE of pre-existing named solution sets.
+		suite.addTestSuite(TestInclude.class);
+
+        // Test suite for negation (EXISTS, NOT EXISTS, MINUS).
+        suite.addTestSuite(TestNegation.class);
+
+        // Test suite for a merge join pattern
+        suite.addTestSuite(TestMergeJoin.class);
+
+        // Test suite for aggregation queries.
+        suite.addTestSuite(TestAggregationQuery.class);
+
+        // Test suite for FILTER evaluation.
+        suite.addTestSuite(TestFilters.class);
+
+        // Test suite for SPARQL 1.1 BINDINGS clause
+        suite.addTestSuite(TestBindings.class);
+        suite.addTestSuite(TestBindHeisenbug708.class);
+        suite.addTestSuite(TestTicket887.class);
+
+        // Complex queries.
+        suite.addTestSuite(TestComplexQuery.class);
+        
+        /*
+         * Some persnickety DAWK test cases, mainly things dealing with bottom
+         * up evaluation semantics.
+         */
+        suite.addTestSuite(TestTCK.class);
+
+		if (QueryHints.DEFAULT_REIFICATION_DONE_RIGHT) {
+
+			/*
+			 * Test suite for the SPARQL extension for "reification done right".
+			 */
+			suite.addTestSuite(TestReificationDoneRightEval.class);
+
+        }
+        
+        // Test suite for embedded bigdata query hints.
+        suite.addTestSuite(TestQueryHints.class);
+
+        // Test suite with explicitly enabled hash joins.
+        suite.addTestSuite(TestHashJoin.class);
+
+        /*
+         * Tests corresponding to various trouble tickets.
+         */
+        suite.addTestSuite(TestTickets.class);
+        
+        suite.addTestSuite(TestSubSelectFilterExist725.class);
+        suite.addTestSuite(TestTwoPropertyPaths734.class);
+        
+        // test suite for inline constraints: GT, LT, GTE, LTE
+        suite.addTestSuite(TestInlineConstraints.class);
+
+        // test suite for custom functions.
+        suite.addTestSuite(TestCustomFunction.class);
+
+        // test suite for BIND + GRAPH ticket.
+        suite.addTestSuite(TestBindGraph1007.class);
+
+        // test suite for a sub-select with an empty PROJECTION.
+        suite.addTestSuite(TestTicket946.class);
+        
+        /*
+         * Runtime Query Optimizer (RTO).
+         */
+        suite.addTest(com.bigdata.rdf.sparql.ast.eval.rto.TestAll.suite());
+
+        /*
+         * SPARQL 1.1 UPDATE
+         */
+        suite.addTest(com.bigdata.rdf.sparql.ast.eval.update.TestAll.suite());
+        
+        /*
+         * SPARQL 1.1 Federated Query.
+         */
+        suite.addTest(com.bigdata.rdf.sparql.ast.eval.service.TestAll.suite());
+
+        return suite;
+        
+    }
+    
+}