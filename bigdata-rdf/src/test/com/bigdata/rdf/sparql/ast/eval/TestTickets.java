--- conflicted
+++ resolved
@@ -1,1175 +1,1174 @@
-/**
-
+/**
+
 Copyright (C) SYSTAP, LLC 2006-2015.  All rights reserved.
-
-Contact:
-     SYSTAP, LLC
-     2501 Calvert ST NW #106
-     Washington, DC 20008
-     licenses@systap.com
-
-This program is free software; you can redistribute it and/or modify
-it under the terms of the GNU General Public License as published by
-the Free Software Foundation; version 2 of the License.
-
-This program is distributed in the hope that it will be useful,
-but WITHOUT ANY WARRANTY; without even the implied warranty of
-MERCHANTABILITY or FITNESS FOR A PARTICULAR PURPOSE.  See the
-GNU General Public License for more details.
-
-You should have received a copy of the GNU General Public License
-along with this program; if not, write to the Free Software
-Foundation, Inc., 59 Temple Place, Suite 330, Boston, MA  02111-1307  USA
-*/
-/*
- * Created on Sep 29, 2011
- */
-
-package com.bigdata.rdf.sparql.ast.eval;
-
-import com.bigdata.rdf.internal.NotMaterializedException;
-
-/**
- * Test suite for tickets at <href a="http://sourceforge.net/apps/trac/bigdata">
- * trac </a>.
- * 
- * @author <a href="mailto:thompsonbry@users.sourceforge.net">Bryan Thompson</a>
- * @author <a href="mailto:ms@metaphacts.com">Michael Schmidt</a>
- * @version $Id$
- */
-public class TestTickets extends AbstractDataDrivenSPARQLTestCase {
-
-    /**
-     * 
-     */
-    public TestTickets() {
-    }
-
-    /**
-     * @param name
-     */
-    public TestTickets(String name) {
-        super(name);
-    }
-
-    /**
-     * <pre>
-     * SELECT * WHERE {{}}
-     * </pre>
-     * 
-     * @throws Exception
-     * 
-     * @see <a href="http://sourceforge.net/apps/trac/bigdata/ticket/384">
-     *      IndexOutOfBoundsException during query evaluation </a>
-     */
-    public void test_ticket_384() throws Exception {
-
-        new TestHelper("test_ticket_384").runTest();
-
-    }
-    
-
-    public void test_ticket_739() throws Exception {
-
-        new TestHelper("ticket739-optpp",// testURI,
-                "ticket739-optpp.rq",// queryFileURL
-                "ticket739-optpp.ttl",// dataFileURL
-                "ticket739-optpp.srx"// resultFileURL
-                ).runTest();
-
-    }
-
-
-    public void test_ticket_739a() throws Exception {
-
-        new TestHelper("ticket739A-optpp",// testURI,
-                "ticket739A-optpp.rq",// queryFileURL
-                "ticket739-optpp.ttl",// dataFileURL
-                "ticket739-optpp.srx"// resultFileURL
-                ).runTest();
-
-    }
-
-
-
-    public void test_ticket_739b() throws Exception {
-
-        new TestHelper("ticket739B-optpp",// testURI,
-                "ticket739B-optpp.rq",// queryFileURL
-                "ticket739-optpp.ttl",// dataFileURL
-                "ticket739-optpp.srx"// resultFileURL
-                ).runTest();
-
-    }
-
-    public void test_ticket_739c() throws Exception {
-
-        new TestHelper("ticket739B-optpp",// testURI,
-                "ticket739C-optpp.rq",// queryFileURL
-                "ticket739-optpp.ttl",// dataFileURL
-                "ticket739-optpp.srx"// resultFileURL
-                ).runTest();
-
-    }
-
-    public void test_ticket_739d() throws Exception {
-
-        new TestHelper("ticket739D-optpp",// testURI,
-                "ticket739D-optpp.rq",// queryFileURL
-                "ticket739D-optpp.ttl",// dataFileURL
-                "ticket739D-optpp.srx"// resultFileURL
-                ).runTest();
-
-    }
-    public void test_ticket_739e() throws Exception {
-
-        new TestHelper("ticket739E-optpp",// testURI,
-                "ticket739E-optpp.rq",// queryFileURL
-                "ticket739D-optpp.ttl",// dataFileURL
-                "ticket739D-optpp.srx"// resultFileURL
-                ).runTest();
-
-    }
-    public void test_ticket_747() throws Exception {
-
-        new TestHelper("ticket747-bound",// testURI,
-                "ticket747-bound.rq",// queryFileURL
-                "ticket747-bound.ttl",// dataFileURL
-                "ticket747-bound.srx"// resultFileURL
-                ).runTest();
-
-    }
-
-
-    public void test_ticket_747a() throws Exception {
-
-        new TestHelper("ticket747A-bound",// testURI,
-                "ticket747A-bound.rq",// queryFileURL
-                "ticket747-bound.ttl",// dataFileURL
-                "ticket747A-bound.srx"// resultFileURL
-                ).runTest();
-
-    }
-
-
-    public void test_ticket_747b() throws Exception {
-
-        new TestHelper("ticket747B-bound",// testURI,
-                "ticket747B-bound.rq",// queryFileURL
-                "ticket747-bound.ttl",// dataFileURL
-                "ticket747-bound.srx"// resultFileURL
-                ).runTest();
-
-    }
-
-    public void test_ticket_747c() throws Exception {
-
-        new TestHelper("ticket747-bound",// testURI,
-                "ticket747C-bound.rq",// queryFileURL
-                "ticket747-bound.ttl",// dataFileURL
-                "ticket747-bound.srx"// resultFileURL
-                ).runTest();
-
-    }
-    public void test_ticket_747d() throws Exception {
-
-        new TestHelper("ticket747B-bound",// testURI,
-                "ticket747D-bound.rq",// queryFileURL
-                "ticket747-bound.ttl",// dataFileURL
-                "ticket747-bound.srx"// resultFileURL
-                ).runTest();
-
-    }
-    public void test_ticket_748() throws Exception {
-
-        new TestHelper("ticket748-subselect",// testURI,
-                "ticket748-subselect.rq",// queryFileURL
-                "ticket748-subselect.ttl",// dataFileURL
-                "ticket748-subselect.srx"// resultFileURL
-                ).runTest();
-
-    }
-
-
-    public void test_ticket_748a() throws Exception {
-
-        new TestHelper("ticket748A-subselect",// testURI,
-                "ticket748A-subselect.rq",// queryFileURL
-                "ticket748-subselect.ttl",// dataFileURL
-                "ticket748-subselect.srx"// resultFileURL
-                ).runTest();
-
-    }
-
-    public void test_ticket_two_subselects_748() throws Exception {
-
-        new TestHelper("ticket748-two-subselects",// testURI,
-                "ticket748-two-subselects.rq",// queryFileURL
-                "ticket748-two-subselects.ttl",// dataFileURL
-                "ticket748-two-subselects.srx"// resultFileURL
-                ).runTest();
-
-    }
-
-
-    public void test_ticket_two_subselects_748a() throws Exception {
-
-        new TestHelper("ticket748A-two-subselects",// testURI,
-                "ticket748A-two-subselects.rq",// queryFileURL
-                "ticket748-two-subselects.ttl",// dataFileURL
-                "ticket748-two-subselects.srx"// resultFileURL
-                ).runTest();
-
-    }
-
-
-    public void test_ticket_bad_projection_748() throws Exception {
-
-        new TestHelper("ticket748-bad-projection",// testURI,
-                "ticket748-bad-projection.rq",// queryFileURL
-                "ticket748-bad-projection.ttl",// dataFileURL
-                "ticket748-bad-projection.srx"// resultFileURL
-                ).runTest();
-
-    }
-    /**
-     * <pre>
-     * PREFIX ex: <http://example.org/>
-     * 
-     * SELECT DISTINCT ?sub WHERE {
-     *   ?sub ex:hasName ?name.
-     * } order by DESC(?name)
-     * </pre>
-     * 
-     * @see <a href="http://sourceforge.net/apps/trac/bigdata/ticket/563">
-     *      DISTINCT ORDER BY</a>
-     */
-    public void test_ticket_563() throws Exception {
-
-        new TestHelper("ticket563-DistinctOrderBy",// testURI,
-                "ticket563-DistinctOrderBy.rq",// queryFileURL
-                "ticket563-DistinctOrderBy.n3",// dataFileURL
-                "ticket563-DistinctOrderBy.srx",// resultFileURL
-                true // checkOrder
-        ).runTest();
-
-    }
-   
-
-    public void test_ticket_min736() throws Exception {
-
-        new TestHelper("aggregate-min",// testURI,
-                "aggregate-min.rq",// queryFileURL
-                "aggregate-min-max.ttl",// dataFileURL
-                "aggregate-min.srx",// resultFileURL
-                true // checkOrder
-        ).runTest();
-
-    }
-
-    public void test_ticket_max736() throws Exception {
-
-        new TestHelper("aggregate-max",// testURI,
-                "aggregate-max.rq",// queryFileURL
-                "aggregate-min-max.ttl",// dataFileURL
-                "aggregate-max.srx",// resultFileURL
-                true // checkOrder
-        ).runTest();
-
-    }
-
-    public void test_ticket_min736_1() throws Exception {
-
-        new TestHelper("aggregate-min1",// testURI,
-                "aggregate-min1.rq",// queryFileURL
-                "aggregate-min-max.ttl",// dataFileURL
-                "aggregate-min1.srx",// resultFileURL
-                true // checkOrder
-        ).runTest();
-
-    }
-
-    public void test_ticket_max736_1() throws Exception {
-
-        new TestHelper("aggregate-max1",// testURI,
-                "aggregate-max1.rq",// queryFileURL
-                "aggregate-min-max.ttl",// dataFileURL
-                "aggregate-max1.srx",// resultFileURL
-                true // checkOrder
-        ).runTest();
-
-    }
-
-    public void test_ticket_min736_2() throws Exception {
-
-        new TestHelper("aggregate-min2",// testURI,
-                "aggregate-min2.rq",// queryFileURL
-                "aggregate-min-max.ttl",// dataFileURL
-                "aggregate-min2.srx",// resultFileURL
-                true // checkOrder
-        ).runTest();
-
-    }
-
-    public void test_ticket_max736_2() throws Exception {
-
-        new TestHelper("aggregate-max2",// testURI,
-                "aggregate-max2.rq",// queryFileURL
-                "aggregate-min-max.ttl",// dataFileURL
-                "aggregate-max2.srx",// resultFileURL
-                true // checkOrder
-        ).runTest();
-
-    }
-
-    /**
-     * @see <a href="https://sourceforge.net/apps/trac/bigdata/ticket/806>
-     *      Incorrect AST generated for OPTIONAL { SELECT }</a>
-     */
-    public void test_ticket_806() throws Exception {
-        
-        new TestHelper("ticket-806",// testURI,
-                "ticket-806.rq",// queryFileURL
-                "ticket-806.trig",// dataFileURL
-                "ticket-806.srx",// resultFileURL
-                false// checkOrder
-        ).runTest();
-        
-    }
-    
-    public void test_ticket_765() throws Exception {
-        new TestHelper("ticket-765",// testURI,
-                "ticket-765.rq",// queryFileURL
-                "ticket-765.trig",// dataFileURL
-                "ticket-765.srx",// resultFileURL
-                false // checkOrder (because only one solution)
-        ).runTest();
-    }
-    
-    
-    /**
-     * Original test case associated with ticket 832.
-     * 
-     * @throws Exception
-     */
-    public void test_ticket_832a() throws Exception {
-       new TestHelper("ticket_832a",// testURI,
-             "ticket_832a.rq",// queryFileURL
-             "ticket_832a.trig",// dataFileURL
-             "ticket_832a.srx"// resultFileURL
-       ).runTest();
-    }
-    
-    /**
-     * Propagation of named graph specification inside subqueries,
-     * simple one level propagation.
-     * 
-     * @throws Exception
-     */
-    public void test_ticket_832b() throws Exception {
-       new TestHelper("ticket_832b",// testURI,
-             "ticket_832b.rq",// queryFileURL
-             "ticket_832b.trig",// dataFileURL
-             "ticket_832b.srx"// resultFileURL
-       ).runTest();
-    }
-
-    /**
-     * Propagation of named graph specifications inside subqueries,
-     * advanced two-level propagation.
-     * 
-     * @throws Exception
-     */
-    public void test_ticket_832c() throws Exception {
-       new TestHelper("ticket_832c",// testURI,
-             "ticket_832c.rq",// queryFileURL
-             "ticket_832c.trig",// dataFileURL
-             "ticket_832c.srx"// resultFileURL
-       ).runTest();
-    }
-
-    /**
-     * Propagation of named graph specifications inside FILTER NOT EXISTS
-     * clauses, as reported in bug #792/#888
-     * 
-     * @throws Exception
-     */
-    public void test_ticket_792a() throws Exception {
-       new TestHelper("ticket_792a",// testURI,
-             "ticket_792a.rq",// queryFileURL
-             "ticket_792.trig",// dataFileURL
-             "ticket_792a.srx"// resultFileURL
-       ).runTest();
-    }
-
-    /**
-     * Propagation of named graph specifications inside FILTER NOT EXISTS
-     * clauses, as reported in bug #792/#888 (inverse test)
-     * 
-     * @throws Exception
-     */
-    public void test_ticket_792b() throws Exception {
-       new TestHelper("ticket_792b",// testURI,
-             "ticket_792b.rq",// queryFileURL
-             "ticket_792.trig",// dataFileURL
-             "ticket_792b.srx"// resultFileURL
-       ).runTest();
-    }
-
-    /**
-     * Propagation of named graph specifications inside FILTER EXISTS
-     * clauses, as reported in bug #792/#888 (associated test)
-     * 
-     * @throws Exception
-     */
-    public void test_ticket_792c() throws Exception {
-       new TestHelper("ticket_792c",// testURI,
-             "ticket_792c.rq",// queryFileURL
-             "ticket_792.trig",// dataFileURL
-             "ticket_792c.srx"// resultFileURL
-       ).runTest();
-    }
-
-    /**
-     * Propagation of named graph specifications inside FILTER EXISTS
-     * clauses, as reported in bug #792/#888 (associated test)
-     * 
-     * @throws Exception
-     */
-    public void test_ticket_792d() throws Exception {
-       new TestHelper("ticket_792d",// testURI,
-             "ticket_792d.rq",// queryFileURL
-             "ticket_792.trig",// dataFileURL
-             "ticket_792d.srx"// resultFileURL
-       ).runTest();
-    }
-    
-    /**
-     * BIND + UNION + OPTIONAL combination fails, 
-     * as reported in bug #1071 (associated test)
-     * 
-     * @throws Exception
-     */
-    public void test_ticket_1071a() throws Exception {
-       new TestHelper("ticket_1071a",// testURI,
-             "ticket_1071a.rq",// queryFileURL
-             "ticket_1071.trig",// dataFileURL
-             "ticket_1071a.srx"// resultFileURL
-       ).runTest();
-    }    
-    
-    /**
-     * BIND + UNION + OPTIONAL combination fails, 
-     * as reported in bug #1071 (associated test)
-     * 
-     * @throws Exception
-     */
-    public void test_ticket_1071b() throws Exception {
-       new TestHelper("ticket_1071b",// testURI,
-             "ticket_1071b.rq",// queryFileURL
-             "ticket_1071.trig",// dataFileURL
-             "ticket_1071b.srx"// resultFileURL
-       ).runTest();
-    }    
-    
-    /**
-     * BIND + UNION + OPTIONAL combination fails, 
-     * as reported in bug #1071 (associated test)
-     * 
-     * @throws Exception
-     */
-    public void test_ticket_1071c() throws Exception {
-       new TestHelper("ticket_1071c",// testURI,
-             "ticket_1071c.rq",// queryFileURL
-             "ticket_1071.trig",// dataFileURL
-             "ticket_1071c.srx"// resultFileURL
-       ).runTest();
-    }    
-    
-    /**
-     * BIND + UNION + OPTIONAL combination fails, 
-     * as reported in bug #1071 (associated test)
-     * 
-     * @throws Exception
-     */
-    public void test_ticket_1071d() throws Exception {
-       new TestHelper("ticket_1071d",// testURI,
-             "ticket_1071d.rq",// queryFileURL
-             "ticket_1071.trig",// dataFileURL
-             "ticket_1071d.srx"// resultFileURL
-       ).runTest();
-    } 
-    
-    /**
-     * BIND + UNION + OPTIONAL combination fails, 
-     * as reported in bug #1071 (associated test)
-     * 
-     * @throws Exception
-     */
-    public void test_ticket_1071e() throws Exception {
-       new TestHelper("ticket_1071e",// testURI,
-             "ticket_1071e.rq",// queryFileURL
-             "ticket_1071.trig",// dataFileURL
-             "ticket_1071e.srx"// resultFileURL
-       ).runTest();
-    } 
-    
-    /**
-     * BIND + UNION + OPTIONAL combination fails, 
-     * as reported in bug #1071 (associated test)
-     * 
-     * @throws Exception
-     */
-    public void test_ticket_1071f() throws Exception {
-       new TestHelper("ticket_1071f",// testURI,
-             "ticket_1071f.rq",// queryFileURL
-             "ticket_1071.trig",// dataFileURL
-             "ticket_1071f.srx"// resultFileURL
-       ).runTest();
-    } 
-        
-    /**
-     * BIND + UNION + OPTIONAL combination fails, 
-     * as reported in bug #1071 (associated test)
-     * 
-     * @throws Exception
-     */
-    public void test_ticket_1071g() throws Exception {
-       new TestHelper("ticket_1071g",// testURI,
-             "ticket_1071g.rq",// queryFileURL
-             "ticket_1071.trig",// dataFileURL
-             "ticket_1071g.srx"// resultFileURL
-       ).runTest();
-    } 
-
-    /**
-     * BIND + UNION + OPTIONAL combination fails, 
-     * as reported in bug #1071 (associated test)
-     * 
-     * @throws Exception
-     */
-    public void test_ticket_1071h() throws Exception {
-       new TestHelper("ticket_1071h",// testURI,
-             "ticket_1071h.rq",// queryFileURL
-             "ticket_1071.trig",// dataFileURL
-             "ticket_1071h.srx"// resultFileURL
-       ).runTest();
-    }     
-    
-    /**
-     * BIND + UNION + OPTIONAL combination fails, 
-     * as reported in bug #1071 (associated test)
-     * 
-     * @throws Exception
-     */
-    public void test_ticket_1071i() throws Exception {
-       new TestHelper("ticket_1071i",// testURI,
-             "ticket_1071i.rq",// queryFileURL
-             "ticket_1071.trig",// dataFileURL
-             "ticket_1071i.srx"// resultFileURL
-       ).runTest();
-    }     
-    
-    /**
-     * @see <a href="https://sourceforge.net/apps/trac/bigdata/ticket/835">
-     * Query solutions are duplicated and increase by adding graph patterns</a>
-     */
-    public void test_ticket_835a() throws Exception {
-       new TestHelper("ticket_835a",// testURI,
-             "ticket_835a.rq",// queryFileURL
-             "ticket_835.trig",// dataFileURL
-             "ticket_835.srx"// resultFileURL
-       ).runTest();       
-    }
-    
-    /**
-     * @see <a href="https://sourceforge.net/apps/trac/bigdata/ticket/835">
-     * Query solutions are duplicated and increase by adding graph patterns</a>
-     */
-    public void test_ticket_835b() throws Exception {
-       new TestHelper("ticket_835b",// testURI,
-             "ticket_835b.rq",// queryFileURL
-             "ticket_835.trig",// dataFileURL
-             "ticket_835.srx"// resultFileURL
-       ).runTest();    
-    }
-
-    /**
-     * @see <a href="https://sourceforge.net/apps/trac/bigdata/ticket/835">
-     * Query solutions are duplicated and increase by adding graph patterns</a>
-     */
-    public void test_ticket_835c() throws Exception {
-       new TestHelper("ticket_835c",// testURI,
-             "ticket_835c.rq",// queryFileURL
-             "ticket_835.trig",// dataFileURL
-             "ticket_835.srx"// resultFileURL
-       ).runTest();    
-    }
-    
-    /**
-     * @see <a href="https://sourceforge.net/apps/trac/bigdata/ticket/835">
-     * Query solutions are duplicated and increase by adding graph patterns</a>.
-     * Related test case using a complex join group instead of subquery.
-     */
-    public void test_ticket_835d() throws Exception {
-       new TestHelper("ticket_835d",// testURI,
-             "ticket_835d.rq",// queryFileURL
-             "ticket_835.trig",// dataFileURL
-             "ticket_835.srx"// resultFileURL
-       ).runTest();    
-    }
-    
-    /**
-     * Covering GRAPH ?x {}
-     * 
-     * @see <a href="http://trac.bigdata.com/ticket/709">
-     * select ?g { Graph ?g {} } incorrect</a> 
-     * @see <a href="http://trac.bigdata.com/ticket/429">
-     * Optimization for GRAPH uri {} and GRAPH ?foo {}</a>.
-     */
-    public void test_ticket_709() throws Exception {
-       new TestHelper("ticket_709",// testURI,
-             "ticket_709.rq",// queryFileURL
-             "ticket_709.trig",// dataFileURL
-             "ticket_709.srx"// resultFileURL
-       ).runTest();    
-    } 
-
-    /**
-     * Covering GRAPH <uri> {} with in dictionary existing and matching URI
-     * 
-     * @see <a href="http://trac.bigdata.com/ticket/429">
-     * Optimization for GRAPH uri {} and GRAPH ?foo {}</a>.
-     */
-    public void test_ticket_429a() throws Exception {
-       new TestHelper("ticket_429a",// testURI,
-             "ticket_429a.rq",// queryFileURL
-             "ticket_429.trig",// dataFileURL
-             "ticket_429a.srx"// resultFileURL
-       ).runTest();    
-    } 
-    
-    /**
-     * Covering GRAPH <uri> {} with non-existing and (thus) non-matching URI
-     *
-     * @see <a href="http://trac.bigdata.com/ticket/429">
-     * Optimization for GRAPH uri {} and GRAPH ?foo {}</a>.
-     */
-    public void test_ticket_429b() throws Exception {
-       new TestHelper("ticket_429b",// testURI,
-             "ticket_429b.rq",// queryFileURL
-             "ticket_429.trig",// dataFileURL
-             "ticket_429b.srx"// resultFileURL
-       ).runTest();    
-    } 
-    
-    /**
-     * Covering GRAPH <uri> {} with in dictionary existing but non-matching URI
-     *
-     * @see <a href="http://trac.bigdata.com/ticket/429">
-     * Optimization for GRAPH uri {} and GRAPH ?foo {}</a>.
-     */
-    public void test_ticket_429c() throws Exception {
-       new TestHelper("ticket_429c",// testURI,
-             "ticket_429c.rq",// queryFileURL
-             "ticket_429.trig",// dataFileURL
-             "ticket_429b.srx"// resultFileURL (not matching: reuse 429b)
-       ).runTest();    
-    } 
-    
-    /**
-     * Nested OPTIONAL-BIND construct
-     * 
-     * @throws Exception
-     */
-    public void test_ticket_933a() throws Exception {
-       new TestHelper("ticket_933a",// testURI,
-             "ticket_933a.rq",// queryFileURL
-             "empty.trig",// dataFileURL
-             "ticket_933ac.srx"// resultFileURL
-       ).runTest();    
-    } 
-    
-    /**
-     * Nested OPTIONAL-BIND construct, advanced
-     * 
-     * @throws Exception
-     */
-    public void test_ticket_933b() throws Exception {
-       new TestHelper("ticket_933b",// testURI,
-             "ticket_933b.rq",// queryFileURL
-             "empty.trig",// dataFileURL
-             "ticket_933bd.srx"// resultFileURL
-       ).runTest();    
-    } 
-    
-    /**
-     * Similiar to 933a, but with statement patterns instead of BIND clause.
-     * 
-     * @throws Exception
-     */
-    public void test_ticket_933c() throws Exception {
-       new TestHelper("ticket_933c",// testURI,
-             "ticket_933c.rq",// queryFileURL
-             "ticket_933cd.trig",// dataFileURL
-             "ticket_933ac.srx"// resultFileURL
-       ).runTest();    
-    } 
-    
-    /**
-     * Similiar to 933b, but with statement patterns instead of BIND clause.
-     * 
-     * @throws Exception
-     */
-    public void test_ticket_933d() throws Exception {
-       new TestHelper("ticket_933d",// testURI,
-             "ticket_933d.rq",// queryFileURL
-             "ticket_933cd.trig",// dataFileURL
-             "ticket_933bd.srx"// resultFileURL
-       ).runTest();    
-    } 
-
-    /**
-     * Optional translation approach issues mentioned in ticket #933.
-     * 
-     * @see <a href="http://trac.bigdata.com/ticket/801">
-     * Adding Optional removes solutions</a>.
-     */
-    public void test_ticket_933e() throws Exception {
-       new TestHelper("ticket_933e",// testURI,
-             "ticket_933e.rq",// queryFileURL
-             "empty.trig",// dataFileURL
-             "ticket_933e.srx"// resultFileURL
-       ).runTest();    
-    } 
-    
-    /**
-     * {@link NotMaterializedException} in combination with LET expressions.
-     * 
-     * @see <a href="http://jira.blazegraph.com/browse/BLZG-1331">
-     * Duplicate LET expression leading to NotMaterializedException</a>. 
-     */
-    public void test_ticket_blzg_1331a() throws Exception {
-       new TestHelper("ticket_blzg_1331a",// testURI,
-             "ticket_blzg_1331a.rq",// queryFileURL
-             "ticket_blzg_1331.trig",// dataFileURL
-             "ticket_blzg_1331a.srx"// resultFileURL
-       ).runTest();    
-    }
-    
-    /**
-     * {@link NotMaterializedException} in combination with LET expressions.
-     * 
-     * @see <a href="http://jira.blazegraph.com/browse/BLZG-1331">
-     * Duplicate LET expression leading to NotMaterializedException</a>. 
-     */
-    public void test_ticket_blzg_1331b() throws Exception {
-       new TestHelper("ticket_blzg_1331b",// testURI,
-             "ticket_blzg_1331b.rq",// queryFileURL
-             "ticket_blzg_1331.trig",// dataFileURL
-             "ticket_blzg_1331b.srx"// resultFileURL
-       ).runTest();    
-    }
-    
-    /**
-     * Double nesting of FILTER NOT EXISTS.
-     * 
-     * @see <a href="http://jira.blazegraph.com/browse/BLZG-1281">
-     * FILTER FILTER != not working</a>
-     */
-    public void test_ticket_blzg_1281a() throws Exception {
-       new TestHelper("ticket_blzg_1281a",// testURI,
-             "ticket_blzg_1281a.rq",// queryFileURL
-             "ticket_blzg_1281a.trig",// dataFileURL
-             "ticket_blzg_1281a.srx"// resultFileURL
-       ).runTest();    
-
-    }
-    
-    /**
-     * Double nesting of FILTER NOT EXISTS.
-     * 
-     * @see <a href="http://jira.blazegraph.com/browse/BLZG-1281">
-     * FILTER FILTER != not working</a>
-     */
-    public void test_ticket_blzg_1281b() throws Exception {
-       new TestHelper("ticket_blzg_1281b",// testURI,
-             "ticket_blzg_1281b.rq",// queryFileURL
-             "ticket_blzg_1281b.trig",// dataFileURL
-             "ticket_blzg_1281b.srx"// resultFileURL
-       ).runTest();    
-
-    }
-
-    /**
-     * DistinctTermScanOp is not retrieving all data.
-     * 
-     * @see <a href="http://jira.blazegraph.com/browse/BLZG-1346">
-     * DistinctTermScanOp is not retrieving all data</a>
-     */
-    public void test_ticket_1346a() throws Exception {
-
-       new TestHelper("ticket_bg1346a",// testURI,
-               "ticket_bg1346a.rq",// queryFileURL
-               "ticket_bg1346.trig",// dataFileURL
-               "ticket_bg1346.srx"// resultFileURL
-               ).runTest();
-    }
-
-    /**
-     * DistinctTermScanOp is not retrieving all data.
-     * 
-     * @see <a href="http://jira.blazegraph.com/browse/BLZG-1346">
-     * DistinctTermScanOp is not retrieving all data</a>
-     */
-    public void test_ticket_1346b() throws Exception {
-
-       new TestHelper("ticket_bg1346b",// testURI,
-               "ticket_bg1346b.rq",// queryFileURL
-               "ticket_bg1346.trig",// dataFileURL
-               "ticket_bg1346.srx"// resultFileURL
-               ).runTest();
-    }
-    
-    /**
-     * DistinctTermScanOp is not retrieving all data.
-     * 
-     * @see <a href="http://jira.blazegraph.com/browse/BLZG-1346">
-     * DistinctTermScanOp is not retrieving all data</a>
-     */
-    public void test_ticket_1346c() throws Exception {
-
-       new TestHelper("ticket_bg1346c",// testURI,
-               "ticket_bg1346c.rq",// queryFileURL
-               "ticket_bg1346.trig",// dataFileURL
-               "ticket_bg1346.srx"// resultFileURL
-               ).runTest();
-    }
-    
-    /**
-     * DistinctTermScanOp is not retrieving all data.
-     * 
-     * @see <a href="http://jira.blazegraph.com/browse/BLZG-1346">
-     * DistinctTermScanOp is not retrieving all data</a>
-     */
-    public void test_ticket_1346d() throws Exception {
-
-       new TestHelper("ticket_bg1346d",// testURI,
-               "ticket_bg1346d.rq",// queryFileURL
-               "ticket_bg1346.ttl",// dataFileURL
-               "ticket_bg1346.srx"// resultFileURL
-               ).runTest();
-    }
-    
-    /**
-     * DistinctTermScanOp is not retrieving all data.
-     * 
-     * @see <a href="http://jira.blazegraph.com/browse/BLZG-1346">
-     * DistinctTermScanOp is not retrieving all data</a>
-     */
-    public void test_ticket_1346e() throws Exception {
-
-       new TestHelper("ticket_bg1346e",// testURI,
-               "ticket_bg1346e.rq",// queryFileURL
-               "ticket_bg1346.ttl",// dataFileURL
-               "ticket_bg1346.srx"// resultFileURL
-               ).runTest();
-    }
-    
-    /**
-     * DistinctTermScanOp is not retrieving all data.
-     * 
-     * @see <a href="http://jira.blazegraph.com/browse/BLZG-1346">
-     * DistinctTermScanOp is not retrieving all data</a>
-     */
-    public void test_ticket_1346f() throws Exception {
-
-       new TestHelper("ticket_bg1346f",// testURI,
-               "ticket_bg1346f.rq",// queryFileURL
-               "ticket_bg1346.ttl",// dataFileURL
-               "ticket_bg1346.srx"// resultFileURL
-               ).runTest();
-    }
-    
-    /**
-     * Placement of filters in presence of other FILTER NOT EXISTS
-     * clauses.
-     * 
-     * @see <a href="http://jira.blazegraph.com/browse/BLZG-1284">
-     * optional / filter ! bound interaction malfunction</a>
-     */
-    public void test_ticket_blzg_1284a() throws Exception {
-       new TestHelper("ticket_blzg_1284a",// testURI,
-             "ticket_blzg_1284a.rq",// queryFileURL
-             "ticket_blzg_1284.trig",// dataFileURL
-             "ticket_blzg_1284a.srx"// resultFileURL
-       ).runTest();
-    }    
-    
-    /**
-     * Placement of filters in presence of other FILTER NOT EXISTS
-     * clauses.
-     * 
-     * @see <a href="http://jira.blazegraph.com/browse/BLZG-1284">
-     * optional / filter ! bound interaction malfunction</a>
-     */
-    public void test_ticket_blzg_1284b() throws Exception {
-       new TestHelper("ticket_blzg_1284b",// testURI,
-             "ticket_blzg_1284b.rq",// queryFileURL
-             "ticket_blzg_1284.trig",// dataFileURL
-             "ticket_blzg_1284b.srx"// resultFileURL
-       ).runTest();
-    }   
-    
-    /**
-     * Unsound translation of FILTER (NOT) EXISTS.
-     * 
-     * @see <a href="https://jira.blazegraph.com/browse/BLZG-1021">
-     * optimizer = None and FILTER EXISTS problem</a>
-     */
-    public void test_ticket_blzg_1021a() throws Exception {
-       new TestHelper("ticket_blzg_1021a",// testURI,
-             "ticket_blzg_1021a.rq",// queryFileURL
-             "ticket_blzg_1021.trig",// dataFileURL
-             "ticket_blzg_1021.srx"// resultFileURL
-       ).runTest();
-    }   
-    
-    /**
-     * Unsound translation of FILTER (NOT) EXISTS.
-     * 
-     * @see <a href="https://jira.blazegraph.com/browse/BLZG-1021">
-     * optimizer = None and FILTER EXISTS problem</a>
-     */
-    public void test_ticket_blzg_1021b() throws Exception {
-       new TestHelper("ticket_blzg_1021b",// testURI,
-             "ticket_blzg_1021b.rq",// queryFileURL
-             "ticket_blzg_1021.trig",// dataFileURL
-             "ticket_blzg_1021.srx"// resultFileURL
-       ).runTest();
-    }
-    
-    /**
-     * Unsound translation of FILTER (NOT) EXISTS.
-     * 
-     * @see <a href="https://jira.blazegraph.com/browse/BLZG-1021">
-     * optimizer = None and FILTER EXISTS problem</a>
-     */
-    public void test_ticket_blzg_1021c() throws Exception {
-       new TestHelper("ticket_blzg_1021c",// testURI,
-             "ticket_blzg_1021c.rq",// queryFileURL
-             "ticket_blzg_1021.trig",// dataFileURL
-             "ticket_blzg_1021.srx"// resultFileURL
-       ).runTest();
-    }   
-    
-    /**
-     * Unsound translation of FILTER (NOT) EXISTS.
-     * 
-     * @see <a href="https://jira.blazegraph.com/browse/BLZG-1021">
-     * optimizer = None and FILTER EXISTS problem</a>
-     */
-    public void test_ticket_blzg_1021d() throws Exception {
-       new TestHelper("ticket_blzg_1021d",// testURI,
-             "ticket_blzg_1021d.rq",// queryFileURL
-             "ticket_blzg_1021.trig",// dataFileURL
-             "ticket_blzg_1021.srx"// resultFileURL
-       ).runTest();
-    }
-    
-    /**
-     * Translation of complex FILTER expressions.
-     * 
-     * @see <a href="https://jira.blazegraph.com/browse/BLZG-1021">
-     * optimizer = None and FILTER EXISTS problem</a>
-     */
-    public void test_ticket_blzg_1021e() throws Exception {
-       new TestHelper("ticket_blzg_1021e",// testURI,
-             "ticket_blzg_1021e.rq",// queryFileURL
-             "ticket_blzg_1021efgh.trig",// dataFileURL
-             "ticket_blzg_1021ef.srx"// resultFileURL
-       ).runTest();
-    }
-    
-    /**
-     * Translation of complex FILTER expressions.
-     * 
-     * @see <a href="https://jira.blazegraph.com/browse/BLZG-1021">
-     * optimizer = None and FILTER EXISTS problem</a>
-     */
-    public void test_ticket_blzg_1021f() throws Exception {
-       new TestHelper("ticket_blzg_1021f",// testURI,
-             "ticket_blzg_1021f.rq",// queryFileURL
-             "ticket_blzg_1021efgh.trig",// dataFileURL
-             "ticket_blzg_1021ef.srx"// resultFileURL
-       ).runTest();
-    }
-    
-    /**
-     * Translation of complex FILTER expressions.
-     * 
-     * @see <a href="https://jira.blazegraph.com/browse/BLZG-1021">
-     * optimizer = None and FILTER EXISTS problem</a>
-     */
-    public void test_ticket_blzg_1021g() throws Exception {
-       new TestHelper("ticket_blzg_1021g",// testURI,
-             "ticket_blzg_1021g.rq",// queryFileURL
-             "ticket_blzg_1021efgh.trig",// dataFileURL
-             "ticket_blzg_1021gh.srx"// resultFileURL
-       ).runTest();
-    }
-    
-    /**
-     * Translation of complex FILTER expressions.
-     * 
-     * @see <a href="https://jira.blazegraph.com/browse/BLZG-1021">
-     * optimizer = None and FILTER EXISTS problem</a>
-     */
-    public void test_ticket_blzg_1021h() throws Exception {
-       new TestHelper("ticket_blzg_1021h",// testURI,
-             "ticket_blzg_1021h.rq",// queryFileURL
-             "ticket_blzg_1021efgh.trig",// dataFileURL
-             "ticket_blzg_1021gh.srx"// resultFileURL
-       ).runTest();
-    }
-    
-    /**
-     * Translation of complex FILTER expressions.
-     * 
-     * @see <a href="https://jira.blazegraph.com/browse/BLZG-1021">
-     * optimizer = None and FILTER EXISTS problem</a>
-     */
-    public void test_ticket_blzg_1021i() throws Exception {
-       new TestHelper("ticket_blzg_1021i",// testURI,
-             "ticket_blzg_1021i.rq",// queryFileURL
-             "ticket_blzg_1021efgh.trig",// dataFileURL
-             "ticket_blzg_1021ef.srx"// resultFileURL
-       ).runTest();
-    }
-    
-    /**
-     * Translation of complex FILTER expressions.
-     * 
-     * @see <a href="https://jira.blazegraph.com/browse/BLZG-1021">
-     * optimizer = None and FILTER EXISTS problem</a>
-     */
-    public void test_ticket_blzg_1021j() throws Exception {
-       new TestHelper("ticket_blzg_1021j",// testURI,
-             "ticket_blzg_1021j.rq",// queryFileURL
-             "ticket_blzg_1021efgh.trig",// dataFileURL
-             "ticket_blzg_1021ef.srx"// resultFileURL
-       ).runTest();
-    }
-    
-    /**
-     * Translation of complex FILTER expressions.
-     * 
-     * @see <a href="https://jira.blazegraph.com/browse/BLZG-1021">
-     * optimizer = None and FILTER EXISTS problem</a>
-     */
-    public void test_ticket_blzg_1021k() throws Exception {
-       new TestHelper("ticket_blzg_1021k",// testURI,
-             "ticket_blzg_1021k.rq",// queryFileURL
-             "ticket_blzg_1021efgh.trig",// dataFileURL
-             "ticket_blzg_1021ef.srx"// resultFileURL
-       ).runTest();
-    }
-    
-    /**
-     * Translation of complex FILTER expressions.
-     * 
-     * @see <a href="https://jira.blazegraph.com/browse/BLZG-1021">
-     * optimizer = None and FILTER EXISTS problem</a>
-     */
-    public void test_ticket_blzg_1021l() throws Exception {
-       new TestHelper("ticket_blzg_1021l",// testURI,
-             "ticket_blzg_1021l.rq",// queryFileURL
-             "ticket_blzg_1021efgh.trig",// dataFileURL
-             "ticket_blzg_1021ef.srx"// resultFileURL
-       ).runTest();
-    }
-    
-    /**
-     * Filter Not Exists RC1 Broken.
-     * 
-     * @see <a href="https://jira.blazegraph.com/browse/BLZG-1380">
-     * Filter Not Exists RC1 Broken</a>
-     */
-    public void test_ticket_blzg_1380() throws Exception {
-       new TestHelper("ticket_blzg_1380",// testURI,
-             "ticket_blzg_1380.rq",// queryFileURL
-             "ticket_blzg_1380.trig",// dataFileURL
-             "ticket_blzg_1380.srx"// resultFileURL
-       ).runTest();
-    }
-    
-    /**
-<<<<<<< HEAD
-     * 
-     * @see <a href="https://jira.blazegraph.com/browse/BLZG-1300">
-     * SUM(DISTINCT $a) does not take DISTINCT into account</a>
-     */
-    public void test_ticket_blzg_1300() throws Exception {
-       new TestHelper("ticket_blzg_1300",// testURI,
-             "ticket_blzg_1300.rq",// queryFileURL
-             "empty.trig",// dataFileURL
-             "ticket_blzg_1300.srx"// resultFileURL
-       ).runTest();
-    }    
-=======
-     * * does not include var only set in values
-     * 
-     * @see <a href="https://jira.blazegraph.com/browse/BLZG-1113">
-     * * does not include var only set in values</a>
-     */
-    public void test_ticket_blzg_1113a() throws Exception {
-       new TestHelper("ticket_blzg_1113a",// testURI,
-             "ticket_blzg_1113a.rq",// queryFileURL
-             "empty.trig",// dataFileURL
-             "ticket_blzg_1113.srx"// resultFileURL
-       ).runTest();
-    }
- 
-    /**
-     * * does not include var only set in values
-     * 
-     * @see <a href="https://jira.blazegraph.com/browse/BLZG-1113">
-     * * does not include var only set in values</a>
-     */
-    public void test_ticket_blzg_1113b() throws Exception {
-       new TestHelper("ticket_blzg_1113b",// testURI,
-             "ticket_blzg_1113b.rq",// queryFileURL
-             "empty.trig",// dataFileURL
-             "ticket_blzg_1113.srx"// resultFileURL
-       ).runTest();
-    }
-    
-    /**
-     * * does not include var only set in values
-     * 
-     * @see <a href="https://jira.blazegraph.com/browse/BLZG-1113">
-     * * does not include var only set in values</a>
-     */
-    public void test_ticket_blzg_1113c() throws Exception {
-       new TestHelper("ticket_blzg_1113c",// testURI,
-             "ticket_blzg_1113c.rq",// queryFileURL
-             "empty.trig",// dataFileURL
-             "ticket_blzg_1113.srx"// resultFileURL
-       ).runTest();
-    }
-
-    /**
-     * * does not include var only set in values
-     * 
-     * @see <a href="https://jira.blazegraph.com/browse/BLZG-1113">
-     * * does not include var only set in values</a>
-     */
-    public void test_ticket_blzg_1113d() throws Exception {
-       new TestHelper("ticket_blzg_1113d",// testURI,
-             "ticket_blzg_1113d.rq",// queryFileURL
-             "empty.trig",// dataFileURL
-             "ticket_blzg_1113.srx"// resultFileURL
-       ).runTest();
-    }
->>>>>>> af189ad4
+
+Contact:
+     SYSTAP, LLC
+     2501 Calvert ST NW #106
+     Washington, DC 20008
+     licenses@systap.com
+
+This program is free software; you can redistribute it and/or modify
+it under the terms of the GNU General Public License as published by
+the Free Software Foundation; version 2 of the License.
+
+This program is distributed in the hope that it will be useful,
+but WITHOUT ANY WARRANTY; without even the implied warranty of
+MERCHANTABILITY or FITNESS FOR A PARTICULAR PURPOSE.  See the
+GNU General Public License for more details.
+
+You should have received a copy of the GNU General Public License
+along with this program; if not, write to the Free Software
+Foundation, Inc., 59 Temple Place, Suite 330, Boston, MA  02111-1307  USA
+*/
+/*
+ * Created on Sep 29, 2011
+ */
+
+package com.bigdata.rdf.sparql.ast.eval;
+
+import com.bigdata.rdf.internal.NotMaterializedException;
+
+/**
+ * Test suite for tickets at <href a="http://sourceforge.net/apps/trac/bigdata">
+ * trac </a>.
+ * 
+ * @author <a href="mailto:thompsonbry@users.sourceforge.net">Bryan Thompson</a>
+ * @author <a href="mailto:ms@metaphacts.com">Michael Schmidt</a>
+ * @version $Id$
+ */
+public class TestTickets extends AbstractDataDrivenSPARQLTestCase {
+
+    /**
+     * 
+     */
+    public TestTickets() {
+    }
+
+    /**
+     * @param name
+     */
+    public TestTickets(String name) {
+        super(name);
+    }
+
+    /**
+     * <pre>
+     * SELECT * WHERE {{}}
+     * </pre>
+     * 
+     * @throws Exception
+     * 
+     * @see <a href="http://sourceforge.net/apps/trac/bigdata/ticket/384">
+     *      IndexOutOfBoundsException during query evaluation </a>
+     */
+    public void test_ticket_384() throws Exception {
+
+        new TestHelper("test_ticket_384").runTest();
+
+    }
+    
+
+    public void test_ticket_739() throws Exception {
+
+        new TestHelper("ticket739-optpp",// testURI,
+                "ticket739-optpp.rq",// queryFileURL
+                "ticket739-optpp.ttl",// dataFileURL
+                "ticket739-optpp.srx"// resultFileURL
+                ).runTest();
+
+    }
+
+
+    public void test_ticket_739a() throws Exception {
+
+        new TestHelper("ticket739A-optpp",// testURI,
+                "ticket739A-optpp.rq",// queryFileURL
+                "ticket739-optpp.ttl",// dataFileURL
+                "ticket739-optpp.srx"// resultFileURL
+                ).runTest();
+
+    }
+
+
+
+    public void test_ticket_739b() throws Exception {
+
+        new TestHelper("ticket739B-optpp",// testURI,
+                "ticket739B-optpp.rq",// queryFileURL
+                "ticket739-optpp.ttl",// dataFileURL
+                "ticket739-optpp.srx"// resultFileURL
+                ).runTest();
+
+    }
+
+    public void test_ticket_739c() throws Exception {
+
+        new TestHelper("ticket739B-optpp",// testURI,
+                "ticket739C-optpp.rq",// queryFileURL
+                "ticket739-optpp.ttl",// dataFileURL
+                "ticket739-optpp.srx"// resultFileURL
+                ).runTest();
+
+    }
+
+    public void test_ticket_739d() throws Exception {
+
+        new TestHelper("ticket739D-optpp",// testURI,
+                "ticket739D-optpp.rq",// queryFileURL
+                "ticket739D-optpp.ttl",// dataFileURL
+                "ticket739D-optpp.srx"// resultFileURL
+                ).runTest();
+
+    }
+    public void test_ticket_739e() throws Exception {
+
+        new TestHelper("ticket739E-optpp",// testURI,
+                "ticket739E-optpp.rq",// queryFileURL
+                "ticket739D-optpp.ttl",// dataFileURL
+                "ticket739D-optpp.srx"// resultFileURL
+                ).runTest();
+
+    }
+    public void test_ticket_747() throws Exception {
+
+        new TestHelper("ticket747-bound",// testURI,
+                "ticket747-bound.rq",// queryFileURL
+                "ticket747-bound.ttl",// dataFileURL
+                "ticket747-bound.srx"// resultFileURL
+                ).runTest();
+
+    }
+
+
+    public void test_ticket_747a() throws Exception {
+
+        new TestHelper("ticket747A-bound",// testURI,
+                "ticket747A-bound.rq",// queryFileURL
+                "ticket747-bound.ttl",// dataFileURL
+                "ticket747A-bound.srx"// resultFileURL
+                ).runTest();
+
+    }
+
+
+    public void test_ticket_747b() throws Exception {
+
+        new TestHelper("ticket747B-bound",// testURI,
+                "ticket747B-bound.rq",// queryFileURL
+                "ticket747-bound.ttl",// dataFileURL
+                "ticket747-bound.srx"// resultFileURL
+                ).runTest();
+
+    }
+
+    public void test_ticket_747c() throws Exception {
+
+        new TestHelper("ticket747-bound",// testURI,
+                "ticket747C-bound.rq",// queryFileURL
+                "ticket747-bound.ttl",// dataFileURL
+                "ticket747-bound.srx"// resultFileURL
+                ).runTest();
+
+    }
+    public void test_ticket_747d() throws Exception {
+
+        new TestHelper("ticket747B-bound",// testURI,
+                "ticket747D-bound.rq",// queryFileURL
+                "ticket747-bound.ttl",// dataFileURL
+                "ticket747-bound.srx"// resultFileURL
+                ).runTest();
+
+    }
+    public void test_ticket_748() throws Exception {
+
+        new TestHelper("ticket748-subselect",// testURI,
+                "ticket748-subselect.rq",// queryFileURL
+                "ticket748-subselect.ttl",// dataFileURL
+                "ticket748-subselect.srx"// resultFileURL
+                ).runTest();
+
+    }
+
+
+    public void test_ticket_748a() throws Exception {
+
+        new TestHelper("ticket748A-subselect",// testURI,
+                "ticket748A-subselect.rq",// queryFileURL
+                "ticket748-subselect.ttl",// dataFileURL
+                "ticket748-subselect.srx"// resultFileURL
+                ).runTest();
+
+    }
+
+    public void test_ticket_two_subselects_748() throws Exception {
+
+        new TestHelper("ticket748-two-subselects",// testURI,
+                "ticket748-two-subselects.rq",// queryFileURL
+                "ticket748-two-subselects.ttl",// dataFileURL
+                "ticket748-two-subselects.srx"// resultFileURL
+                ).runTest();
+
+    }
+
+
+    public void test_ticket_two_subselects_748a() throws Exception {
+
+        new TestHelper("ticket748A-two-subselects",// testURI,
+                "ticket748A-two-subselects.rq",// queryFileURL
+                "ticket748-two-subselects.ttl",// dataFileURL
+                "ticket748-two-subselects.srx"// resultFileURL
+                ).runTest();
+
+    }
+
+
+    public void test_ticket_bad_projection_748() throws Exception {
+
+        new TestHelper("ticket748-bad-projection",// testURI,
+                "ticket748-bad-projection.rq",// queryFileURL
+                "ticket748-bad-projection.ttl",// dataFileURL
+                "ticket748-bad-projection.srx"// resultFileURL
+                ).runTest();
+
+    }
+    /**
+     * <pre>
+     * PREFIX ex: <http://example.org/>
+     * 
+     * SELECT DISTINCT ?sub WHERE {
+     *   ?sub ex:hasName ?name.
+     * } order by DESC(?name)
+     * </pre>
+     * 
+     * @see <a href="http://sourceforge.net/apps/trac/bigdata/ticket/563">
+     *      DISTINCT ORDER BY</a>
+     */
+    public void test_ticket_563() throws Exception {
+
+        new TestHelper("ticket563-DistinctOrderBy",// testURI,
+                "ticket563-DistinctOrderBy.rq",// queryFileURL
+                "ticket563-DistinctOrderBy.n3",// dataFileURL
+                "ticket563-DistinctOrderBy.srx",// resultFileURL
+                true // checkOrder
+        ).runTest();
+
+    }
+   
+
+    public void test_ticket_min736() throws Exception {
+
+        new TestHelper("aggregate-min",// testURI,
+                "aggregate-min.rq",// queryFileURL
+                "aggregate-min-max.ttl",// dataFileURL
+                "aggregate-min.srx",// resultFileURL
+                true // checkOrder
+        ).runTest();
+
+    }
+
+    public void test_ticket_max736() throws Exception {
+
+        new TestHelper("aggregate-max",// testURI,
+                "aggregate-max.rq",// queryFileURL
+                "aggregate-min-max.ttl",// dataFileURL
+                "aggregate-max.srx",// resultFileURL
+                true // checkOrder
+        ).runTest();
+
+    }
+
+    public void test_ticket_min736_1() throws Exception {
+
+        new TestHelper("aggregate-min1",// testURI,
+                "aggregate-min1.rq",// queryFileURL
+                "aggregate-min-max.ttl",// dataFileURL
+                "aggregate-min1.srx",// resultFileURL
+                true // checkOrder
+        ).runTest();
+
+    }
+
+    public void test_ticket_max736_1() throws Exception {
+
+        new TestHelper("aggregate-max1",// testURI,
+                "aggregate-max1.rq",// queryFileURL
+                "aggregate-min-max.ttl",// dataFileURL
+                "aggregate-max1.srx",// resultFileURL
+                true // checkOrder
+        ).runTest();
+
+    }
+
+    public void test_ticket_min736_2() throws Exception {
+
+        new TestHelper("aggregate-min2",// testURI,
+                "aggregate-min2.rq",// queryFileURL
+                "aggregate-min-max.ttl",// dataFileURL
+                "aggregate-min2.srx",// resultFileURL
+                true // checkOrder
+        ).runTest();
+
+    }
+
+    public void test_ticket_max736_2() throws Exception {
+
+        new TestHelper("aggregate-max2",// testURI,
+                "aggregate-max2.rq",// queryFileURL
+                "aggregate-min-max.ttl",// dataFileURL
+                "aggregate-max2.srx",// resultFileURL
+                true // checkOrder
+        ).runTest();
+
+    }
+
+    /**
+     * @see <a href="https://sourceforge.net/apps/trac/bigdata/ticket/806>
+     *      Incorrect AST generated for OPTIONAL { SELECT }</a>
+     */
+    public void test_ticket_806() throws Exception {
+        
+        new TestHelper("ticket-806",// testURI,
+                "ticket-806.rq",// queryFileURL
+                "ticket-806.trig",// dataFileURL
+                "ticket-806.srx",// resultFileURL
+                false// checkOrder
+        ).runTest();
+        
+    }
+    
+    public void test_ticket_765() throws Exception {
+        new TestHelper("ticket-765",// testURI,
+                "ticket-765.rq",// queryFileURL
+                "ticket-765.trig",// dataFileURL
+                "ticket-765.srx",// resultFileURL
+                false // checkOrder (because only one solution)
+        ).runTest();
+    }
+    
+    
+    /**
+     * Original test case associated with ticket 832.
+     * 
+     * @throws Exception
+     */
+    public void test_ticket_832a() throws Exception {
+       new TestHelper("ticket_832a",// testURI,
+             "ticket_832a.rq",// queryFileURL
+             "ticket_832a.trig",// dataFileURL
+             "ticket_832a.srx"// resultFileURL
+       ).runTest();
+    }
+    
+    /**
+     * Propagation of named graph specification inside subqueries,
+     * simple one level propagation.
+     * 
+     * @throws Exception
+     */
+    public void test_ticket_832b() throws Exception {
+       new TestHelper("ticket_832b",// testURI,
+             "ticket_832b.rq",// queryFileURL
+             "ticket_832b.trig",// dataFileURL
+             "ticket_832b.srx"// resultFileURL
+       ).runTest();
+    }
+
+    /**
+     * Propagation of named graph specifications inside subqueries,
+     * advanced two-level propagation.
+     * 
+     * @throws Exception
+     */
+    public void test_ticket_832c() throws Exception {
+       new TestHelper("ticket_832c",// testURI,
+             "ticket_832c.rq",// queryFileURL
+             "ticket_832c.trig",// dataFileURL
+             "ticket_832c.srx"// resultFileURL
+       ).runTest();
+    }
+
+    /**
+     * Propagation of named graph specifications inside FILTER NOT EXISTS
+     * clauses, as reported in bug #792/#888
+     * 
+     * @throws Exception
+     */
+    public void test_ticket_792a() throws Exception {
+       new TestHelper("ticket_792a",// testURI,
+             "ticket_792a.rq",// queryFileURL
+             "ticket_792.trig",// dataFileURL
+             "ticket_792a.srx"// resultFileURL
+       ).runTest();
+    }
+
+    /**
+     * Propagation of named graph specifications inside FILTER NOT EXISTS
+     * clauses, as reported in bug #792/#888 (inverse test)
+     * 
+     * @throws Exception
+     */
+    public void test_ticket_792b() throws Exception {
+       new TestHelper("ticket_792b",// testURI,
+             "ticket_792b.rq",// queryFileURL
+             "ticket_792.trig",// dataFileURL
+             "ticket_792b.srx"// resultFileURL
+       ).runTest();
+    }
+
+    /**
+     * Propagation of named graph specifications inside FILTER EXISTS
+     * clauses, as reported in bug #792/#888 (associated test)
+     * 
+     * @throws Exception
+     */
+    public void test_ticket_792c() throws Exception {
+       new TestHelper("ticket_792c",// testURI,
+             "ticket_792c.rq",// queryFileURL
+             "ticket_792.trig",// dataFileURL
+             "ticket_792c.srx"// resultFileURL
+       ).runTest();
+    }
+
+    /**
+     * Propagation of named graph specifications inside FILTER EXISTS
+     * clauses, as reported in bug #792/#888 (associated test)
+     * 
+     * @throws Exception
+     */
+    public void test_ticket_792d() throws Exception {
+       new TestHelper("ticket_792d",// testURI,
+             "ticket_792d.rq",// queryFileURL
+             "ticket_792.trig",// dataFileURL
+             "ticket_792d.srx"// resultFileURL
+       ).runTest();
+    }
+    
+    /**
+     * BIND + UNION + OPTIONAL combination fails, 
+     * as reported in bug #1071 (associated test)
+     * 
+     * @throws Exception
+     */
+    public void test_ticket_1071a() throws Exception {
+       new TestHelper("ticket_1071a",// testURI,
+             "ticket_1071a.rq",// queryFileURL
+             "ticket_1071.trig",// dataFileURL
+             "ticket_1071a.srx"// resultFileURL
+       ).runTest();
+    }    
+    
+    /**
+     * BIND + UNION + OPTIONAL combination fails, 
+     * as reported in bug #1071 (associated test)
+     * 
+     * @throws Exception
+     */
+    public void test_ticket_1071b() throws Exception {
+       new TestHelper("ticket_1071b",// testURI,
+             "ticket_1071b.rq",// queryFileURL
+             "ticket_1071.trig",// dataFileURL
+             "ticket_1071b.srx"// resultFileURL
+       ).runTest();
+    }    
+    
+    /**
+     * BIND + UNION + OPTIONAL combination fails, 
+     * as reported in bug #1071 (associated test)
+     * 
+     * @throws Exception
+     */
+    public void test_ticket_1071c() throws Exception {
+       new TestHelper("ticket_1071c",// testURI,
+             "ticket_1071c.rq",// queryFileURL
+             "ticket_1071.trig",// dataFileURL
+             "ticket_1071c.srx"// resultFileURL
+       ).runTest();
+    }    
+    
+    /**
+     * BIND + UNION + OPTIONAL combination fails, 
+     * as reported in bug #1071 (associated test)
+     * 
+     * @throws Exception
+     */
+    public void test_ticket_1071d() throws Exception {
+       new TestHelper("ticket_1071d",// testURI,
+             "ticket_1071d.rq",// queryFileURL
+             "ticket_1071.trig",// dataFileURL
+             "ticket_1071d.srx"// resultFileURL
+       ).runTest();
+    } 
+    
+    /**
+     * BIND + UNION + OPTIONAL combination fails, 
+     * as reported in bug #1071 (associated test)
+     * 
+     * @throws Exception
+     */
+    public void test_ticket_1071e() throws Exception {
+       new TestHelper("ticket_1071e",// testURI,
+             "ticket_1071e.rq",// queryFileURL
+             "ticket_1071.trig",// dataFileURL
+             "ticket_1071e.srx"// resultFileURL
+       ).runTest();
+    } 
+    
+    /**
+     * BIND + UNION + OPTIONAL combination fails, 
+     * as reported in bug #1071 (associated test)
+     * 
+     * @throws Exception
+     */
+    public void test_ticket_1071f() throws Exception {
+       new TestHelper("ticket_1071f",// testURI,
+             "ticket_1071f.rq",// queryFileURL
+             "ticket_1071.trig",// dataFileURL
+             "ticket_1071f.srx"// resultFileURL
+       ).runTest();
+    } 
+        
+    /**
+     * BIND + UNION + OPTIONAL combination fails, 
+     * as reported in bug #1071 (associated test)
+     * 
+     * @throws Exception
+     */
+    public void test_ticket_1071g() throws Exception {
+       new TestHelper("ticket_1071g",// testURI,
+             "ticket_1071g.rq",// queryFileURL
+             "ticket_1071.trig",// dataFileURL
+             "ticket_1071g.srx"// resultFileURL
+       ).runTest();
+    } 
+
+    /**
+     * BIND + UNION + OPTIONAL combination fails, 
+     * as reported in bug #1071 (associated test)
+     * 
+     * @throws Exception
+     */
+    public void test_ticket_1071h() throws Exception {
+       new TestHelper("ticket_1071h",// testURI,
+             "ticket_1071h.rq",// queryFileURL
+             "ticket_1071.trig",// dataFileURL
+             "ticket_1071h.srx"// resultFileURL
+       ).runTest();
+    }     
+    
+    /**
+     * BIND + UNION + OPTIONAL combination fails, 
+     * as reported in bug #1071 (associated test)
+     * 
+     * @throws Exception
+     */
+    public void test_ticket_1071i() throws Exception {
+       new TestHelper("ticket_1071i",// testURI,
+             "ticket_1071i.rq",// queryFileURL
+             "ticket_1071.trig",// dataFileURL
+             "ticket_1071i.srx"// resultFileURL
+       ).runTest();
+    }     
+    
+    /**
+     * @see <a href="https://sourceforge.net/apps/trac/bigdata/ticket/835">
+     * Query solutions are duplicated and increase by adding graph patterns</a>
+     */
+    public void test_ticket_835a() throws Exception {
+       new TestHelper("ticket_835a",// testURI,
+             "ticket_835a.rq",// queryFileURL
+             "ticket_835.trig",// dataFileURL
+             "ticket_835.srx"// resultFileURL
+       ).runTest();       
+    }
+    
+    /**
+     * @see <a href="https://sourceforge.net/apps/trac/bigdata/ticket/835">
+     * Query solutions are duplicated and increase by adding graph patterns</a>
+     */
+    public void test_ticket_835b() throws Exception {
+       new TestHelper("ticket_835b",// testURI,
+             "ticket_835b.rq",// queryFileURL
+             "ticket_835.trig",// dataFileURL
+             "ticket_835.srx"// resultFileURL
+       ).runTest();    
+    }
+
+    /**
+     * @see <a href="https://sourceforge.net/apps/trac/bigdata/ticket/835">
+     * Query solutions are duplicated and increase by adding graph patterns</a>
+     */
+    public void test_ticket_835c() throws Exception {
+       new TestHelper("ticket_835c",// testURI,
+             "ticket_835c.rq",// queryFileURL
+             "ticket_835.trig",// dataFileURL
+             "ticket_835.srx"// resultFileURL
+       ).runTest();    
+    }
+    
+    /**
+     * @see <a href="https://sourceforge.net/apps/trac/bigdata/ticket/835">
+     * Query solutions are duplicated and increase by adding graph patterns</a>.
+     * Related test case using a complex join group instead of subquery.
+     */
+    public void test_ticket_835d() throws Exception {
+       new TestHelper("ticket_835d",// testURI,
+             "ticket_835d.rq",// queryFileURL
+             "ticket_835.trig",// dataFileURL
+             "ticket_835.srx"// resultFileURL
+       ).runTest();    
+    }
+    
+    /**
+     * Covering GRAPH ?x {}
+     * 
+     * @see <a href="http://trac.bigdata.com/ticket/709">
+     * select ?g { Graph ?g {} } incorrect</a> 
+     * @see <a href="http://trac.bigdata.com/ticket/429">
+     * Optimization for GRAPH uri {} and GRAPH ?foo {}</a>.
+     */
+    public void test_ticket_709() throws Exception {
+       new TestHelper("ticket_709",// testURI,
+             "ticket_709.rq",// queryFileURL
+             "ticket_709.trig",// dataFileURL
+             "ticket_709.srx"// resultFileURL
+       ).runTest();    
+    } 
+
+    /**
+     * Covering GRAPH <uri> {} with in dictionary existing and matching URI
+     * 
+     * @see <a href="http://trac.bigdata.com/ticket/429">
+     * Optimization for GRAPH uri {} and GRAPH ?foo {}</a>.
+     */
+    public void test_ticket_429a() throws Exception {
+       new TestHelper("ticket_429a",// testURI,
+             "ticket_429a.rq",// queryFileURL
+             "ticket_429.trig",// dataFileURL
+             "ticket_429a.srx"// resultFileURL
+       ).runTest();    
+    } 
+    
+    /**
+     * Covering GRAPH <uri> {} with non-existing and (thus) non-matching URI
+     *
+     * @see <a href="http://trac.bigdata.com/ticket/429">
+     * Optimization for GRAPH uri {} and GRAPH ?foo {}</a>.
+     */
+    public void test_ticket_429b() throws Exception {
+       new TestHelper("ticket_429b",// testURI,
+             "ticket_429b.rq",// queryFileURL
+             "ticket_429.trig",// dataFileURL
+             "ticket_429b.srx"// resultFileURL
+       ).runTest();    
+    } 
+    
+    /**
+     * Covering GRAPH <uri> {} with in dictionary existing but non-matching URI
+     *
+     * @see <a href="http://trac.bigdata.com/ticket/429">
+     * Optimization for GRAPH uri {} and GRAPH ?foo {}</a>.
+     */
+    public void test_ticket_429c() throws Exception {
+       new TestHelper("ticket_429c",// testURI,
+             "ticket_429c.rq",// queryFileURL
+             "ticket_429.trig",// dataFileURL
+             "ticket_429b.srx"// resultFileURL (not matching: reuse 429b)
+       ).runTest();    
+    } 
+    
+    /**
+     * Nested OPTIONAL-BIND construct
+     * 
+     * @throws Exception
+     */
+    public void test_ticket_933a() throws Exception {
+       new TestHelper("ticket_933a",// testURI,
+             "ticket_933a.rq",// queryFileURL
+             "empty.trig",// dataFileURL
+             "ticket_933ac.srx"// resultFileURL
+       ).runTest();    
+    } 
+    
+    /**
+     * Nested OPTIONAL-BIND construct, advanced
+     * 
+     * @throws Exception
+     */
+    public void test_ticket_933b() throws Exception {
+       new TestHelper("ticket_933b",// testURI,
+             "ticket_933b.rq",// queryFileURL
+             "empty.trig",// dataFileURL
+             "ticket_933bd.srx"// resultFileURL
+       ).runTest();    
+    } 
+    
+    /**
+     * Similiar to 933a, but with statement patterns instead of BIND clause.
+     * 
+     * @throws Exception
+     */
+    public void test_ticket_933c() throws Exception {
+       new TestHelper("ticket_933c",// testURI,
+             "ticket_933c.rq",// queryFileURL
+             "ticket_933cd.trig",// dataFileURL
+             "ticket_933ac.srx"// resultFileURL
+       ).runTest();    
+    } 
+    
+    /**
+     * Similiar to 933b, but with statement patterns instead of BIND clause.
+     * 
+     * @throws Exception
+     */
+    public void test_ticket_933d() throws Exception {
+       new TestHelper("ticket_933d",// testURI,
+             "ticket_933d.rq",// queryFileURL
+             "ticket_933cd.trig",// dataFileURL
+             "ticket_933bd.srx"// resultFileURL
+       ).runTest();    
+    } 
+
+    /**
+     * Optional translation approach issues mentioned in ticket #933.
+     * 
+     * @see <a href="http://trac.bigdata.com/ticket/801">
+     * Adding Optional removes solutions</a>.
+     */
+    public void test_ticket_933e() throws Exception {
+       new TestHelper("ticket_933e",// testURI,
+             "ticket_933e.rq",// queryFileURL
+             "empty.trig",// dataFileURL
+             "ticket_933e.srx"// resultFileURL
+       ).runTest();    
+    } 
+    
+    /**
+     * {@link NotMaterializedException} in combination with LET expressions.
+     * 
+     * @see <a href="http://jira.blazegraph.com/browse/BLZG-1331">
+     * Duplicate LET expression leading to NotMaterializedException</a>. 
+     */
+    public void test_ticket_blzg_1331a() throws Exception {
+       new TestHelper("ticket_blzg_1331a",// testURI,
+             "ticket_blzg_1331a.rq",// queryFileURL
+             "ticket_blzg_1331.trig",// dataFileURL
+             "ticket_blzg_1331a.srx"// resultFileURL
+       ).runTest();    
+    }
+    
+    /**
+     * {@link NotMaterializedException} in combination with LET expressions.
+     * 
+     * @see <a href="http://jira.blazegraph.com/browse/BLZG-1331">
+     * Duplicate LET expression leading to NotMaterializedException</a>. 
+     */
+    public void test_ticket_blzg_1331b() throws Exception {
+       new TestHelper("ticket_blzg_1331b",// testURI,
+             "ticket_blzg_1331b.rq",// queryFileURL
+             "ticket_blzg_1331.trig",// dataFileURL
+             "ticket_blzg_1331b.srx"// resultFileURL
+       ).runTest();    
+    }
+    
+    /**
+     * Double nesting of FILTER NOT EXISTS.
+     * 
+     * @see <a href="http://jira.blazegraph.com/browse/BLZG-1281">
+     * FILTER FILTER != not working</a>
+     */
+    public void test_ticket_blzg_1281a() throws Exception {
+       new TestHelper("ticket_blzg_1281a",// testURI,
+             "ticket_blzg_1281a.rq",// queryFileURL
+             "ticket_blzg_1281a.trig",// dataFileURL
+             "ticket_blzg_1281a.srx"// resultFileURL
+       ).runTest();    
+
+    }
+    
+    /**
+     * Double nesting of FILTER NOT EXISTS.
+     * 
+     * @see <a href="http://jira.blazegraph.com/browse/BLZG-1281">
+     * FILTER FILTER != not working</a>
+     */
+    public void test_ticket_blzg_1281b() throws Exception {
+       new TestHelper("ticket_blzg_1281b",// testURI,
+             "ticket_blzg_1281b.rq",// queryFileURL
+             "ticket_blzg_1281b.trig",// dataFileURL
+             "ticket_blzg_1281b.srx"// resultFileURL
+       ).runTest();    
+
+    }
+
+    /**
+     * DistinctTermScanOp is not retrieving all data.
+     * 
+     * @see <a href="http://jira.blazegraph.com/browse/BLZG-1346">
+     * DistinctTermScanOp is not retrieving all data</a>
+     */
+    public void test_ticket_1346a() throws Exception {
+
+       new TestHelper("ticket_bg1346a",// testURI,
+               "ticket_bg1346a.rq",// queryFileURL
+               "ticket_bg1346.trig",// dataFileURL
+               "ticket_bg1346.srx"// resultFileURL
+               ).runTest();
+    }
+
+    /**
+     * DistinctTermScanOp is not retrieving all data.
+     * 
+     * @see <a href="http://jira.blazegraph.com/browse/BLZG-1346">
+     * DistinctTermScanOp is not retrieving all data</a>
+     */
+    public void test_ticket_1346b() throws Exception {
+
+       new TestHelper("ticket_bg1346b",// testURI,
+               "ticket_bg1346b.rq",// queryFileURL
+               "ticket_bg1346.trig",// dataFileURL
+               "ticket_bg1346.srx"// resultFileURL
+               ).runTest();
+    }
+    
+    /**
+     * DistinctTermScanOp is not retrieving all data.
+     * 
+     * @see <a href="http://jira.blazegraph.com/browse/BLZG-1346">
+     * DistinctTermScanOp is not retrieving all data</a>
+     */
+    public void test_ticket_1346c() throws Exception {
+
+       new TestHelper("ticket_bg1346c",// testURI,
+               "ticket_bg1346c.rq",// queryFileURL
+               "ticket_bg1346.trig",// dataFileURL
+               "ticket_bg1346.srx"// resultFileURL
+               ).runTest();
+    }
+    
+    /**
+     * DistinctTermScanOp is not retrieving all data.
+     * 
+     * @see <a href="http://jira.blazegraph.com/browse/BLZG-1346">
+     * DistinctTermScanOp is not retrieving all data</a>
+     */
+    public void test_ticket_1346d() throws Exception {
+
+       new TestHelper("ticket_bg1346d",// testURI,
+               "ticket_bg1346d.rq",// queryFileURL
+               "ticket_bg1346.ttl",// dataFileURL
+               "ticket_bg1346.srx"// resultFileURL
+               ).runTest();
+    }
+    
+    /**
+     * DistinctTermScanOp is not retrieving all data.
+     * 
+     * @see <a href="http://jira.blazegraph.com/browse/BLZG-1346">
+     * DistinctTermScanOp is not retrieving all data</a>
+     */
+    public void test_ticket_1346e() throws Exception {
+
+       new TestHelper("ticket_bg1346e",// testURI,
+               "ticket_bg1346e.rq",// queryFileURL
+               "ticket_bg1346.ttl",// dataFileURL
+               "ticket_bg1346.srx"// resultFileURL
+               ).runTest();
+    }
+    
+    /**
+     * DistinctTermScanOp is not retrieving all data.
+     * 
+     * @see <a href="http://jira.blazegraph.com/browse/BLZG-1346">
+     * DistinctTermScanOp is not retrieving all data</a>
+     */
+    public void test_ticket_1346f() throws Exception {
+
+       new TestHelper("ticket_bg1346f",// testURI,
+               "ticket_bg1346f.rq",// queryFileURL
+               "ticket_bg1346.ttl",// dataFileURL
+               "ticket_bg1346.srx"// resultFileURL
+               ).runTest();
+    }
+    
+    /**
+     * Placement of filters in presence of other FILTER NOT EXISTS
+     * clauses.
+     * 
+     * @see <a href="http://jira.blazegraph.com/browse/BLZG-1284">
+     * optional / filter ! bound interaction malfunction</a>
+     */
+    public void test_ticket_blzg_1284a() throws Exception {
+       new TestHelper("ticket_blzg_1284a",// testURI,
+             "ticket_blzg_1284a.rq",// queryFileURL
+             "ticket_blzg_1284.trig",// dataFileURL
+             "ticket_blzg_1284a.srx"// resultFileURL
+       ).runTest();
+    }    
+    
+    /**
+     * Placement of filters in presence of other FILTER NOT EXISTS
+     * clauses.
+     * 
+     * @see <a href="http://jira.blazegraph.com/browse/BLZG-1284">
+     * optional / filter ! bound interaction malfunction</a>
+     */
+    public void test_ticket_blzg_1284b() throws Exception {
+       new TestHelper("ticket_blzg_1284b",// testURI,
+             "ticket_blzg_1284b.rq",// queryFileURL
+             "ticket_blzg_1284.trig",// dataFileURL
+             "ticket_blzg_1284b.srx"// resultFileURL
+       ).runTest();
+    }   
+    
+    /**
+     * Unsound translation of FILTER (NOT) EXISTS.
+     * 
+     * @see <a href="https://jira.blazegraph.com/browse/BLZG-1021">
+     * optimizer = None and FILTER EXISTS problem</a>
+     */
+    public void test_ticket_blzg_1021a() throws Exception {
+       new TestHelper("ticket_blzg_1021a",// testURI,
+             "ticket_blzg_1021a.rq",// queryFileURL
+             "ticket_blzg_1021.trig",// dataFileURL
+             "ticket_blzg_1021.srx"// resultFileURL
+       ).runTest();
+    }   
+    
+    /**
+     * Unsound translation of FILTER (NOT) EXISTS.
+     * 
+     * @see <a href="https://jira.blazegraph.com/browse/BLZG-1021">
+     * optimizer = None and FILTER EXISTS problem</a>
+     */
+    public void test_ticket_blzg_1021b() throws Exception {
+       new TestHelper("ticket_blzg_1021b",// testURI,
+             "ticket_blzg_1021b.rq",// queryFileURL
+             "ticket_blzg_1021.trig",// dataFileURL
+             "ticket_blzg_1021.srx"// resultFileURL
+       ).runTest();
+    }
+    
+    /**
+     * Unsound translation of FILTER (NOT) EXISTS.
+     * 
+     * @see <a href="https://jira.blazegraph.com/browse/BLZG-1021">
+     * optimizer = None and FILTER EXISTS problem</a>
+     */
+    public void test_ticket_blzg_1021c() throws Exception {
+       new TestHelper("ticket_blzg_1021c",// testURI,
+             "ticket_blzg_1021c.rq",// queryFileURL
+             "ticket_blzg_1021.trig",// dataFileURL
+             "ticket_blzg_1021.srx"// resultFileURL
+       ).runTest();
+    }   
+    
+    /**
+     * Unsound translation of FILTER (NOT) EXISTS.
+     * 
+     * @see <a href="https://jira.blazegraph.com/browse/BLZG-1021">
+     * optimizer = None and FILTER EXISTS problem</a>
+     */
+    public void test_ticket_blzg_1021d() throws Exception {
+       new TestHelper("ticket_blzg_1021d",// testURI,
+             "ticket_blzg_1021d.rq",// queryFileURL
+             "ticket_blzg_1021.trig",// dataFileURL
+             "ticket_blzg_1021.srx"// resultFileURL
+       ).runTest();
+    }
+    
+    /**
+     * Translation of complex FILTER expressions.
+     * 
+     * @see <a href="https://jira.blazegraph.com/browse/BLZG-1021">
+     * optimizer = None and FILTER EXISTS problem</a>
+     */
+    public void test_ticket_blzg_1021e() throws Exception {
+       new TestHelper("ticket_blzg_1021e",// testURI,
+             "ticket_blzg_1021e.rq",// queryFileURL
+             "ticket_blzg_1021efgh.trig",// dataFileURL
+             "ticket_blzg_1021ef.srx"// resultFileURL
+       ).runTest();
+    }
+    
+    /**
+     * Translation of complex FILTER expressions.
+     * 
+     * @see <a href="https://jira.blazegraph.com/browse/BLZG-1021">
+     * optimizer = None and FILTER EXISTS problem</a>
+     */
+    public void test_ticket_blzg_1021f() throws Exception {
+       new TestHelper("ticket_blzg_1021f",// testURI,
+             "ticket_blzg_1021f.rq",// queryFileURL
+             "ticket_blzg_1021efgh.trig",// dataFileURL
+             "ticket_blzg_1021ef.srx"// resultFileURL
+       ).runTest();
+    }
+    
+    /**
+     * Translation of complex FILTER expressions.
+     * 
+     * @see <a href="https://jira.blazegraph.com/browse/BLZG-1021">
+     * optimizer = None and FILTER EXISTS problem</a>
+     */
+    public void test_ticket_blzg_1021g() throws Exception {
+       new TestHelper("ticket_blzg_1021g",// testURI,
+             "ticket_blzg_1021g.rq",// queryFileURL
+             "ticket_blzg_1021efgh.trig",// dataFileURL
+             "ticket_blzg_1021gh.srx"// resultFileURL
+       ).runTest();
+    }
+    
+    /**
+     * Translation of complex FILTER expressions.
+     * 
+     * @see <a href="https://jira.blazegraph.com/browse/BLZG-1021">
+     * optimizer = None and FILTER EXISTS problem</a>
+     */
+    public void test_ticket_blzg_1021h() throws Exception {
+       new TestHelper("ticket_blzg_1021h",// testURI,
+             "ticket_blzg_1021h.rq",// queryFileURL
+             "ticket_blzg_1021efgh.trig",// dataFileURL
+             "ticket_blzg_1021gh.srx"// resultFileURL
+       ).runTest();
+    }
+    
+    /**
+     * Translation of complex FILTER expressions.
+     * 
+     * @see <a href="https://jira.blazegraph.com/browse/BLZG-1021">
+     * optimizer = None and FILTER EXISTS problem</a>
+     */
+    public void test_ticket_blzg_1021i() throws Exception {
+       new TestHelper("ticket_blzg_1021i",// testURI,
+             "ticket_blzg_1021i.rq",// queryFileURL
+             "ticket_blzg_1021efgh.trig",// dataFileURL
+             "ticket_blzg_1021ef.srx"// resultFileURL
+       ).runTest();
+    }
+    
+    /**
+     * Translation of complex FILTER expressions.
+     * 
+     * @see <a href="https://jira.blazegraph.com/browse/BLZG-1021">
+     * optimizer = None and FILTER EXISTS problem</a>
+     */
+    public void test_ticket_blzg_1021j() throws Exception {
+       new TestHelper("ticket_blzg_1021j",// testURI,
+             "ticket_blzg_1021j.rq",// queryFileURL
+             "ticket_blzg_1021efgh.trig",// dataFileURL
+             "ticket_blzg_1021ef.srx"// resultFileURL
+       ).runTest();
+    }
+    
+    /**
+     * Translation of complex FILTER expressions.
+     * 
+     * @see <a href="https://jira.blazegraph.com/browse/BLZG-1021">
+     * optimizer = None and FILTER EXISTS problem</a>
+     */
+    public void test_ticket_blzg_1021k() throws Exception {
+       new TestHelper("ticket_blzg_1021k",// testURI,
+             "ticket_blzg_1021k.rq",// queryFileURL
+             "ticket_blzg_1021efgh.trig",// dataFileURL
+             "ticket_blzg_1021ef.srx"// resultFileURL
+       ).runTest();
+    }
+    
+    /**
+     * Translation of complex FILTER expressions.
+     * 
+     * @see <a href="https://jira.blazegraph.com/browse/BLZG-1021">
+     * optimizer = None and FILTER EXISTS problem</a>
+     */
+    public void test_ticket_blzg_1021l() throws Exception {
+       new TestHelper("ticket_blzg_1021l",// testURI,
+             "ticket_blzg_1021l.rq",// queryFileURL
+             "ticket_blzg_1021efgh.trig",// dataFileURL
+             "ticket_blzg_1021ef.srx"// resultFileURL
+       ).runTest();
+    }
+    
+    /**
+     * Filter Not Exists RC1 Broken.
+     * 
+     * @see <a href="https://jira.blazegraph.com/browse/BLZG-1380">
+     * Filter Not Exists RC1 Broken</a>
+     */
+    public void test_ticket_blzg_1380() throws Exception {
+       new TestHelper("ticket_blzg_1380",// testURI,
+             "ticket_blzg_1380.rq",// queryFileURL
+             "ticket_blzg_1380.trig",// dataFileURL
+             "ticket_blzg_1380.srx"// resultFileURL
+       ).runTest();
+    }
+    
+    /**
+     * 
+     * @see <a href="https://jira.blazegraph.com/browse/BLZG-1300">
+     * SUM(DISTINCT $a) does not take DISTINCT into account</a>
+     */
+    public void test_ticket_blzg_1300() throws Exception {
+       new TestHelper("ticket_blzg_1300",// testURI,
+             "ticket_blzg_1300.rq",// queryFileURL
+             "empty.trig",// dataFileURL
+             "ticket_blzg_1300.srx"// resultFileURL
+       ).runTest();
+    }    
+    
+      /**
+     * * does not include var only set in values
+     * 
+     * @see <a href="https://jira.blazegraph.com/browse/BLZG-1113">
+     * * does not include var only set in values</a>
+     */
+    public void test_ticket_blzg_1113a() throws Exception {
+       new TestHelper("ticket_blzg_1113a",// testURI,
+             "ticket_blzg_1113a.rq",// queryFileURL
+             "empty.trig",// dataFileURL
+             "ticket_blzg_1113.srx"// resultFileURL
+       ).runTest();
+    }
+ 
+    /**
+     * * does not include var only set in values
+     * 
+     * @see <a href="https://jira.blazegraph.com/browse/BLZG-1113">
+     * * does not include var only set in values</a>
+     */
+    public void test_ticket_blzg_1113b() throws Exception {
+       new TestHelper("ticket_blzg_1113b",// testURI,
+             "ticket_blzg_1113b.rq",// queryFileURL
+             "empty.trig",// dataFileURL
+             "ticket_blzg_1113.srx"// resultFileURL
+       ).runTest();
+    }
+    
+    /**
+     * * does not include var only set in values
+     * 
+     * @see <a href="https://jira.blazegraph.com/browse/BLZG-1113">
+     * * does not include var only set in values</a>
+     */
+    public void test_ticket_blzg_1113c() throws Exception {
+       new TestHelper("ticket_blzg_1113c",// testURI,
+             "ticket_blzg_1113c.rq",// queryFileURL
+             "empty.trig",// dataFileURL
+             "ticket_blzg_1113.srx"// resultFileURL
+       ).runTest();
+    }
+
+    /**
+     * * does not include var only set in values
+     * 
+     * @see <a href="https://jira.blazegraph.com/browse/BLZG-1113">
+     * * does not include var only set in values</a>
+     */
+    public void test_ticket_blzg_1113d() throws Exception {
+       new TestHelper("ticket_blzg_1113d",// testURI,
+             "ticket_blzg_1113d.rq",// queryFileURL
+             "empty.trig",// dataFileURL
+             "ticket_blzg_1113.srx"// resultFileURL
+       ).runTest();
+    }
 }