--- conflicted
+++ resolved
@@ -165,7 +165,6 @@
         rawRecordsRead.add(o.rawRecordsRead.get());
         rawRecordsBytesRead.add(o.rawRecordsBytesRead.get());
         // IO writes.
-<<<<<<< HEAD
         nodesWritten.add(o.nodesWritten.get());
         leavesWritten.add(o.leavesWritten.get());
         bytesWritten.add(o.bytesWritten.get());
@@ -174,22 +173,9 @@
         serializeNanos.add(o.serializeNanos.get());
         rawRecordsWritten.add(o.rawRecordsWritten.get());
         rawRecordsBytesWritten.add(o.rawRecordsBytesWritten.get());
-        // touch()
-        syncTouchNanos.add(o.syncTouchNanos.get());
-        touchNanos.add(o.touchNanos.get());
-=======
-        nodesWritten += o.nodesWritten;
-        leavesWritten += o.leavesWritten;
-        bytesWritten += o.bytesWritten;
-        bytesReleased += o.bytesReleased;
-        writeNanos += o.writeNanos;
-        serializeNanos += o.serializeNanos;
-        rawRecordsWritten += o.rawRecordsWritten;
-        rawRecordsBytesWritten+= o.rawRecordsBytesWritten;
 //        // touch()
 //        syncTouchNanos.add(o.syncTouchNanos.get());
 //        touchNanos.add(o.touchNanos.get());
->>>>>>> a63bd9c1
         // write eviction queue
         
     }
@@ -251,7 +237,6 @@
         t.rawRecordsRead.add(-o.rawRecordsRead.get());
         t.rawRecordsBytesRead.add(-o.rawRecordsBytesRead.get());
         // IO writes.
-<<<<<<< HEAD
         t.nodesWritten.add(-o.nodesWritten.get());
         t.leavesWritten.add(-o.leavesWritten.get());
         t.bytesWritten.add(-o.bytesWritten.get());
@@ -260,22 +245,9 @@
         t.writeNanos.add(-o.writeNanos.get());
         t.rawRecordsWritten.add(-o.rawRecordsWritten.get());
         t.rawRecordsBytesWritten.add(-o.rawRecordsBytesWritten.get());
-        // touch()
-        syncTouchNanos.add(-o.syncTouchNanos.get());
-        touchNanos.add(-o.touchNanos.get());
-=======
-        t.nodesWritten -= o.nodesWritten;
-        t.leavesWritten -= o.leavesWritten;
-        t.bytesWritten -= o.bytesWritten;
-        t.bytesReleased -= o.bytesReleased;
-        t.serializeNanos -= o.serializeNanos;
-        t.writeNanos -= o.writeNanos;
-        t.rawRecordsWritten -= o.rawRecordsWritten;
-        t.rawRecordsBytesWritten -= o.rawRecordsBytesWritten;
 //        // touch()
 //        syncTouchNanos.add(-o.syncTouchNanos.get());
 //        touchNanos.add(-o.touchNanos.get());
->>>>>>> a63bd9c1
         
         return t;
         
@@ -399,7 +371,6 @@
     /** Total bytes read for raw records. */
     public final CAT rawRecordsBytesRead = new CAT();
 
-<<<<<<< HEAD
     // IO writes (multi-threaded since BLZG-1665)
     public CAT nodesWritten = new CAT();
     public CAT leavesWritten = new CAT();
@@ -410,26 +381,9 @@
     public CAT rawRecordsWritten = new CAT();
     public CAT rawRecordsBytesWritten = new CAT();
 
-    // touch()
-	/**
-	 * Nanoseconds inside of doSyncTouch().
-	 * 
-     * @see BLZG-1664
-=======
-    // IO writes (single-threaded)
-    public int nodesWritten = 0;
-    public int leavesWritten = 0;
-    public long bytesWritten = 0L;
-	public long bytesReleased = 0L;
-    public long writeNanos = 0;
-	public long serializeNanos = 0;
-	public long rawRecordsWritten = 0;
-	public long rawRecordsBytesWritten = 0;
-	
 	/*
 	 * Note: The introduction of these performance counters caused a significant
 	 * performance regression for both load and query.  See BLZG-1693.
->>>>>>> a63bd9c1
 	 */
 //    // touch()
 //	/**
