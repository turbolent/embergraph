--- conflicted
+++ resolved
@@ -1813,7 +1813,6 @@
 //            
 //        }
         
-<<<<<<< HEAD
     }
 
     /**
@@ -1907,9 +1906,6 @@
                 assert t.parent.get() != null;
 
             }
-=======
-        if (INFO || elapsed > 5000) {
->>>>>>> a63bd9c1
 
             /*
              * Find the level of a node or leaf by chasing its parent ref.
