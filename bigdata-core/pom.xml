--- conflicted
+++ resolved
@@ -36,24 +36,8 @@
    <version>2.1.0-master-SNAPSHOT</version>
    <packaging>jar</packaging>
    <name>Blazegraph Core</name>
-<<<<<<< HEAD
-    <description>Blazegraph(TM) Maven Build</description>
-    <url>http://www.blazegraph.com</url>
-    <organization>
-        <name>SYSTAP, LLC</name>
-        <url>http://www.systap.com/</url>
-    </organization>
-    <inceptionYear>2006</inceptionYear>
-    <licenses>
-        <license>
-            <name>GNU General Public License Version 2 (GPLv2)</name>
-            <url>http://www.gnu.org/licenses/gpl-2.0.html</url>
-        </license>
-    </licenses>
-=======
    <description>Blazegraph(TM) DB Core Platform.  It contains all Blazegraph DB dependencies other than Blueprints.</description>
    <!-- properties are now in the parent POM. -->
->>>>>>> f8f4870c
     <build>
       <sourceDirectory>bigdata/src/java</sourceDirectory>
       <resources>
