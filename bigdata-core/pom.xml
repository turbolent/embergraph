--- conflicted
+++ resolved
@@ -405,32 +405,11 @@
        <version>${project.version}</version>
      </dependency>
      <dependency>
-<<<<<<< HEAD
        <groupId>com.blazegraph</groupId>
        <artifactId>sparql-grammar</artifactId>
        <version>${project.version}</version>
      </dependency>
      <dependency>
-      <groupId>junit</groupId>
-      <artifactId>junit</artifactId>
-      <version>${junit3.version}</version>
-      <scope>test</scope>
-     </dependency>
-     <dependency>
-      <groupId>junit</groupId>
-      <artifactId>junit</artifactId>
-      <version>${junit4.version}</version>
-      <scope>test</scope>
-     </dependency>
-     <dependency>
-       <groupId>com.blazegraph</groupId>
-       <artifactId>junit-ext</artifactId>
-       <version>${junit-ext.version}</version>
-       <scope>test</scope>
-     </dependency>
-     <dependency>
-=======
->>>>>>> 8454e7c2
        <groupId>com.blazegraph</groupId>
        <artifactId>lgpl-utils</artifactId>
        <version>${project.version}</version>
