/**

Copyright (C) SYSTAP, LLC DBA Blazegraph 2006-2016.  All rights reserved.

Contact:
     SYSTAP, LLC DBA Blazegraph
     2501 Calvert ST NW #106
     Washington, DC 20008
     licenses@blazegraph.com

This program is free software; you can redistribute it and/or modify
it under the terms of the GNU General Public License as published by
the Free Software Foundation; version 2 of the License.

This program is distributed in the hope that it will be useful,
but WITHOUT ANY WARRANTY; without even the implied warranty of
MERCHANTABILITY or FITNESS FOR A PARTICULAR PURPOSE.  See the
GNU General Public License for more details.

You should have received a copy of the GNU General Public License
along with this program; if not, write to the Free Software
Foundation, Inc., 59 Temple Place, Suite 330, Boston, MA  02111-1307  USA
*/
/*
 * Created on Nov 3, 2011
 */

package com.bigdata.bop.rdf.join;

import java.util.Arrays;
import java.util.HashMap;
import java.util.Iterator;
import java.util.Map;
import java.util.concurrent.Callable;
import java.util.concurrent.FutureTask;

import org.apache.log4j.Logger;

import com.bigdata.bop.BOp;
import com.bigdata.bop.BOpContext;
import com.bigdata.bop.IBindingSet;
import com.bigdata.bop.IConstant;
import com.bigdata.bop.IVariable;
import com.bigdata.bop.NV;
import com.bigdata.bop.PipelineOp;
import com.bigdata.bop.ap.Predicate;
import com.bigdata.bop.engine.BOpStats;
import com.bigdata.rdf.internal.IV;
import com.bigdata.rdf.internal.IVCache;
import com.bigdata.rdf.lexicon.LexiconRelation;
import com.bigdata.rdf.model.BigdataValue;
import com.bigdata.rdf.store.BigdataBindingSetResolverator;
import com.bigdata.relation.accesspath.IBlockingBuffer;

import cutthecrap.utils.striterators.ICloseableIterator;

/**
 * A vectored materialization operator based on pretty much the same logic as
 * {@link BigdataBindingSetResolverator}. However, this class caches the
 * resolved {@link BigdataValue} reference on the {@link IV} while the
 * {@link BigdataBindingSetResolverator} replaces the {@link IV} in the solution
 * with the {@link BigdataValue}. Also, this class does not filter out variables
 * which are not being materialized.
 * 
 * @see ChunkedMaterializationIterator
 * @see BigdataBindingSetResolverator
 */
public class ChunkedMaterializationOp extends PipelineOp {

    private final static Logger log = Logger
            .getLogger(ChunkedMaterializationOp.class);

    private static final long serialVersionUID = 1L;

    public interface Annotations extends PipelineOp.Annotations {

        /**
         * The {@link IVariable}[] identifying the variables to be materialized.
         * When <code>null</code> or not specified, ALL variables will be
         * materialized. This may not be an empty array as that would imply that
         * there is no need to use this operator.
         */
        String VARS = ChunkedMaterializationOp.class.getName()+".vars";

        String RELATION_NAME = Predicate.Annotations.RELATION_NAME;

        String TIMESTAMP = Predicate.Annotations.TIMESTAMP;
        
        /**
         * If true, materialize inline values in addition to term IDs.
         */
        String MATERIALIZE_INLINE_IVS = ChunkedMaterializationOp.class.getName()+".materializeAll";
        
        /**
         * Default materialize all is false.
         */
        boolean DEFAULT_MATERIALIZE_INLINE_IVS = false;

    }

    /**
     * @param args
     * @param annotations
     */
    public ChunkedMaterializationOp(final BOp[] args,
            final Map<String, Object> annotations) {

        super(args, annotations);
        
        final IVariable<?>[] vars = getVars();

        if (vars != null && vars.length == 0)
            throw new IllegalArgumentException();

        getRequiredProperty(Annotations.RELATION_NAME);
        
        getRequiredProperty(Annotations.TIMESTAMP);

    }

    /**
     * @param op
     */
    public ChunkedMaterializationOp(final ChunkedMaterializationOp op) {

        super(op);
        
    }

    public ChunkedMaterializationOp(final BOp[] args, final NV... annotations) {

        this(args, NV.asMap(annotations));

    }

    /**
     * 
     * @param vars
     *            The variables to be materialized. Materialization is only
     *            attempted for those variables which are actually bound in
     *            given solution.
     * @param namespace
     *            The namespace of the {@link LexiconRelation}.
     * @param timestamp
     *            The timestamp against which to read.
     */
    public ChunkedMaterializationOp(final BOp[] args,
            final IVariable<?>[] vars, final String namespace,
            final long timestamp) {
        this(args, //
                new NV(Annotations.VARS, vars),//
                new NV(Annotations.RELATION_NAME, new String[] { namespace }), //
                new NV(Annotations.TIMESTAMP, timestamp) //
        );
    }
    
    /**
     * Return the variables to be materialized.
     * 
     * @return The variables to be materialized -or- <code>null</code> iff all
     *         variables should be materialized.
     * 
     * @see Annotations#VARS
     */
    public IVariable<?>[] getVars() {

        return (IVariable<?>[]) getProperty(Annotations.VARS);
        
    }

    /**
     * When <code>true</code>, inline {@link IV}s are also materialized.
     * 
     * @see Annotations#MATERIALIZE_INLINE_IVS
     */
    public boolean materializeInlineIVs() {

        return getProperty(Annotations.MATERIALIZE_INLINE_IVS,
                Annotations.DEFAULT_MATERIALIZE_INLINE_IVS);

    }

    @Override
    public FutureTask<Void> eval(final BOpContext<IBindingSet> context) {

        return new FutureTask<Void>(new ChunkTask(this, context));

    }

    /**
     * Task executing on the node.
     */
    static private class ChunkTask implements Callable<Void> {

        private final BOpContext<IBindingSet> context;

        /**
         * The variables to be materialized.
         */
        private final IVariable<?>[] vars;

        private final String namespace;

        private final long timestamp;
        
        private final boolean materializeInlineIVs;

        ChunkTask(final ChunkedMaterializationOp op,
                final BOpContext<IBindingSet> context
                ) {

            this.context = context;

            this.vars = op.getVars();

            namespace = ((String[]) op.getProperty(Annotations.RELATION_NAME))[0];

            timestamp = (Long) op.getProperty(Annotations.TIMESTAMP);
            
            materializeInlineIVs = op.materializeInlineIVs();

        }

        @Override
        public Void call() throws Exception {

            final BOpStats stats = context.getStats();

            final ICloseableIterator<IBindingSet[]> itr = context
                    .getSource();

            final IBlockingBuffer<IBindingSet[]> sink = context.getSink();

            try {

                final LexiconRelation lex = (LexiconRelation) context
                        .getResource(namespace, timestamp);

                while (itr.hasNext()) {

                    final IBindingSet[] a = itr.next();

                    stats.chunksIn.increment();
                    stats.unitsIn.add(a.length);

                    final IBindingSet[] aOut = 
                        resolveChunk(vars, lex, a, materializeInlineIVs);

                    sink.add(aOut);

                }

                sink.flush();

                // done.
                return null;

            } finally {

                sink.close();

            }

        }

    } // ChunkTask

    /**
     * Resolve a chunk of {@link IBindingSet}s into a chunk of
     * {@link IBindingSet}s in which {@link IV}s have been resolved to
     * {@link BigdataValue}s.
     * 
     * @param required
     *            The variable(s) to be materialized or <code>null</code> to
     *            materialize all variable bindings.
     * @param lex
     *            The lexicon reference.
     * @param chunkIn
     *            The chunk of solutions whose variables will be materialized.
     *            
     * @return a new binding set in which the chunks have been resolved
     */
    static IBindingSet[] resolveChunk(final IVariable<?>[] required,
            final LexiconRelation lex,//
            final IBindingSet[] chunkIn,//
            final boolean materializeInlineIVs) {

        if (log.isInfoEnabled())
            log.info("Fetched chunk: size=" + chunkIn.length + ", chunk="
                    + Arrays.toString(chunkIn));

        /*
         * Create a collection of the distinct term identifiers used in this
         * chunk.
         */

        /*
         * Estimate the capacity of the hash map based on the #of variables to
         * materialize per solution and the #of solutions.
         */
        final int initialCapacity = required == null ? chunkIn.length
                : ((required.length == 0) ? 1 : chunkIn.length * required.length);

<<<<<<< HEAD
        // in the following map we store, for each IV, the constant that was
        // associated with this IV; we later use these constants canonically
=======
        /**
         * In the following map we store, for each IV, the constant that was
         * associated with this IV; we later use these constants canonically.
         * -> see https://jira.blazegraph.com/browse/BLZG-1591
         */
>>>>>>> ccad2109
        final Map<IV<?, ?>, IConstant<?>> idToConstMap = 
            new HashMap<IV<?, ?>, IConstant<?>>(initialCapacity);
        
        for (IBindingSet solution : chunkIn) {

            final IBindingSet bindingSet = solution;

            // System.err.println(solution);

            assert bindingSet != null;

            if (required == null) {

                // Materialize all variable bindings.
                @SuppressWarnings("rawtypes")
                final Iterator<Map.Entry<IVariable, IConstant>> itr = bindingSet
                        .iterator();

                while (itr.hasNext()) {

                    @SuppressWarnings("rawtypes")
                    final Map.Entry<IVariable, IConstant> entry = itr.next();

                    final IV<?, ?> iv = (IV<?, ?>) entry.getValue().get();

                    if (iv == null) {

                        throw new RuntimeException("NULL? : var="
                                + entry.getKey() + ", " + bindingSet);

                    }

                    if (iv.needsMaterialization() || materializeInlineIVs) {

                        if (!idToConstMap.containsKey(iv)) {
                            idToConstMap.put(iv, entry.getValue());
                        }
                    }

//                    handleIV(iv, ids, materializeInlineIVs);
                    
                }

            } else {

                // Materialize the specified variable bindings.
                for (IVariable<?> v : required) {

                    final IConstant<?> c = bindingSet.get(v);

                    if (c == null) {
                        continue;
                    }

                    final IV<?, ?> iv = (IV<?, ?>) c.get();

                    if (iv == null) {

                        throw new RuntimeException("NULL? : var=" + v + ", "
                                + bindingSet);

                    }

                    if (iv.needsMaterialization() || materializeInlineIVs) {

                        if (!idToConstMap.containsKey(iv)) {
                            idToConstMap.put(iv, c);
                        }
                    }

//                    handleIV(iv, ids, materializeInlineIVs);
                    
                }

            }

        }

        // System.err.println("resolving: " +
        // Arrays.toString(ids.toArray()));

        if (log.isInfoEnabled())
            log.info("Resolving " + idToConstMap.keySet().size() + " IVs, required="
                    + Arrays.toString(required));

        // batch resolve term identifiers to terms; as a side-effect, this sets the cache
        // on the IVs that we pass in
        final Map<IV<?, ?>, BigdataValue> terms = lex.getTerms(idToConstMap.keySet());
        
        /*
         * Resolve the duplicates
         */
        final IBindingSet[] chunkOut = new IBindingSet[chunkIn.length];
        for (int i=0; i<chunkIn.length; i++) {

            chunkOut[i] = getBindingSet(required, chunkIn[i], terms, idToConstMap);

        }
        
        return chunkOut;
    }
    
//    /**
//     * Either add the IV to the list if it needs materialization, or else
//     * delegate to {@link #handleSid(SidIV, Collection, boolean)} if it's a
//     * SidIV.
//     */
//    static private void handleIV(final IV<?, ?> iv, 
//    		final Collection<IV<?, ?>> ids, 
//    		final boolean materializeInlineIVs) {
//    	
//    	if (iv instanceof SidIV) {
//    		
//    		handleSid((SidIV<?>) iv, ids, materializeInlineIVs);
//    		
//    	} else if (iv.needsMaterialization() || materializeInlineIVs) {
//    		
//    		ids.add(iv);
//    		
//    	}
//    	
//    }
//    
//    /**
//     * Sids need to be handled specially because their individual ISPO
//     * components might need materialization.
//     */
//    static private void handleSid(final SidIV<?> sid,
//    		final Collection<IV<?, ?>> ids, 
//    		final boolean materializeInlineIVs) {
//    	
//    	final ISPO spo = sid.getInlineValue();
//    	
//    	System.err.println("handling a sid");
//    	System.err.println("adding s: " + spo.s());
//    	System.err.println("adding p: " + spo.p());
//    	System.err.println("adding o: " + spo.o());
//    	
//    	handleIV(spo.s(), ids, materializeInlineIVs);
//    	
//    	handleIV(spo.p(), ids, materializeInlineIVs);
//    	
//    	handleIV(spo.o(), ids, materializeInlineIVs);
//    	
//    	if (spo.c() != null) {
//    		
//    		handleIV(spo.c(), ids, materializeInlineIVs);
//    		
//    	}
//
//    }

    /**
     * Resolve the term identifiers in the {@link IBindingSet} using the map
     * populated when we fetched the current chunk.
     * 
     * @param required
     *            The variables to be resolved -or- <code>null</code> if all
     *            variables should have been resolved.
     * @param bindingSetIn
     *            A solution whose {@link IV}s will be resolved to the
     *            corresponding {@link BigdataValue}s in the caller's
     *            <code>terms</code> map. The {@link IVCache} associations are
     *            set as a side-effect.
     * @param terms
     *            A map from {@link IV}s to {@link BigdataValue}s.
     *            
     * @param idsToConstMap mapping from IVs to the constant value containing the IV;
     *                      this map will be used to replace the binding set values 
     *                      for inline IVs
     * 
     * @throws IllegalStateException
     *             if the {@link IBindingSet} was not materialized with the
     *             {@link IBindingSet}.
     */
    static private IBindingSet getBindingSet(//
            final IVariable<?>[] required,
            final IBindingSet bindingSetIn,
            final Map<IV<?, ?>, BigdataValue> terms,
            final Map<IV<?, ?>, IConstant<?>> idsToConstMap) {

        if (bindingSetIn == null)
            throw new IllegalArgumentException();

        if (terms == null)
            throw new IllegalArgumentException();

        if (idsToConstMap == null)
            throw new IllegalArgumentException();

        final IBindingSet bindingSetOut = bindingSetIn.clone();
        if (required != null) {

            /*
             * Only the specified variables.
             */
            
            for (IVariable<?> var : required) {

                @SuppressWarnings("unchecked")
                final IConstant<IV<?, ?>> c = bindingSetOut.get(var);

                if (c == null) {
                    // Variable is not bound in this solution.
                    continue;

                }

                final IV<?, ?> iv = (IV<?, ?>) c.get();

                if (iv == null) {

                    continue;

                }

<<<<<<< HEAD
=======
                /**
                 * As per https://jira.blazegraph.com/browse/BLZG-1591, we distinguish 
                 * between inline IVs (which have already been resolved as a side effect
                 * of the preceding getTerms() call) and for which we thus can substitute
                 * in a canonical version of the constant from which it was derived
                 * and non-inline IVs (the old code path) for which we conditionally 
                 * set the IV cache.
                 */
>>>>>>> ccad2109
                if (iv.isInline()) {
                    
                    final IConstant<?> cVal = idsToConstMap.get(iv);
                    if (cVal == null) {

                        if (iv.needsMaterialization()) {
                            // Not found in dictionary. This is an error.
                            throw new RuntimeException("Could not resolve: iv=" + iv);

                        } // else NOP - Value is not required.

                    } else {
                        bindingSetOut.set(var, cVal);
                    }
                    
                } else {
                    final BigdataValue value = terms.get(iv);
                    conditionallySetIVCache(iv,value);
                }                

            }
            
        } else {
            
            /*
             * Everything in the binding set.
             */
            
            @SuppressWarnings("rawtypes")
            final Iterator<Map.Entry<IVariable, IConstant>> itr = bindingSetOut
                    .iterator();

            while (itr.hasNext()) {

                @SuppressWarnings("rawtypes")
                final Map.Entry<IVariable, IConstant> entry = itr.next();

                final Object boundValue = entry.getValue().get();

                if (!(boundValue instanceof IV)) {

                    continue;

                }

                final IV<?, ?> iv = (IV<?, ?>) boundValue;

                final BigdataValue value = terms.get(iv);
                
<<<<<<< HEAD
=======
                /**
                 * As per https://jira.blazegraph.com/browse/BLZG-1591, we distinguish 
                 * between inline IVs (which have already been resolved as a side effect
                 * of the preceding getTerms() call) and for which we thus can substitute
                 * in a canonical version of the constant from which it was derived
                 * and non-inline IVs (the old code path) for which we conditionally 
                 * set the IV cache.
                 */
>>>>>>> ccad2109
                if (iv.isInline()) {
                    
                    final IConstant<?> cVal = idsToConstMap.get(iv);
                    if (cVal == null) {
<<<<<<< HEAD

                        if (iv.needsMaterialization()) {
                            // Not found in dictionary. This is an error.
                            throw new RuntimeException("Could not resolve: iv=" + iv);

=======

                        if (iv.needsMaterialization()) {
                            // Not found in dictionary. This is an error.
                            throw new RuntimeException("Could not resolve: iv=" + iv);

>>>>>>> ccad2109
                        } // else NOP - Value is not required.

                    } else {
                        bindingSetOut.set(entry.getKey(), idsToConstMap.get(iv));
                    }
                    
                } else {
                    conditionallySetIVCache(iv,value);
                }

            }

        }
        
        return bindingSetOut;

	}

    /**
	 * If the {@link BigdataValue} is non-null, then set it on the
	 * {@link IVCache} interface.
	 * 
	 * @param iv
	 *            The {@link IV}
	 * @param value
	 *            The {@link BigdataValue} for that {@link IV} (from the
	 *            dictionary).
	 * 
	 * @throws RuntimeException
	 *             If the {@link BigdataValue} is null (could not be discovered
	 *             in the dictionary) and the {@link IV} requires
	 *             materialization ({@link IV#needsMaterialization() is
	 *             <code>true</code>).
	 * 
	 * @see #1028 (xsd:boolean materialization issue)
	 */
	private static void conditionallySetIVCache(IV<?, ?> iv, BigdataValue value) {

		if (value == null) {

			if (iv.needsMaterialization()) {
				// Not found in dictionary. This is an error.
				throw new RuntimeException("Could not resolve: iv=" + iv);

			} // else NOP - Value is not required.

		} else {

			/*
			 * Value was found in the dictionary, so replace the binding.
			 * 
			 * FIXME This probably needs to strip out the BigdataSail#NULL_GRAPH
			 * since that should not become bound.
			 */
			((IV) iv).setValue(value);
		}

	}

}
<|MERGE_RESOLUTION|>--- conflicted
+++ resolved
@@ -1,677 +1,658 @@
-/**
-
+/**
+
 Copyright (C) SYSTAP, LLC DBA Blazegraph 2006-2016.  All rights reserved.
-
-Contact:
-     SYSTAP, LLC DBA Blazegraph
-     2501 Calvert ST NW #106
-     Washington, DC 20008
-     licenses@blazegraph.com
-
-This program is free software; you can redistribute it and/or modify
-it under the terms of the GNU General Public License as published by
-the Free Software Foundation; version 2 of the License.
-
-This program is distributed in the hope that it will be useful,
-but WITHOUT ANY WARRANTY; without even the implied warranty of
-MERCHANTABILITY or FITNESS FOR A PARTICULAR PURPOSE.  See the
-GNU General Public License for more details.
-
-You should have received a copy of the GNU General Public License
-along with this program; if not, write to the Free Software
-Foundation, Inc., 59 Temple Place, Suite 330, Boston, MA  02111-1307  USA
-*/
-/*
- * Created on Nov 3, 2011
- */
-
-package com.bigdata.bop.rdf.join;
-
-import java.util.Arrays;
-import java.util.HashMap;
-import java.util.Iterator;
-import java.util.Map;
-import java.util.concurrent.Callable;
-import java.util.concurrent.FutureTask;
-
-import org.apache.log4j.Logger;
-
-import com.bigdata.bop.BOp;
-import com.bigdata.bop.BOpContext;
-import com.bigdata.bop.IBindingSet;
-import com.bigdata.bop.IConstant;
-import com.bigdata.bop.IVariable;
-import com.bigdata.bop.NV;
-import com.bigdata.bop.PipelineOp;
-import com.bigdata.bop.ap.Predicate;
-import com.bigdata.bop.engine.BOpStats;
-import com.bigdata.rdf.internal.IV;
-import com.bigdata.rdf.internal.IVCache;
-import com.bigdata.rdf.lexicon.LexiconRelation;
-import com.bigdata.rdf.model.BigdataValue;
-import com.bigdata.rdf.store.BigdataBindingSetResolverator;
-import com.bigdata.relation.accesspath.IBlockingBuffer;
-
-import cutthecrap.utils.striterators.ICloseableIterator;
-
-/**
- * A vectored materialization operator based on pretty much the same logic as
- * {@link BigdataBindingSetResolverator}. However, this class caches the
- * resolved {@link BigdataValue} reference on the {@link IV} while the
- * {@link BigdataBindingSetResolverator} replaces the {@link IV} in the solution
- * with the {@link BigdataValue}. Also, this class does not filter out variables
- * which are not being materialized.
- * 
- * @see ChunkedMaterializationIterator
- * @see BigdataBindingSetResolverator
- */
-public class ChunkedMaterializationOp extends PipelineOp {
-
-    private final static Logger log = Logger
-            .getLogger(ChunkedMaterializationOp.class);
-
-    private static final long serialVersionUID = 1L;
-
-    public interface Annotations extends PipelineOp.Annotations {
-
-        /**
-         * The {@link IVariable}[] identifying the variables to be materialized.
-         * When <code>null</code> or not specified, ALL variables will be
-         * materialized. This may not be an empty array as that would imply that
-         * there is no need to use this operator.
-         */
-        String VARS = ChunkedMaterializationOp.class.getName()+".vars";
-
-        String RELATION_NAME = Predicate.Annotations.RELATION_NAME;
-
-        String TIMESTAMP = Predicate.Annotations.TIMESTAMP;
-        
-        /**
-         * If true, materialize inline values in addition to term IDs.
-         */
-        String MATERIALIZE_INLINE_IVS = ChunkedMaterializationOp.class.getName()+".materializeAll";
-        
-        /**
-         * Default materialize all is false.
-         */
-        boolean DEFAULT_MATERIALIZE_INLINE_IVS = false;
-
-    }
-
-    /**
-     * @param args
-     * @param annotations
-     */
-    public ChunkedMaterializationOp(final BOp[] args,
-            final Map<String, Object> annotations) {
-
-        super(args, annotations);
-        
-        final IVariable<?>[] vars = getVars();
-
-        if (vars != null && vars.length == 0)
-            throw new IllegalArgumentException();
-
-        getRequiredProperty(Annotations.RELATION_NAME);
-        
-        getRequiredProperty(Annotations.TIMESTAMP);
-
-    }
-
-    /**
-     * @param op
-     */
-    public ChunkedMaterializationOp(final ChunkedMaterializationOp op) {
-
-        super(op);
-        
-    }
-
-    public ChunkedMaterializationOp(final BOp[] args, final NV... annotations) {
-
-        this(args, NV.asMap(annotations));
-
-    }
-
-    /**
-     * 
-     * @param vars
-     *            The variables to be materialized. Materialization is only
-     *            attempted for those variables which are actually bound in
-     *            given solution.
-     * @param namespace
-     *            The namespace of the {@link LexiconRelation}.
-     * @param timestamp
-     *            The timestamp against which to read.
-     */
-    public ChunkedMaterializationOp(final BOp[] args,
-            final IVariable<?>[] vars, final String namespace,
-            final long timestamp) {
-        this(args, //
-                new NV(Annotations.VARS, vars),//
-                new NV(Annotations.RELATION_NAME, new String[] { namespace }), //
-                new NV(Annotations.TIMESTAMP, timestamp) //
-        );
-    }
-    
-    /**
-     * Return the variables to be materialized.
-     * 
-     * @return The variables to be materialized -or- <code>null</code> iff all
-     *         variables should be materialized.
-     * 
-     * @see Annotations#VARS
-     */
-    public IVariable<?>[] getVars() {
-
-        return (IVariable<?>[]) getProperty(Annotations.VARS);
-        
-    }
-
-    /**
-     * When <code>true</code>, inline {@link IV}s are also materialized.
-     * 
-     * @see Annotations#MATERIALIZE_INLINE_IVS
-     */
-    public boolean materializeInlineIVs() {
-
-        return getProperty(Annotations.MATERIALIZE_INLINE_IVS,
-                Annotations.DEFAULT_MATERIALIZE_INLINE_IVS);
-
-    }
-
-    @Override
-    public FutureTask<Void> eval(final BOpContext<IBindingSet> context) {
-
-        return new FutureTask<Void>(new ChunkTask(this, context));
-
-    }
-
-    /**
-     * Task executing on the node.
-     */
-    static private class ChunkTask implements Callable<Void> {
-
-        private final BOpContext<IBindingSet> context;
-
-        /**
-         * The variables to be materialized.
-         */
-        private final IVariable<?>[] vars;
-
-        private final String namespace;
-
-        private final long timestamp;
-        
-        private final boolean materializeInlineIVs;
-
-        ChunkTask(final ChunkedMaterializationOp op,
-                final BOpContext<IBindingSet> context
-                ) {
-
-            this.context = context;
-
-            this.vars = op.getVars();
-
-            namespace = ((String[]) op.getProperty(Annotations.RELATION_NAME))[0];
-
-            timestamp = (Long) op.getProperty(Annotations.TIMESTAMP);
-            
-            materializeInlineIVs = op.materializeInlineIVs();
-
-        }
-
-        @Override
-        public Void call() throws Exception {
-
-            final BOpStats stats = context.getStats();
-
-            final ICloseableIterator<IBindingSet[]> itr = context
-                    .getSource();
-
-            final IBlockingBuffer<IBindingSet[]> sink = context.getSink();
-
-            try {
-
-                final LexiconRelation lex = (LexiconRelation) context
-                        .getResource(namespace, timestamp);
-
-                while (itr.hasNext()) {
-
-                    final IBindingSet[] a = itr.next();
-
-                    stats.chunksIn.increment();
-                    stats.unitsIn.add(a.length);
-
-                    final IBindingSet[] aOut = 
-                        resolveChunk(vars, lex, a, materializeInlineIVs);
-
-                    sink.add(aOut);
-
-                }
-
-                sink.flush();
-
-                // done.
-                return null;
-
-            } finally {
-
-                sink.close();
-
-            }
-
-        }
-
-    } // ChunkTask
-
-    /**
-     * Resolve a chunk of {@link IBindingSet}s into a chunk of
-     * {@link IBindingSet}s in which {@link IV}s have been resolved to
-     * {@link BigdataValue}s.
-     * 
-     * @param required
-     *            The variable(s) to be materialized or <code>null</code> to
-     *            materialize all variable bindings.
-     * @param lex
-     *            The lexicon reference.
-     * @param chunkIn
-     *            The chunk of solutions whose variables will be materialized.
-     *            
-     * @return a new binding set in which the chunks have been resolved
-     */
-    static IBindingSet[] resolveChunk(final IVariable<?>[] required,
-            final LexiconRelation lex,//
-            final IBindingSet[] chunkIn,//
-            final boolean materializeInlineIVs) {
-
-        if (log.isInfoEnabled())
-            log.info("Fetched chunk: size=" + chunkIn.length + ", chunk="
-                    + Arrays.toString(chunkIn));
-
-        /*
-         * Create a collection of the distinct term identifiers used in this
-         * chunk.
-         */
-
-        /*
-         * Estimate the capacity of the hash map based on the #of variables to
-         * materialize per solution and the #of solutions.
-         */
-        final int initialCapacity = required == null ? chunkIn.length
-                : ((required.length == 0) ? 1 : chunkIn.length * required.length);
-
-<<<<<<< HEAD
-        // in the following map we store, for each IV, the constant that was
-        // associated with this IV; we later use these constants canonically
-=======
-        /**
-         * In the following map we store, for each IV, the constant that was
-         * associated with this IV; we later use these constants canonically.
-         * -> see https://jira.blazegraph.com/browse/BLZG-1591
-         */
->>>>>>> ccad2109
-        final Map<IV<?, ?>, IConstant<?>> idToConstMap = 
-            new HashMap<IV<?, ?>, IConstant<?>>(initialCapacity);
-        
-        for (IBindingSet solution : chunkIn) {
-
-            final IBindingSet bindingSet = solution;
-
-            // System.err.println(solution);
-
-            assert bindingSet != null;
-
-            if (required == null) {
-
-                // Materialize all variable bindings.
-                @SuppressWarnings("rawtypes")
-                final Iterator<Map.Entry<IVariable, IConstant>> itr = bindingSet
-                        .iterator();
-
-                while (itr.hasNext()) {
-
-                    @SuppressWarnings("rawtypes")
-                    final Map.Entry<IVariable, IConstant> entry = itr.next();
-
-                    final IV<?, ?> iv = (IV<?, ?>) entry.getValue().get();
-
-                    if (iv == null) {
-
-                        throw new RuntimeException("NULL? : var="
-                                + entry.getKey() + ", " + bindingSet);
-
-                    }
-
-                    if (iv.needsMaterialization() || materializeInlineIVs) {
-
-                        if (!idToConstMap.containsKey(iv)) {
-                            idToConstMap.put(iv, entry.getValue());
-                        }
-                    }
-
-//                    handleIV(iv, ids, materializeInlineIVs);
-                    
-                }
-
-            } else {
-
-                // Materialize the specified variable bindings.
-                for (IVariable<?> v : required) {
-
-                    final IConstant<?> c = bindingSet.get(v);
-
-                    if (c == null) {
-                        continue;
-                    }
-
-                    final IV<?, ?> iv = (IV<?, ?>) c.get();
-
-                    if (iv == null) {
-
-                        throw new RuntimeException("NULL? : var=" + v + ", "
-                                + bindingSet);
-
-                    }
-
-                    if (iv.needsMaterialization() || materializeInlineIVs) {
-
-                        if (!idToConstMap.containsKey(iv)) {
-                            idToConstMap.put(iv, c);
-                        }
-                    }
-
-//                    handleIV(iv, ids, materializeInlineIVs);
-                    
-                }
-
-            }
-
-        }
-
-        // System.err.println("resolving: " +
-        // Arrays.toString(ids.toArray()));
-
-        if (log.isInfoEnabled())
-            log.info("Resolving " + idToConstMap.keySet().size() + " IVs, required="
-                    + Arrays.toString(required));
-
-        // batch resolve term identifiers to terms; as a side-effect, this sets the cache
-        // on the IVs that we pass in
-        final Map<IV<?, ?>, BigdataValue> terms = lex.getTerms(idToConstMap.keySet());
-        
-        /*
-         * Resolve the duplicates
-         */
-        final IBindingSet[] chunkOut = new IBindingSet[chunkIn.length];
-        for (int i=0; i<chunkIn.length; i++) {
-
-            chunkOut[i] = getBindingSet(required, chunkIn[i], terms, idToConstMap);
-
-        }
-        
-        return chunkOut;
-    }
-    
-//    /**
-//     * Either add the IV to the list if it needs materialization, or else
-//     * delegate to {@link #handleSid(SidIV, Collection, boolean)} if it's a
-//     * SidIV.
-//     */
-//    static private void handleIV(final IV<?, ?> iv, 
-//    		final Collection<IV<?, ?>> ids, 
-//    		final boolean materializeInlineIVs) {
-//    	
-//    	if (iv instanceof SidIV) {
-//    		
-//    		handleSid((SidIV<?>) iv, ids, materializeInlineIVs);
-//    		
-//    	} else if (iv.needsMaterialization() || materializeInlineIVs) {
-//    		
-//    		ids.add(iv);
-//    		
-//    	}
-//    	
-//    }
-//    
-//    /**
-//     * Sids need to be handled specially because their individual ISPO
-//     * components might need materialization.
-//     */
-//    static private void handleSid(final SidIV<?> sid,
-//    		final Collection<IV<?, ?>> ids, 
-//    		final boolean materializeInlineIVs) {
-//    	
-//    	final ISPO spo = sid.getInlineValue();
-//    	
-//    	System.err.println("handling a sid");
-//    	System.err.println("adding s: " + spo.s());
-//    	System.err.println("adding p: " + spo.p());
-//    	System.err.println("adding o: " + spo.o());
-//    	
-//    	handleIV(spo.s(), ids, materializeInlineIVs);
-//    	
-//    	handleIV(spo.p(), ids, materializeInlineIVs);
-//    	
-//    	handleIV(spo.o(), ids, materializeInlineIVs);
-//    	
-//    	if (spo.c() != null) {
-//    		
-//    		handleIV(spo.c(), ids, materializeInlineIVs);
-//    		
-//    	}
-//
-//    }
-
-    /**
-     * Resolve the term identifiers in the {@link IBindingSet} using the map
-     * populated when we fetched the current chunk.
-     * 
-     * @param required
-     *            The variables to be resolved -or- <code>null</code> if all
-     *            variables should have been resolved.
-     * @param bindingSetIn
-     *            A solution whose {@link IV}s will be resolved to the
-     *            corresponding {@link BigdataValue}s in the caller's
-     *            <code>terms</code> map. The {@link IVCache} associations are
-     *            set as a side-effect.
-     * @param terms
-     *            A map from {@link IV}s to {@link BigdataValue}s.
-     *            
-     * @param idsToConstMap mapping from IVs to the constant value containing the IV;
-     *                      this map will be used to replace the binding set values 
-     *                      for inline IVs
-     * 
-     * @throws IllegalStateException
-     *             if the {@link IBindingSet} was not materialized with the
-     *             {@link IBindingSet}.
-     */
-    static private IBindingSet getBindingSet(//
-            final IVariable<?>[] required,
-            final IBindingSet bindingSetIn,
-            final Map<IV<?, ?>, BigdataValue> terms,
-            final Map<IV<?, ?>, IConstant<?>> idsToConstMap) {
-
-        if (bindingSetIn == null)
-            throw new IllegalArgumentException();
-
-        if (terms == null)
-            throw new IllegalArgumentException();
-
-        if (idsToConstMap == null)
-            throw new IllegalArgumentException();
-
-        final IBindingSet bindingSetOut = bindingSetIn.clone();
-        if (required != null) {
-
-            /*
-             * Only the specified variables.
-             */
-            
-            for (IVariable<?> var : required) {
-
-                @SuppressWarnings("unchecked")
-                final IConstant<IV<?, ?>> c = bindingSetOut.get(var);
-
-                if (c == null) {
-                    // Variable is not bound in this solution.
-                    continue;
-
-                }
-
-                final IV<?, ?> iv = (IV<?, ?>) c.get();
-
-                if (iv == null) {
-
-                    continue;
-
-                }
-
-<<<<<<< HEAD
-=======
-                /**
-                 * As per https://jira.blazegraph.com/browse/BLZG-1591, we distinguish 
-                 * between inline IVs (which have already been resolved as a side effect
-                 * of the preceding getTerms() call) and for which we thus can substitute
-                 * in a canonical version of the constant from which it was derived
-                 * and non-inline IVs (the old code path) for which we conditionally 
-                 * set the IV cache.
-                 */
->>>>>>> ccad2109
-                if (iv.isInline()) {
-                    
-                    final IConstant<?> cVal = idsToConstMap.get(iv);
-                    if (cVal == null) {
-
-                        if (iv.needsMaterialization()) {
-                            // Not found in dictionary. This is an error.
-                            throw new RuntimeException("Could not resolve: iv=" + iv);
-
-                        } // else NOP - Value is not required.
-
-                    } else {
-                        bindingSetOut.set(var, cVal);
-                    }
-                    
-                } else {
-                    final BigdataValue value = terms.get(iv);
-                    conditionallySetIVCache(iv,value);
-                }                
-
-            }
-            
-        } else {
-            
-            /*
-             * Everything in the binding set.
-             */
-            
-            @SuppressWarnings("rawtypes")
-            final Iterator<Map.Entry<IVariable, IConstant>> itr = bindingSetOut
-                    .iterator();
-
-            while (itr.hasNext()) {
-
-                @SuppressWarnings("rawtypes")
-                final Map.Entry<IVariable, IConstant> entry = itr.next();
-
-                final Object boundValue = entry.getValue().get();
-
-                if (!(boundValue instanceof IV)) {
-
-                    continue;
-
-                }
-
-                final IV<?, ?> iv = (IV<?, ?>) boundValue;
-
-                final BigdataValue value = terms.get(iv);
-                
-<<<<<<< HEAD
-=======
-                /**
-                 * As per https://jira.blazegraph.com/browse/BLZG-1591, we distinguish 
-                 * between inline IVs (which have already been resolved as a side effect
-                 * of the preceding getTerms() call) and for which we thus can substitute
-                 * in a canonical version of the constant from which it was derived
-                 * and non-inline IVs (the old code path) for which we conditionally 
-                 * set the IV cache.
-                 */
->>>>>>> ccad2109
-                if (iv.isInline()) {
-                    
-                    final IConstant<?> cVal = idsToConstMap.get(iv);
-                    if (cVal == null) {
-<<<<<<< HEAD
-
-                        if (iv.needsMaterialization()) {
-                            // Not found in dictionary. This is an error.
-                            throw new RuntimeException("Could not resolve: iv=" + iv);
-
-=======
-
-                        if (iv.needsMaterialization()) {
-                            // Not found in dictionary. This is an error.
-                            throw new RuntimeException("Could not resolve: iv=" + iv);
-
->>>>>>> ccad2109
-                        } // else NOP - Value is not required.
-
-                    } else {
-                        bindingSetOut.set(entry.getKey(), idsToConstMap.get(iv));
-                    }
-                    
-                } else {
-                    conditionallySetIVCache(iv,value);
-                }
-
-            }
-
-        }
-        
-        return bindingSetOut;
-
-	}
-
-    /**
-	 * If the {@link BigdataValue} is non-null, then set it on the
-	 * {@link IVCache} interface.
-	 * 
-	 * @param iv
-	 *            The {@link IV}
-	 * @param value
-	 *            The {@link BigdataValue} for that {@link IV} (from the
-	 *            dictionary).
-	 * 
-	 * @throws RuntimeException
-	 *             If the {@link BigdataValue} is null (could not be discovered
-	 *             in the dictionary) and the {@link IV} requires
-	 *             materialization ({@link IV#needsMaterialization() is
-	 *             <code>true</code>).
-	 * 
-	 * @see #1028 (xsd:boolean materialization issue)
-	 */
-	private static void conditionallySetIVCache(IV<?, ?> iv, BigdataValue value) {
-
-		if (value == null) {
-
-			if (iv.needsMaterialization()) {
-				// Not found in dictionary. This is an error.
-				throw new RuntimeException("Could not resolve: iv=" + iv);
-
-			} // else NOP - Value is not required.
-
-		} else {
-
-			/*
-			 * Value was found in the dictionary, so replace the binding.
-			 * 
-			 * FIXME This probably needs to strip out the BigdataSail#NULL_GRAPH
-			 * since that should not become bound.
-			 */
-			((IV) iv).setValue(value);
-		}
-
-	}
-
-}
+
+Contact:
+     SYSTAP, LLC DBA Blazegraph
+     2501 Calvert ST NW #106
+     Washington, DC 20008
+     licenses@blazegraph.com
+
+This program is free software; you can redistribute it and/or modify
+it under the terms of the GNU General Public License as published by
+the Free Software Foundation; version 2 of the License.
+
+This program is distributed in the hope that it will be useful,
+but WITHOUT ANY WARRANTY; without even the implied warranty of
+MERCHANTABILITY or FITNESS FOR A PARTICULAR PURPOSE.  See the
+GNU General Public License for more details.
+
+You should have received a copy of the GNU General Public License
+along with this program; if not, write to the Free Software
+Foundation, Inc., 59 Temple Place, Suite 330, Boston, MA  02111-1307  USA
+*/
+/*
+ * Created on Nov 3, 2011
+ */
+
+package com.bigdata.bop.rdf.join;
+
+import java.util.Arrays;
+import java.util.HashMap;
+import java.util.Iterator;
+import java.util.Map;
+import java.util.concurrent.Callable;
+import java.util.concurrent.FutureTask;
+
+import org.apache.log4j.Logger;
+
+import com.bigdata.bop.BOp;
+import com.bigdata.bop.BOpContext;
+import com.bigdata.bop.IBindingSet;
+import com.bigdata.bop.IConstant;
+import com.bigdata.bop.IVariable;
+import com.bigdata.bop.NV;
+import com.bigdata.bop.PipelineOp;
+import com.bigdata.bop.ap.Predicate;
+import com.bigdata.bop.engine.BOpStats;
+import com.bigdata.rdf.internal.IV;
+import com.bigdata.rdf.internal.IVCache;
+import com.bigdata.rdf.lexicon.LexiconRelation;
+import com.bigdata.rdf.model.BigdataValue;
+import com.bigdata.rdf.store.BigdataBindingSetResolverator;
+import com.bigdata.relation.accesspath.IBlockingBuffer;
+
+import cutthecrap.utils.striterators.ICloseableIterator;
+
+/**
+ * A vectored materialization operator based on pretty much the same logic as
+ * {@link BigdataBindingSetResolverator}. However, this class caches the
+ * resolved {@link BigdataValue} reference on the {@link IV} while the
+ * {@link BigdataBindingSetResolverator} replaces the {@link IV} in the solution
+ * with the {@link BigdataValue}. Also, this class does not filter out variables
+ * which are not being materialized.
+ * 
+ * @see ChunkedMaterializationIterator
+ * @see BigdataBindingSetResolverator
+ */
+public class ChunkedMaterializationOp extends PipelineOp {
+
+    private final static Logger log = Logger
+            .getLogger(ChunkedMaterializationOp.class);
+
+    private static final long serialVersionUID = 1L;
+
+    public interface Annotations extends PipelineOp.Annotations {
+
+        /**
+         * The {@link IVariable}[] identifying the variables to be materialized.
+         * When <code>null</code> or not specified, ALL variables will be
+         * materialized. This may not be an empty array as that would imply that
+         * there is no need to use this operator.
+         */
+        String VARS = ChunkedMaterializationOp.class.getName()+".vars";
+
+        String RELATION_NAME = Predicate.Annotations.RELATION_NAME;
+
+        String TIMESTAMP = Predicate.Annotations.TIMESTAMP;
+        
+        /**
+         * If true, materialize inline values in addition to term IDs.
+         */
+        String MATERIALIZE_INLINE_IVS = ChunkedMaterializationOp.class.getName()+".materializeAll";
+        
+        /**
+         * Default materialize all is false.
+         */
+        boolean DEFAULT_MATERIALIZE_INLINE_IVS = false;
+
+    }
+
+    /**
+     * @param args
+     * @param annotations
+     */
+    public ChunkedMaterializationOp(final BOp[] args,
+            final Map<String, Object> annotations) {
+
+        super(args, annotations);
+        
+        final IVariable<?>[] vars = getVars();
+
+        if (vars != null && vars.length == 0)
+            throw new IllegalArgumentException();
+
+        getRequiredProperty(Annotations.RELATION_NAME);
+        
+        getRequiredProperty(Annotations.TIMESTAMP);
+
+    }
+
+    /**
+     * @param op
+     */
+    public ChunkedMaterializationOp(final ChunkedMaterializationOp op) {
+
+        super(op);
+        
+    }
+
+    public ChunkedMaterializationOp(final BOp[] args, final NV... annotations) {
+
+        this(args, NV.asMap(annotations));
+
+    }
+
+    /**
+     * 
+     * @param vars
+     *            The variables to be materialized. Materialization is only
+     *            attempted for those variables which are actually bound in
+     *            given solution.
+     * @param namespace
+     *            The namespace of the {@link LexiconRelation}.
+     * @param timestamp
+     *            The timestamp against which to read.
+     */
+    public ChunkedMaterializationOp(final BOp[] args,
+            final IVariable<?>[] vars, final String namespace,
+            final long timestamp) {
+        this(args, //
+                new NV(Annotations.VARS, vars),//
+                new NV(Annotations.RELATION_NAME, new String[] { namespace }), //
+                new NV(Annotations.TIMESTAMP, timestamp) //
+        );
+    }
+    
+    /**
+     * Return the variables to be materialized.
+     * 
+     * @return The variables to be materialized -or- <code>null</code> iff all
+     *         variables should be materialized.
+     * 
+     * @see Annotations#VARS
+     */
+    public IVariable<?>[] getVars() {
+
+        return (IVariable<?>[]) getProperty(Annotations.VARS);
+        
+    }
+
+    /**
+     * When <code>true</code>, inline {@link IV}s are also materialized.
+     * 
+     * @see Annotations#MATERIALIZE_INLINE_IVS
+     */
+    public boolean materializeInlineIVs() {
+
+        return getProperty(Annotations.MATERIALIZE_INLINE_IVS,
+                Annotations.DEFAULT_MATERIALIZE_INLINE_IVS);
+
+    }
+
+    @Override
+    public FutureTask<Void> eval(final BOpContext<IBindingSet> context) {
+
+        return new FutureTask<Void>(new ChunkTask(this, context));
+
+    }
+
+    /**
+     * Task executing on the node.
+     */
+    static private class ChunkTask implements Callable<Void> {
+
+        private final BOpContext<IBindingSet> context;
+
+        /**
+         * The variables to be materialized.
+         */
+        private final IVariable<?>[] vars;
+
+        private final String namespace;
+
+        private final long timestamp;
+        
+        private final boolean materializeInlineIVs;
+
+        ChunkTask(final ChunkedMaterializationOp op,
+                final BOpContext<IBindingSet> context
+                ) {
+
+            this.context = context;
+
+            this.vars = op.getVars();
+
+            namespace = ((String[]) op.getProperty(Annotations.RELATION_NAME))[0];
+
+            timestamp = (Long) op.getProperty(Annotations.TIMESTAMP);
+            
+            materializeInlineIVs = op.materializeInlineIVs();
+
+        }
+
+        @Override
+        public Void call() throws Exception {
+
+            final BOpStats stats = context.getStats();
+
+            final ICloseableIterator<IBindingSet[]> itr = context
+                    .getSource();
+
+            final IBlockingBuffer<IBindingSet[]> sink = context.getSink();
+
+            try {
+
+                final LexiconRelation lex = (LexiconRelation) context
+                        .getResource(namespace, timestamp);
+
+                while (itr.hasNext()) {
+
+                    final IBindingSet[] a = itr.next();
+
+                    stats.chunksIn.increment();
+                    stats.unitsIn.add(a.length);
+
+                    final IBindingSet[] aOut = 
+                        resolveChunk(vars, lex, a, materializeInlineIVs);
+
+                    sink.add(aOut);
+
+                }
+
+                sink.flush();
+
+                // done.
+                return null;
+
+            } finally {
+
+                sink.close();
+
+            }
+
+        }
+
+    } // ChunkTask
+
+    /**
+     * Resolve a chunk of {@link IBindingSet}s into a chunk of
+     * {@link IBindingSet}s in which {@link IV}s have been resolved to
+     * {@link BigdataValue}s.
+     * 
+     * @param required
+     *            The variable(s) to be materialized or <code>null</code> to
+     *            materialize all variable bindings.
+     * @param lex
+     *            The lexicon reference.
+     * @param chunkIn
+     *            The chunk of solutions whose variables will be materialized.
+     *            
+     * @return a new binding set in which the chunks have been resolved
+     */
+    static IBindingSet[] resolveChunk(final IVariable<?>[] required,
+            final LexiconRelation lex,//
+            final IBindingSet[] chunkIn,//
+            final boolean materializeInlineIVs) {
+
+        if (log.isInfoEnabled())
+            log.info("Fetched chunk: size=" + chunkIn.length + ", chunk="
+                    + Arrays.toString(chunkIn));
+
+        /*
+         * Create a collection of the distinct term identifiers used in this
+         * chunk.
+         */
+
+        /*
+         * Estimate the capacity of the hash map based on the #of variables to
+         * materialize per solution and the #of solutions.
+         */
+        final int initialCapacity = required == null ? chunkIn.length
+                : ((required.length == 0) ? 1 : chunkIn.length * required.length);
+
+        /**
+         * In the following map we store, for each IV, the constant that was
+         * associated with this IV; we later use these constants canonically.
+         * -> see https://jira.blazegraph.com/browse/BLZG-1591
+         */
+        final Map<IV<?, ?>, IConstant<?>> idToConstMap = 
+            new HashMap<IV<?, ?>, IConstant<?>>(initialCapacity);
+        
+        for (IBindingSet solution : chunkIn) {
+
+            final IBindingSet bindingSet = solution;
+
+            // System.err.println(solution);
+
+            assert bindingSet != null;
+
+            if (required == null) {
+
+                // Materialize all variable bindings.
+                @SuppressWarnings("rawtypes")
+                final Iterator<Map.Entry<IVariable, IConstant>> itr = bindingSet
+                        .iterator();
+
+                while (itr.hasNext()) {
+
+                    @SuppressWarnings("rawtypes")
+                    final Map.Entry<IVariable, IConstant> entry = itr.next();
+
+                    final IV<?, ?> iv = (IV<?, ?>) entry.getValue().get();
+
+                    if (iv == null) {
+
+                        throw new RuntimeException("NULL? : var="
+                                + entry.getKey() + ", " + bindingSet);
+
+                    }
+
+                    if (iv.needsMaterialization() || materializeInlineIVs) {
+
+                        if (!idToConstMap.containsKey(iv)) {
+                            idToConstMap.put(iv, entry.getValue());
+                        }
+                    }
+
+//                    handleIV(iv, ids, materializeInlineIVs);
+                    
+                }
+
+            } else {
+
+                // Materialize the specified variable bindings.
+                for (IVariable<?> v : required) {
+
+                    final IConstant<?> c = bindingSet.get(v);
+
+                    if (c == null) {
+                        continue;
+                    }
+
+                    final IV<?, ?> iv = (IV<?, ?>) c.get();
+
+                    if (iv == null) {
+
+                        throw new RuntimeException("NULL? : var=" + v + ", "
+                                + bindingSet);
+
+                    }
+
+                    if (iv.needsMaterialization() || materializeInlineIVs) {
+
+                        if (!idToConstMap.containsKey(iv)) {
+                            idToConstMap.put(iv, c);
+                        }
+                    }
+
+//                    handleIV(iv, ids, materializeInlineIVs);
+                    
+                }
+
+            }
+
+        }
+
+        // System.err.println("resolving: " +
+        // Arrays.toString(ids.toArray()));
+
+        if (log.isInfoEnabled())
+            log.info("Resolving " + idToConstMap.keySet().size() + " IVs, required="
+                    + Arrays.toString(required));
+
+        // batch resolve term identifiers to terms; as a side-effect, this sets the cache
+        // on the IVs that we pass in
+        final Map<IV<?, ?>, BigdataValue> terms = lex.getTerms(idToConstMap.keySet());
+        
+        /*
+         * Resolve the duplicates
+         */
+        final IBindingSet[] chunkOut = new IBindingSet[chunkIn.length];
+        for (int i=0; i<chunkIn.length; i++) {
+
+            chunkOut[i] = getBindingSet(required, chunkIn[i], terms, idToConstMap);
+
+        }
+        
+        return chunkOut;
+    }
+    
+//    /**
+//     * Either add the IV to the list if it needs materialization, or else
+//     * delegate to {@link #handleSid(SidIV, Collection, boolean)} if it's a
+//     * SidIV.
+//     */
+//    static private void handleIV(final IV<?, ?> iv, 
+//    		final Collection<IV<?, ?>> ids, 
+//    		final boolean materializeInlineIVs) {
+//    	
+//    	if (iv instanceof SidIV) {
+//    		
+//    		handleSid((SidIV<?>) iv, ids, materializeInlineIVs);
+//    		
+//    	} else if (iv.needsMaterialization() || materializeInlineIVs) {
+//    		
+//    		ids.add(iv);
+//    		
+//    	}
+//    	
+//    }
+//    
+//    /**
+//     * Sids need to be handled specially because their individual ISPO
+//     * components might need materialization.
+//     */
+//    static private void handleSid(final SidIV<?> sid,
+//    		final Collection<IV<?, ?>> ids, 
+//    		final boolean materializeInlineIVs) {
+//    	
+//    	final ISPO spo = sid.getInlineValue();
+//    	
+//    	System.err.println("handling a sid");
+//    	System.err.println("adding s: " + spo.s());
+//    	System.err.println("adding p: " + spo.p());
+//    	System.err.println("adding o: " + spo.o());
+//    	
+//    	handleIV(spo.s(), ids, materializeInlineIVs);
+//    	
+//    	handleIV(spo.p(), ids, materializeInlineIVs);
+//    	
+//    	handleIV(spo.o(), ids, materializeInlineIVs);
+//    	
+//    	if (spo.c() != null) {
+//    		
+//    		handleIV(spo.c(), ids, materializeInlineIVs);
+//    		
+//    	}
+//
+//    }
+
+    /**
+     * Resolve the term identifiers in the {@link IBindingSet} using the map
+     * populated when we fetched the current chunk.
+     * 
+     * @param required
+     *            The variables to be resolved -or- <code>null</code> if all
+     *            variables should have been resolved.
+     * @param bindingSetIn
+     *            A solution whose {@link IV}s will be resolved to the
+     *            corresponding {@link BigdataValue}s in the caller's
+     *            <code>terms</code> map. The {@link IVCache} associations are
+     *            set as a side-effect.
+     * @param terms
+     *            A map from {@link IV}s to {@link BigdataValue}s.
+     *            
+     * @param idsToConstMap mapping from IVs to the constant value containing the IV;
+     *                      this map will be used to replace the binding set values 
+     *                      for inline IVs
+     * 
+     * @throws IllegalStateException
+     *             if the {@link IBindingSet} was not materialized with the
+     *             {@link IBindingSet}.
+     */
+    static private IBindingSet getBindingSet(//
+            final IVariable<?>[] required,
+            final IBindingSet bindingSetIn,
+            final Map<IV<?, ?>, BigdataValue> terms,
+            final Map<IV<?, ?>, IConstant<?>> idsToConstMap) {
+
+        if (bindingSetIn == null)
+            throw new IllegalArgumentException();
+
+        if (terms == null)
+            throw new IllegalArgumentException();
+
+        if (idsToConstMap == null)
+            throw new IllegalArgumentException();
+
+        final IBindingSet bindingSetOut = bindingSetIn.clone();
+        if (required != null) {
+
+            /*
+             * Only the specified variables.
+             */
+            
+            for (IVariable<?> var : required) {
+
+                @SuppressWarnings("unchecked")
+                final IConstant<IV<?, ?>> c = bindingSetOut.get(var);
+
+                if (c == null) {
+                    // Variable is not bound in this solution.
+                    continue;
+
+                }
+
+                final IV<?, ?> iv = (IV<?, ?>) c.get();
+
+                if (iv == null) {
+
+                    continue;
+
+                }
+
+                /**
+                 * As per https://jira.blazegraph.com/browse/BLZG-1591, we distinguish 
+                 * between inline IVs (which have already been resolved as a side effect
+                 * of the preceding getTerms() call) and for which we thus can substitute
+                 * in a canonical version of the constant from which it was derived
+                 * and non-inline IVs (the old code path) for which we conditionally 
+                 * set the IV cache.
+                 */
+                if (iv.isInline()) {
+                    
+                    final IConstant<?> cVal = idsToConstMap.get(iv);
+                    if (cVal == null) {
+
+                        if (iv.needsMaterialization()) {
+                            // Not found in dictionary. This is an error.
+                            throw new RuntimeException("Could not resolve: iv=" + iv);
+
+                        } // else NOP - Value is not required.
+
+                    } else {
+                        bindingSetOut.set(var, cVal);
+                    }
+                    
+                } else {
+                    final BigdataValue value = terms.get(iv);
+                    conditionallySetIVCache(iv,value);
+                }                
+
+            }
+            
+        } else {
+            
+            /*
+             * Everything in the binding set.
+             */
+            
+            @SuppressWarnings("rawtypes")
+            final Iterator<Map.Entry<IVariable, IConstant>> itr = bindingSetOut
+                    .iterator();
+
+            while (itr.hasNext()) {
+
+                @SuppressWarnings("rawtypes")
+                final Map.Entry<IVariable, IConstant> entry = itr.next();
+
+                final Object boundValue = entry.getValue().get();
+
+                if (!(boundValue instanceof IV)) {
+
+                    continue;
+
+                }
+
+                final IV<?, ?> iv = (IV<?, ?>) boundValue;
+
+                final BigdataValue value = terms.get(iv);
+                
+                /**
+                 * As per https://jira.blazegraph.com/browse/BLZG-1591, we distinguish 
+                 * between inline IVs (which have already been resolved as a side effect
+                 * of the preceding getTerms() call) and for which we thus can substitute
+                 * in a canonical version of the constant from which it was derived
+                 * and non-inline IVs (the old code path) for which we conditionally 
+                 * set the IV cache.
+                 */
+                if (iv.isInline()) {
+                    
+                    final IConstant<?> cVal = idsToConstMap.get(iv);
+                    if (cVal == null) {
+
+                        if (iv.needsMaterialization()) {
+                            // Not found in dictionary. This is an error.
+                            throw new RuntimeException("Could not resolve: iv=" + iv);
+
+                        } // else NOP - Value is not required.
+
+                    } else {
+                        bindingSetOut.set(entry.getKey(), idsToConstMap.get(iv));
+                    }
+                    
+                } else {
+                    conditionallySetIVCache(iv,value);
+                }
+
+            }
+
+        }
+        
+        return bindingSetOut;
+
+	}
+
+    /**
+	 * If the {@link BigdataValue} is non-null, then set it on the
+	 * {@link IVCache} interface.
+	 * 
+	 * @param iv
+	 *            The {@link IV}
+	 * @param value
+	 *            The {@link BigdataValue} for that {@link IV} (from the
+	 *            dictionary).
+	 * 
+	 * @throws RuntimeException
+	 *             If the {@link BigdataValue} is null (could not be discovered
+	 *             in the dictionary) and the {@link IV} requires
+	 *             materialization ({@link IV#needsMaterialization() is
+	 *             <code>true</code>).
+	 * 
+	 * @see #1028 (xsd:boolean materialization issue)
+	 */
+	private static void conditionallySetIVCache(IV<?, ?> iv, BigdataValue value) {
+
+		if (value == null) {
+
+			if (iv.needsMaterialization()) {
+				// Not found in dictionary. This is an error.
+				throw new RuntimeException("Could not resolve: iv=" + iv);
+
+			} // else NOP - Value is not required.
+
+		} else {
+
+			/*
+			 * Value was found in the dictionary, so replace the binding.
+			 * 
+			 * FIXME This probably needs to strip out the BigdataSail#NULL_GRAPH
+			 * since that should not become bound.
+			 */
+			((IV) iv).setValue(value);
+		}
+
+	}
+
+}