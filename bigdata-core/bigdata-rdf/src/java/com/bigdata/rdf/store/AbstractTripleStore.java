--- conflicted
+++ resolved
@@ -142,11 +142,7 @@
 import com.bigdata.rdf.vocab.NoVocabulary;
 import com.bigdata.rdf.vocab.Vocabulary;
 import com.bigdata.rdf.vocab.VocabularyDecl;
-<<<<<<< HEAD
-import com.bigdata.rdf.vocab.core.BigdataCoreVocabulary_v20151209;
-=======
 import com.bigdata.rdf.vocab.core.BigdataCoreVocabulary_v20151210;
->>>>>>> b30e66fe
 import com.bigdata.relation.AbstractResource;
 import com.bigdata.relation.IDatabase;
 import com.bigdata.relation.IMutableDatabase;
@@ -689,11 +685,7 @@
          * which it provides for {@link AbstractTripleStore}s created using that
          * class.
          */
-<<<<<<< HEAD
-        String DEFAULT_VOCABULARY_CLASS = BigdataCoreVocabulary_v20151209.class.getName();
-=======
         String DEFAULT_VOCABULARY_CLASS = BigdataCoreVocabulary_v20151210.class.getName();
->>>>>>> b30e66fe
         
         /**
          * The {@link Axioms} model that will be used (default
