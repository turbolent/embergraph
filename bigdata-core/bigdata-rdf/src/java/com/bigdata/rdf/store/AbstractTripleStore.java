/**

 Copyright (C) SYSTAP, LLC 2006-2015.  All rights reserved.

 Contact:
 SYSTAP, LLC
 2501 Calvert ST NW #106
 Washington, DC 20008
 licenses@systap.com

 This program is free software; you can redistribute it and/or modify
 it under the terms of the GNU General Public License as published by
 the Free Software Foundation; version 2 of the License.

 This program is distributed in the hope that it will be useful,
 but WITHOUT ANY WARRANTY; without even the implied warranty of
 MERCHANTABILITY or FITNESS FOR A PARTICULAR PURPOSE.  See the
 GNU General Public License for more details.

 You should have received a copy of the GNU General Public License
 along with this program; if not, write to the Free Software
 Foundation, Inc., 59 Temple Place, Suite 330, Boston, MA  02111-1307  USA
 */
/*
 * Created on May 21, 2007
 */

package com.bigdata.rdf.store;

import java.lang.ref.WeakReference;
import java.lang.reflect.Constructor;
import java.util.ArrayList;
import java.util.Arrays;
import java.util.Collections;
import java.util.HashSet;
import java.util.Iterator;
import java.util.LinkedHashMap;
import java.util.List;
import java.util.Map;
import java.util.Properties;
import java.util.concurrent.Callable;
import java.util.concurrent.ExecutionException;
import java.util.concurrent.Future;
import java.util.concurrent.atomic.AtomicLong;
import java.util.concurrent.atomic.AtomicReference;

import org.apache.log4j.Logger;
import org.openrdf.model.Literal;
import org.openrdf.model.Resource;
import org.openrdf.model.Statement;
import org.openrdf.model.URI;
import org.openrdf.model.Value;
import org.openrdf.model.vocabulary.OWL;
import org.openrdf.model.vocabulary.RDF;
import org.openrdf.model.vocabulary.RDFS;
import org.openrdf.model.vocabulary.XMLSchema;
import org.openrdf.rio.rdfxml.RDFXMLParser;

import com.bigdata.bop.BOp;
import com.bigdata.bop.Constant;
import com.bigdata.bop.IBindingSet;
import com.bigdata.bop.IConstant;
import com.bigdata.bop.IPredicate;
import com.bigdata.bop.IVariable;
import com.bigdata.bop.NV;
import com.bigdata.bop.Var;
import com.bigdata.bop.bindingSet.ListBindingSet;
import com.bigdata.bop.joinGraph.IEvaluationPlanFactory;
import com.bigdata.bop.joinGraph.fast.DefaultEvaluationPlanFactory2;
import com.bigdata.btree.AbstractBTree;
import com.bigdata.btree.BTree;
import com.bigdata.btree.IIndex;
import com.bigdata.btree.ITupleIterator;
import com.bigdata.btree.IndexMetadata;
import com.bigdata.btree.IndexSegment;
import com.bigdata.btree.keys.KeyBuilder;
import com.bigdata.btree.keys.SuccessorUtil;
import com.bigdata.journal.IConcurrencyManager;
import com.bigdata.journal.IIndexManager;
import com.bigdata.journal.IResourceLock;
import com.bigdata.journal.ITx;
import com.bigdata.journal.TimestampUtility;
import com.bigdata.rdf.ServiceProviderHook;
import com.bigdata.rdf.axioms.Axioms;
import com.bigdata.rdf.axioms.BaseAxioms;
import com.bigdata.rdf.axioms.NoAxioms;
import com.bigdata.rdf.axioms.OwlAxioms;
import com.bigdata.rdf.changesets.IChangeLog;
import com.bigdata.rdf.inf.IJustificationIterator;
import com.bigdata.rdf.inf.Justification;
import com.bigdata.rdf.inf.JustificationIterator;
import com.bigdata.rdf.internal.DefaultExtensionFactory;
import com.bigdata.rdf.internal.IDatatypeURIResolver;
import com.bigdata.rdf.internal.IExtension;
import com.bigdata.rdf.internal.IExtensionFactory;
import com.bigdata.rdf.internal.IInlineURIFactory;
import com.bigdata.rdf.internal.IV;
import com.bigdata.rdf.internal.InlineURIFactory;
import com.bigdata.rdf.internal.NotMaterializedException;
import com.bigdata.rdf.internal.VTE;
import com.bigdata.rdf.internal.constraints.RangeBOp;
import com.bigdata.rdf.internal.impl.BlobIV;
import com.bigdata.rdf.internal.impl.extensions.XSDStringExtension;
import com.bigdata.rdf.lexicon.BigdataSubjectCentricFullTextIndex;
import com.bigdata.rdf.lexicon.BigdataValueCentricFullTextIndex;
import com.bigdata.rdf.lexicon.ITermIndexCodes;
import com.bigdata.rdf.lexicon.ITextIndexer;
import com.bigdata.rdf.lexicon.IValueCentricTextIndexer;
import com.bigdata.rdf.lexicon.LexiconKeyOrder;
import com.bigdata.rdf.lexicon.LexiconRelation;
import com.bigdata.rdf.lexicon.TermIdEncoder;
import com.bigdata.rdf.model.BigdataResource;
import com.bigdata.rdf.model.BigdataStatement;
import com.bigdata.rdf.model.BigdataURI;
import com.bigdata.rdf.model.BigdataValue;
import com.bigdata.rdf.model.BigdataValueFactory;
import com.bigdata.rdf.model.BigdataValueFactoryImpl;
import com.bigdata.rdf.rio.IStatementBuffer;
import com.bigdata.rdf.rio.StatementBuffer;
import com.bigdata.rdf.rules.BaseClosure;
import com.bigdata.rdf.rules.FastClosure;
import com.bigdata.rdf.rules.FullClosure;
import com.bigdata.rdf.rules.InferenceEngine;
import com.bigdata.rdf.rules.MatchRule;
import com.bigdata.rdf.rules.RDFJoinNexusFactory;
import com.bigdata.rdf.rules.RuleContextEnum;
import com.bigdata.rdf.sail.RDRHistory;
import com.bigdata.rdf.sparql.ast.optimizers.ASTBottomUpOptimizer;
import com.bigdata.rdf.spo.BulkCompleteConverter;
import com.bigdata.rdf.spo.BulkFilterConverter;
import com.bigdata.rdf.spo.ExplicitSPOFilter;
import com.bigdata.rdf.spo.ISPO;
import com.bigdata.rdf.spo.JustificationWriter;
import com.bigdata.rdf.spo.SPO;
import com.bigdata.rdf.spo.SPOKeyOrder;
import com.bigdata.rdf.spo.SPOPredicate;
import com.bigdata.rdf.spo.SPORelation;
import com.bigdata.rdf.spo.SPOTupleSerializer;
import com.bigdata.rdf.spo.StatementWriter;
import com.bigdata.rdf.spo.XXXCShardSplitHandler;
import com.bigdata.rdf.vocab.BaseVocabulary;
import com.bigdata.rdf.vocab.DefaultBigdataVocabulary;
import com.bigdata.rdf.vocab.NoVocabulary;
import com.bigdata.rdf.vocab.Vocabulary;
import com.bigdata.rdf.vocab.VocabularyDecl;
import com.bigdata.relation.AbstractResource;
import com.bigdata.relation.IDatabase;
import com.bigdata.relation.IMutableDatabase;
import com.bigdata.relation.IRelation;
import com.bigdata.relation.RelationSchema;
import com.bigdata.relation.accesspath.ElementFilter;
import com.bigdata.relation.accesspath.EmptyAccessPath;
import com.bigdata.relation.accesspath.IAccessPath;
import com.bigdata.relation.accesspath.IElementFilter;
import com.bigdata.relation.locator.DefaultResourceLocator;
import com.bigdata.relation.locator.IResourceLocator;
import com.bigdata.relation.rule.IProgram;
import com.bigdata.relation.rule.IRule;
import com.bigdata.relation.rule.Program;
import com.bigdata.relation.rule.Rule;
import com.bigdata.relation.rule.eval.ActionEnum;
import com.bigdata.relation.rule.eval.DefaultRuleTaskFactory;
import com.bigdata.relation.rule.eval.IJoinNexus;
import com.bigdata.relation.rule.eval.IJoinNexusFactory;
import com.bigdata.relation.rule.eval.IRuleTaskFactory;
import com.bigdata.relation.rule.eval.ISolution;
import com.bigdata.search.FullTextIndex;
import com.bigdata.service.IBigdataFederation;
import com.bigdata.sparse.GlobalRowStoreUtil;
import com.bigdata.striterator.ChunkedArrayIterator;
import com.bigdata.striterator.ChunkedConvertingIterator;
import com.bigdata.striterator.ChunkedWrappedIterator;
import com.bigdata.striterator.DelegateChunkedIterator;
import com.bigdata.striterator.EmptyChunkedIterator;
import com.bigdata.striterator.IChunkedIterator;
import com.bigdata.striterator.IChunkedOrderedIterator;
import com.bigdata.striterator.IKeyOrder;
import com.bigdata.util.BytesUtil;
import com.bigdata.util.InnerCause;
import com.bigdata.util.PropertyUtil;

import cutthecrap.utils.striterators.ICloseableIterator;

/**
 * Abstract base class that implements logic for the {@link ITripleStore}
 * interface that is invariant across the choice of the backing store.
 * <p>
 * By default, this class supports RDFS inference plus optional support for
 * <code>owl:sameAs</code>, <code>owl:equivalentProperty</code>, and
 * <code>owl:equivalentClass</code>. The {@link IRule}s are declarative, and
 * it is easy to write new rules. Those {@link IRule}s can be introduced using
 * custom {@link BaseClosure} implementations. See {@link Options#CLOSURE_CLASS}.
 * 
 * @author <a href="mailto:thompsonbry@users.sourceforge.net">Bryan Thompson</a>
 * @version $Id$
 */
abstract public class AbstractTripleStore extends
        AbstractResource<IDatabase<AbstractTripleStore>> implements ITripleStore,
        IRawTripleStore, IMutableDatabase<AbstractTripleStore> {

    final static private Logger log = Logger.getLogger(AbstractTripleStore.class);

    /*
     * TODO I have held back this change until I can test it on a cluster.  I am
     * not sure what effect this would have.  You can always force registration
     * of the embedded services using "ServiceRegistry.getInstance()".
     */
//    /**
//     * Make sure that any services are registered.
//     */
//    static {
//        
//        ServiceRegistry.getInstance();
//        
//    }
    
    /**
     * This is used to conditionally enable the logic to retract justifications
     * when the corresponding statements is retracted.
     */
    final private boolean justify;
    
    /**
     * True iff justification chains are being recorded for entailments and used
     * to support truth maintenance.
     * <P>
     * Note: This is the same value that is reported by {@link SPORelation#justify}.
     * 
     * @see Options#JUSTIFY
     */
    final public boolean isJustify() {
        
        return justify;
        
    }

    /**
     * This is used to conditionally disable the lexicon support, principally in
     * conjunction with a {@link TempTripleStore}.
     */
    final protected boolean lexicon;

    /**
     * The #of internal values in the key for a statement index (3 is a triple
     * store, 4 is a quad store).
     * 
     * @see Options#QUADS
     */
    final private int spoKeyArity;

    /**
     * <code>true</code> iff this is a quad store.
     */
    final private boolean quads;

    /**
     * Indicate whether this is a triple or a quad store (3 is a triple store, 4
     * is a quad store).
     * 
     * @return The #of elements in the key for the {@link SPORelation} (3 or 4).
     */
    final public int getSPOKeyArity() {
        
        return spoKeyArity;
        
    }

    /**
     * Return <code>true</code> iff this is a quad store.
     * 
     * @see Options#QUADS
     */
    @Override
    final public boolean isQuads() {
        
        return quads;
        
    }
    
    /**
     * When <code>true</code> the database will support statement identifiers.
     * A statement identifier is a unique 64-bit integer taken from the same
     * space as the term identifiers and which uniquely identifiers a statement
     * in the database regardless of the graph in which that statement appears.
     * The purpose of statement identifiers is to allow statements about
     * statements without recourse to RDF style reification.
     * 
     * @see Options#STATEMENT_IDENTIFIERS
     */
    final public boolean isStatementIdentifiers() {

        return statementIdentifiers;
        
    }
    final private boolean statementIdentifiers;
    
    /**
     * The {@link Axioms} class.
     * 
     * @see com.bigdata.rdf.store.AbstractTripleStore.Options#AXIOMS_CLASS
     */
    final private Class<? extends BaseAxioms> axiomClass;
    
    /**
     * The {@link Vocabulary} class.
     * 
     * @see Options#VOCABULARY_CLASS
     */
    final private Class<? extends BaseVocabulary> vocabularyClass;
    
    /**
     * The {@link BaseClosure} class.
     * 
     * @see Options#CLOSURE_CLASS
     */
    final private Class<? extends BaseClosure> closureClass;
    
    /**
     * @see Options#CONSTRAIN_XXXC_SHARDS
     */
    final private boolean constrainXXXCShards;
    
    /**
     * @see Options#BOTTOM_UP_EVALUATION
     */
    final private boolean bottomUpEvaluation;
    
    /**
     * @see Options#COMPUTE_CLOSURE_FOR_SIDS
     */
    final private boolean computeClosureForSids;
    
    /**
     * The {@link RDRHistory} class.
     * 
     * @see Options#RDR_HISTORY_CLASS
     */
    final private Class<? extends RDRHistory> rdrHistoryClass;
    
    /**
     * Return an instance of the class that is used to compute the closure of
     * the database.
     */
    public BaseClosure getClosureInstance() {

        try {

            final Constructor<? extends BaseClosure> ctor = closureClass
                    .getConstructor(new Class[] { AbstractTripleStore.class });

            return ctor.newInstance(this);

        } catch (Exception e) {

            throw new RuntimeException(e);

        }
        
    }
    
    /**
     * Return an instance of the {@link RDRHistory} class.
     */
    public RDRHistory getRDRHistoryInstance() {

        if (!isRDRHistory()) {
            throw new RuntimeException("RDR history not enabled");
        }
        
        try {

            final Constructor<? extends RDRHistory> ctor = rdrHistoryClass
                    .getConstructor(new Class[] { AbstractTripleStore.class });

            return ctor.newInstance(this);

        } catch (Exception e) {

            throw new RuntimeException(e);

        }
        
    }
    
    /**
     * Return true if the RDR history feature is enabled (experimental).
     */
    public boolean isRDRHistory() {
        
        return rdrHistoryClass != null;
        
    }
    
    /**
     * Return <code>true</code> iff the fully bound statement is an axiom.
     * 
     * @param s
     *            The internal value ({@link IV}) for the subject position.
     * @param p
     *            The internal value ({@link IV}) for the predicate position.
     * @param o
     *            The internal value ({@link IV}) for the object position.
     */
    public boolean isAxiom(final IV s, final IV p, final IV o) {
        
        return getAxioms().isAxiom(s, p, o);
        
    }
        
    /**
     * When <code>true</code> the database will support statement identifiers.
     * <p>
     * A statement identifier is a unique 64-bit integer taken from the same
     * space as the term identifiers and which uniquely identifiers a statement
     * in the database regardless of the graph in which that statement appears.
     * The purpose of statement identifiers is to allow statements about
     * statements without recourse to RDF style reification.
     * <p>
     * Only explicit statements will have a statement identifier. Statements
     * made about statements using their statement identifiers will
     * automatically be retracted if a statement they describe is retracted (a
     * micro form of truth maintenance that is always enabled when statement
     * identifiers are enabled).
     */
    public boolean getStatementIdentifiers() {
        
        return statementIdentifiers;
        
    }
    
    /**
     * Returns <code>true</code> when the database is in inline terms mode. In
     * this mode, certain types of terms (numerics in particular) are inlined
     * into the statement indices rather than being mapped to and from term
     * identifiers in the lexicon.
     */
    public boolean isInlineLiterals() {
        
        return getLexiconRelation().isInlineLiterals();
        
    }

    /**
     * @see Options#CONSTRAIN_XXXC_SHARDS
     */
    final public boolean isConstrainXXXCShards() {
        
        return constrainXXXCShards;
        
    }
    
    /**
     * @see Options#CONSTRAIN_XXXC_SHARDS
     */
    final public boolean isBottomUpEvaluation() {
        
        return bottomUpEvaluation;
        
    }
    
    /**
     * The {@link BigdataValueFactoryImpl} for namespace of the
     * {@link LexiconRelation} associated with this {@link AbstractTripleStore}.
     * 
     * @throws UnsupportedOperationException
     *             if there is no associated lexicon.
     * 
     * @todo allow a {@link TempTripleStore} to specify another db's lexicon?
     */
    final public BigdataValueFactory getValueFactory() {

        if (valueFactory == null) {

            if (!lexicon) {

                throw new UnsupportedOperationException();

            }

            synchronized (this) {

                if (valueFactory == null) {

                    valueFactory = getLexiconRelation().getValueFactory();

                }

            }

        }
        
        return valueFactory;
        
    }
    private volatile BigdataValueFactory valueFactory;
    
    /*
     * IDatabase, ILocatableResource
     */
    
    public Iterator<IRelation> relations() {
        
        return Collections.unmodifiableList(Arrays.asList(new IRelation[] { //
                getSPORelation(), //
                getLexiconRelation() //
                })).iterator();
        
    }
    
    /**
     * Configuration options.
     * 
     * @author <a href="mailto:thompsonbry@users.sourceforge.net">Bryan Thompson</a>
     * @version $Id$
     */
    public static interface Options extends AbstractResource.Options,
            InferenceEngine.Options, com.bigdata.journal.Options,
            KeyBuilder.Options, DataLoader.Options, FullTextIndex.Options {

        /**
         * Boolean option (default <code>true</code>) enables support for the
         * lexicon (the forward and backward term indices). When
         * <code>false</code>, the lexicon indices are not registered. This can
         * be safely turned off for the {@link TempTripleStore} when only the
         * statement indices are to be used.
         * <p>
         * You can control how the triple store will interpret the RDF URIs, and
         * literals using the {@link KeyBuilder.Options}. For example:
         * 
         * <pre>
         * // Force ASCII key comparisons.
         * properties.setProperty(Options.COLLATOR, CollatorEnum.ASCII.toString());
         * </pre>
         * 
         * or
         * 
         * <pre>
         * // Force identical unicode comparisons (assuming default COLLATOR setting).
         * properties.setProperty(Options.STRENGTH, StrengthEnum.IDENTICAL.toString());
         * </pre>
         * 
         * @see LexiconRelation
         * @see KeyBuilder.Options
         */
        String LEXICON = AbstractTripleStore.class.getName() + ".lexicon";

        String DEFAULT_LEXICON = "true";

        /**
         * Boolean option (default {@value #DEFAULT_STORE_BLANK_NODES}) controls
         * whether or not we store blank nodes in the forward mapping of the
         * lexicon (this is also known as the "told bnodes" mode).
         * <p>
         * When <code>false</code> blank node semantics are enforced, you CAN
         * NOT unify blank nodes based on their IDs in the lexicon, and
         * {@link AbstractTripleStore#getBNodeCount()} is disabled.
         * <p>
         * When <code>true</code>, you are able to violate blank node semantics
         * and force unification of blank nodes by assigning the ID from the RDF
         * interchange syntax to the blank node. RIO has an option that will
         * allow you to do this. When this option is also <code>true</code>,
         * then you will in fact be able to resolve pre-existing blank nodes
         * using their identifiers. The tradeoff is time and space : if you have
         * a LOT of document using blank nodes then you might want to disable
         * this option in order to spend less time writing the forward lexicon
         * index (and it will also take up less space).
         */
        String STORE_BLANK_NODES = AbstractTripleStore.class.getName() + ".storeBlankNodes";
        
        String DEFAULT_STORE_BLANK_NODES = "false";

        /**
         * Option effects how evenly distributed the assigned term identifiers
         * which has a pronounced effect on the ID2TERM and statement indices
         * for <em>scale-out deployments</em>. The default for a scale-out
         * deployment is {@value #DEFAULT_TERMID_BITS_TO_REVERSE}. This option
         * is ignored for a standalone deployment.
         * <p>
         * For the scale-out triple store, the term identifiers are formed by
         * placing the index partition identifier in the high word and the local
         * counter for the index partition into the low word. The effect of this
         * option is to cause the low N bits of the local counter value to be
         * reversed and written into the high N bits of the term identifier (the
         * other bits are shifted down to make room for this). Regardless of the
         * configured value for this option, all bits of the both the partition
         * identifier and the local counter are preserved.
         * <p>
         * Normally, the low bits of a sequential counter will vary the most
         * rapidly. By reversing the localCounter and placing some of the
         * reversed bits into the high bits of the term identifier we cause the
         * term identifiers to be uniformly (but not randomly) distributed. This
         * is much like using hash function without collisions or a random
         * number generator that does not produce duplicates. When the value of
         * this option is ZERO (0), no bits are reversed so the high bits of the
         * term identifiers directly reflect the partition identifier and the
         * low bits are assigned sequentially by the local counter within each
         * TERM2ID index partition.
         * <p>
         * The use of a non-zero value for this option can easily cause the
         * write load on the index partitions for the ID2TERM and statement
         * indices to be perfectly balanced. However, using too many bits has
         * some negative consequences on locality of operations <em>within</em>
         * an index partition (since the distribution of the keys be
         * approximately uniform distribution, leading to poor cache
         * performance, more copy-on-write for the B+Tree, and both more IO and
         * faster growth in the journal for writes (since there will be more
         * leaves made dirty on average by each bulk write)).
         * <p>
         * The use of a non-zero value for this option also directly effects the
         * degree of scatter for bulk read or write operations. As more bits are
         * used, it becomes increasingly likely that each bulk read or write
         * operation will on average touch all index partitions. This is because
         * #of low order local counter bits reversed and rotated into the high
         * bits of the term identifier places an approximate bound on the #of
         * index partitions of the ID2TERM or a statement index that will be
         * touched by a scattered read or write. However, that number will
         * continue to grow slowly over time as new partition identifiers are
         * introduced (the partition identifiers appear next in the encoded term
         * identifier and therefore determine the degree of locality or scatter
         * once the quickly varying high bits have had their say).
         * <p>
         * The "right" value really depends on the expected scale of the
         * knowledge base. If you estimate that you will have 50 x 200M index
         * partitions for the statement indices, then SQRT(50) =~ 7 would be a
         * good choice.
         * 
         * @see TermIdEncoder
         */
        String TERMID_BITS_TO_REVERSE = AbstractTripleStore.class.getName() + ".termIdBitsToReverse";

        String DEFAULT_TERMID_BITS_TO_REVERSE = "6";

        /**
         * Integer option whose value is the capacity of the term cache. This
         * cache provides fast lookup of frequently used RDF {@link Value}s by
         * their term identifier.
         */
        String TERM_CACHE_CAPACITY = AbstractTripleStore.class.getName()
                + ".termCache.capacity";
        
        String DEFAULT_TERM_CACHE_CAPACITY = "10000";//"50000";

        /**
         * The name of the class that will establish the pre-defined
         * {@link Vocabulary} for the database (default
         * {@value #DEFAULT_VOCABULARY_CLASS}). The class MUST extend
         * {@link BaseVocabulary}. This option is ignored if the lexicon is
         * disabled.
         * <p>
         * The {@link Vocabulary} is initialized by
         * {@link AbstractTripleStore#create()}. Its state is stored in the
         * global row store under the {@link TripleStoreSchema#VOCABULARY}
         * property. The named {@link Vocabulary} class will be used to
         * instantiate a consistent vocabulary mapping each time a view of the
         * {@link AbstractTripleStore} is materialized. This depends on the
         * named {@link Vocabulary} class having a stable behavior. Thus the
         * {@link BaseVocabulary} class builds in protection against version
         * changes and will refuse to materialize a view of the
         * {@link AbstractTripleStore} if the {@link Vocabulary} would not be
         * consistent.
         * <p>
         * The {@link BaseVocabulary} class is designed for easy and modular
         * extension. You can trivially define a concrete instance of this class
         * which provides any (reasonable) number of {@link VocabularyDecl}
         * instances. Each {@link VocabularyDecl} declares the namespace(s) and
         * the {@link URI}s for some ontology. A number of such classes have
         * been created and are combined by the
         * {@link #DEFAULT_VOCABULARY_CLASS}. You can create your own
         * {@link VocabularyDecl} classes and combine them within your own
         * {@link Vocabulary}, but it must extend {@link BaseVocabulary}.
         * <p>
         * Note: There is an interaction between the {@link Vocabulary} and
         * {@link IExtension}s. The {@link IDatatypeURIResolver} requires that
         * URIs used by an {@link IExtension} are pre-declared by the
         * {@link Vocabulary}.
         */
        String VOCABULARY_CLASS = AbstractTripleStore.class.getName() + ".vocabularyClass";

        /**
         * Note: The default {@link Vocabulary} class may be changed from time
         * to time as additional {@link VocabularyDecl} are created and bundled
         * into a new default {@link Vocabulary}. However, a deployed concrete
         * instance of the default {@link Vocabulary} class MUST NOT be modified
         * since that could introduce inconsistencies into the URI to IV mapping
         * which it provides for {@link AbstractTripleStore}s created using that
         * class.
         */
        String DEFAULT_VOCABULARY_CLASS = DefaultBigdataVocabulary.class.getName();
        
        /**
         * The {@link Axioms} model that will be used (default
         * {@value Options#DEFAULT_AXIOMS_CLASS}). The value is the name of the
         * class that will be instantiated by
         * {@link AbstractTripleStore#create()}. The class must extend
         * {@link BaseAxioms}. This option is ignored if the lexicon is
         * disabled.  Use {@link NoAxioms} to disable inference.
         */
        String AXIOMS_CLASS = AbstractTripleStore.class.getName() + ".axiomsClass";

        String DEFAULT_AXIOMS_CLASS = OwlAxioms.class.getName();

        /**
         * The name of the {@link BaseClosure} class that will be used (default
         * {@value Options#DEFAULT_CLOSURE_CLASS}). The value is the name of
         * the class that will be used to generate the {@link Program} that
         * computes the closure of the database. The class must extend
         * {@link BaseClosure}. This option is ignored if the inference is
         * disabled.
         * <p>
         * There are two pre-defined "programs" used to compute and maintain
         * closure. The {@link FullClosure} program is a simple fix point of the
         * RDFS+ entailments, except for the
         * <code> foo rdf:type rdfs:Resource</code> entailments which are
         * normally generated at query time. The {@link FastClosure} program
         * breaks nearly all cycles in the RDFS rules and runs nearly entirely
         * as a sequence of {@link IRule}s, including several custom rules.
         * <p>
         * It is far easier to modify the {@link FullClosure} program since any
         * new rules can just be dropped into place. Modifying the
         * {@link FastClosure} program requires careful consideration of the
         * entailments computed at each stage in order to determine where a new
         * rule would fit in.
         * <p>
         * Note: When support for <code>owl:sameAs</code>, etc. processing is
         * enabled, some of the entailments are computed by rules run during
         * forward closure and some of the entailments are computed by rules run
         * at query time. Both {@link FastClosure} and {@link FullClosure} are
         * aware of this and handle it correctly (e.g., as configured).
         */
        String CLOSURE_CLASS = AbstractTripleStore.class.getName() + ".closureClass";
        
        String DEFAULT_CLOSURE_CLASS = FastClosure.class.getName();

        /**
         * Boolean option (default <code>false</code>) disables all but a
         * single statement index (aka access path).
         * <p>
         * Note: The main purpose of the option is to make it possible to turn
         * off the other access paths for special bulk load purposes. The use of
         * this option is NOT compatible with either the application of the
         * {@link InferenceEngine} or high-level query.
         * <p>
         * Note: You may want to explicitly enable or disable the bloom filter
         * for this. Normally a single access path (SPO) is used for a temporary
         * store. Temporary stores tend to be smaller, so if you will also be
         * doing point tests on the temporary store then you probably want to
         * use the {@link #BLOOM_FILTER}. Otherwise it may be turned off to
         * realize some (minimal) performance gain.
         */
        String ONE_ACCESS_PATH = AbstractTripleStore.class.getName() + ".oneAccessPath";

        String DEFAULT_ONE_ACCESS_PATH = "false";

        /**
         * Optional property controls whether or not a bloom filter is
         * maintained for the SPO statement index. The bloom filter is effective
         * up to ~ 2M entries per index (partition). For scale-up, the bloom
         * filter is automatically disabled after its error rate would be too
         * large given the #of index entries. For scale-out, as the index grows
         * we keep splitting it into more and more index partitions, and those
         * index partitions are comprised of both views of one or more
         * {@link AbstractBTree}s. While the mutable {@link BTree}s might
         * occasionally grow too large to support a bloom filter, data is
         * periodically migrated onto immutable {@link IndexSegment}s which have
         * perfect fit bloom filters. This means that the bloom filter
         * scales-out, but not up.
         * <p>
         * Note: The SPO access path is used any time we have an access path
         * that corresponds to a point test. Therefore this is the only index
         * for which it makes sense to maintain a bloom filter.
         * <p>
         * If you are going to do a lot of small commits, then please DO NOT
         * enable the bloom filter for the {@link AbstractTripleStore}. The
         * bloom filter takes 1 MB each time you commit on the SPO/SPOC index.
         * The bloom filter limited value in any case for scale-up since its
         * nominal error rate will be exceeded at ~2M triples. This concern does
         * not apply for scale-out, where the bloom filter is always a good
         * idea.
         * 
         * @see IndexMetadata#getBloomFilterFactory()
         * 
         * @todo Review the various temp triple stores that are created and see
         *       which of them would benefit from the SPO bloom filter (TM,
         *       backchainers, SIDs fixed point, etc).
         */
        String BLOOM_FILTER = AbstractTripleStore.class.getName() + ".bloomFilter";

        String DEFAULT_BLOOM_FILTER = "true";
        
        /**
         * When <code>true</code> (default {@value Options#DEFAULT_JUSTIFY}),
         * proof chains for entailments generated by forward chaining are stored
         * in the database. This option is required for truth maintenance when
         * retracting assertion.
         * <p>
         * If you will not be retracting statements from the database then you
         * can specify <code>false</code> for a significant performance boost
         * during writes and a smaller profile on the disk.
         * <p>
         * This option does not effect query performance since the
         * justifications are maintained in a distinct index and are only used
         * when retracting assertions.
         */
        String JUSTIFY = AbstractTripleStore.class.getName() + ".justify";

        String DEFAULT_JUSTIFY = "true";

        /**
         * Boolean option (default {@value #DEFAULT_STATEMENT_IDENTIFIERS})
         * enables support for statement identifiers. A statement identifier is
         * unique identifier for a <em>triple</em> in the database. Statement
         * identifiers may be used to make statements about statements without
         * using RDF style reification.
         * <p>
         * Statement identifiers are assigned consistently when {@link Statement}
         * s are mapped into the database. This is done using an extension of
         * the <code>term:id</code> index to map the statement as if it were a
         * term onto a unique statement identifier. While the statement
         * identifier is assigned canonically by the <code>term:id</code> index,
         * it is stored redundantly in the value position for each of the
         * statement indices. While the statement identifier is, in fact, a term
         * identifier, the reverse mapping is NOT stored in the id:term index
         * and you CAN NOT translate from a statement identifier back to the
         * original statement.
         * <p>
         * bigdata supports an RDF/XML interchange extension for the interchange
         * of <em>triples</em> with statement identifiers that may be used as
         * blank nodes to make statements about statements. See {@link BD} and
         * {@link RDFXMLParser}.
         * <p>
         * Statement identifiers add some latency when loading data since it
         * increases the size of the writes on the terms index (and also its
         * space requirements since all statements are also replicated in the
         * terms index). However, if you are doing concurrent data load then the
         * added latency is nicely offset by the parallelism.
         * <p>
         * The main benefit for statement identifiers is that they provide a
         * mechanism for statement level provenance. This is critical for some
         * applications.
         * <p>
         * An alternative approach to provenance within RDF is to use the
         * concatenation of the subject, predicate, and object (or a hash of
         * their concatenation) as the value in the context position. While this
         * approach can be used with any quad store, it is less transparent and
         * requires <em>twice</em> the amount of data on the disk since you need
         * an additional three statement indices to cover the quad access paths.
         * <p>
         * The provenance mode (SIDs) IS NOT compatible with the {@link #QUADS}
         * mode. You may use either one, but not both in the same KB instance.
         * <p>
         * There are examples for using the provenance mode online.
         */
        String STATEMENT_IDENTIFIERS = AbstractTripleStore.class.getName() + ".statementIdentifiers";

        String DEFAULT_STATEMENT_IDENTIFIERS = "false";

        /**
         * Boolean option determines whether the KB instance will be a quad
         * store or a triple store. For a triple store only, the
         * {@link #STATEMENT_IDENTIFIERS} option determines whether or not the
         * provenance mode is enabled.
         */
        String QUADS = AbstractTripleStore.class.getName() + ".quads";
        
        String DEFAULT_QUADS = "false";
        
        /**
         * Set up database in triples mode, no provenance.  This is equivalent
         * to setting the following options:
         * <p>
         * <ul>
         * <li>{@link AbstractTripleStore.Options#QUADS} 
         *          = <code>false</code></li>
         * <li>{@link AbstractTripleStore.Options#STATEMENT_IDENTIFIERS} 
         *          = <code>false</code></li>
         * </ul> 
         */
        String TRIPLES_MODE = AbstractTripleStore.class.getName() + ".triplesMode";
        
        String DEFAULT_TRIPLES_MODE = "false";

        /**
         * Set up database in triples mode with provenance.  This is equivalent
         * to setting the following options:
         * <p>
         * <ul>
         * <li>{@link AbstractTripleStore.Options#QUADS} 
         *          = <code>false</code></li>
         * <li>{@link AbstractTripleStore.Options#STATEMENT_IDENTIFIERS} 
         *          = <code>true</code></li>
         * </ul> 
         */
        String TRIPLES_MODE_WITH_PROVENANCE = AbstractTripleStore.class
                .getName() + ".triplesModeWithProvenance";
        
        String DEFAULT_TRIPLES_MODE_WITH_PROVENANCE = "false";
        
        /**
         * Set up database in quads mode.  Quads mode means no provenance,
         * no inference.  This is equivalent to setting the following options:
         * <p>
         * <ul>
         * <li>{@link AbstractTripleStore.Options#QUADS} 
         *          = <code>true</code></li>
         * <li>{@link AbstractTripleStore.Options#STATEMENT_IDENTIFIERS} 
         *          = <code>false</code></li>
         * <li>{@link AbstractTripleStore.Options#AXIOMS_CLASS} 
         *          = <code>com.bigdata.rdf.store.AbstractTripleStore.NoAxioms</code></li>
         * </ul> 
         */
        String QUADS_MODE = AbstractTripleStore.class.getName() + ".quadsMode";

        String DEFAULT_QUADS_MODE = "false";

        /**
         * The name of the {@link BigdataValueFactory} class. The implementation
         * MUST declare a method with the following signature which will be used
         * as a canonicalizing factory for the instances of that class.
         * 
         * <pre>
         * public static BigdataValueFactory getInstance(final String namespace)
         * </pre>
         * 
         * @see #DEFAULT_VALUE_FACTORY_CLASS
         */
		String VALUE_FACTORY_CLASS = AbstractTripleStore.class.getName()
				+ ".valueFactoryClass";

		String DEFAULT_VALUE_FACTORY_CLASS = BigdataValueFactoryImpl.class
				.getName();

		/*
		 * Full text index options.
		 */
		
        /**
         * Boolean option (default {@value #DEFAULT_TEXT_INDEX}) enables support
         * for a full text index that may be used to lookup literals by tokens
         * found in the text of those literals.
         * 
         * @see #TEXT_INDEXER_CLASS
         * @see #TEXT_INDEX_DATATYPE_LITERALS
         * @see #INLINE_TEXT_LITERALS
         * @see #MAX_INLINE_TEXT_LENGTH
         */
        String TEXT_INDEX = AbstractTripleStore.class.getName() + ".textIndex";

        String DEFAULT_TEXT_INDEX = "true";

        /**
		 * Boolean option (default <code>true</code>) enables support for a full
		 * text index that may be used to lookup literals by tokens found in the
		 * text of those literals.
		 * 
		 * @see #TEXT_INDEXER_CLASS
		 * @see #TEXT_INDEX_DATATYPE_LITERALS
		 * @see #INLINE_TEXT_LITERALS
		 * @see #MAX_INLINE_TEXT_LENGTH
		 * @deprecated Feature was never completed due to scalability issues.
		 *             See BZLG-1548, BLZG-563.
		 */
        @Deprecated
        String SUBJECT_CENTRIC_TEXT_INDEX = AbstractTripleStore.class.getName() + ".subjectCentricTextIndex";

        @Deprecated
        String DEFAULT_SUBJECT_CENTRIC_TEXT_INDEX = "false";

		/**
		 * Boolean option enables support for a full text index that may be used
		 * to lookup datatype literals by tokens found in the text of those
		 * literals (default {@value #DEFAULT_TEXT_INDEX_DATATYPE_LITERALS}).
		 * This option will cause ALL datatype literals to be presented to the
		 * full text indexer, including <code>xsd:string</code>,
		 * <code>xsd:int</code>, etc.
		 */
        String TEXT_INDEX_DATATYPE_LITERALS = AbstractTripleStore.class
                .getName() + ".textIndex.datatypeLiterals";

        String DEFAULT_TEXT_INDEX_DATATYPE_LITERALS = "true";
        
        /**
         * The name of the {@link IValueCentricTextIndexer} class. The implementation MUST
         * declare a method with the following signature which will be used to
         * locate instances of that class.
         * 
         * <pre>
         * static public ITextIndexer getInstance(final IIndexManager indexManager,
         *             final String namespace, final Long timestamp,
         *             final Properties properties)
         * </pre>
         * 
         * @see #DEFAULT_TEXT_INDEXER_CLASS
         */
		String TEXT_INDEXER_CLASS = AbstractTripleStore.class.getName()
				+ ".textIndexerClass";

		String DEFAULT_TEXT_INDEXER_CLASS = BigdataValueCentricFullTextIndex.class
				.getName();

        /**
         * The name of the {@link ITextIndexer} class. The implementation MUST
         * declare a method with the following signature which will be used to
         * locate instances of that class.
         * 
         * <pre>
         * static public ITextIndexer getInstance(final IIndexManager indexManager,
         *             final String namespace, final Long timestamp,
         *             final Properties properties)
         * </pre>
         * 
         * @see #DEFAULT_TEXT_INDEXER_CLASS
         */
		String SUBJECT_CENTRIC_TEXT_INDEXER_CLASS = AbstractTripleStore.class.getName()
				+ ".subjectCentricTextIndexerClass";

		String DEFAULT_SUBJECT_CENTRIC_TEXT_INDEXER_CLASS = BigdataSubjectCentricFullTextIndex.class
				.getName();

        /*
         * Inlining options.
         */

        /**
		 * The threshold (in character length) at which an RDF {@link Value}
		 * will be inserted into the {@link LexiconKeyOrder#BLOBS} index rather
		 * than the {@link LexiconKeyOrder#TERM2ID} and
		 * {@link LexiconKeyOrder#ID2TERM} indices (default
		 * {@value #DEFAULT_BLOBS_THRESHOLD}).
		 * <p>
		 * The {@link LexiconKeyOrder#BLOBS} index is capable of storing very
		 * large literals but has more IO scatter due to the hash code component
		 * of the key for that index. Therefore smaller RDF {@link Value}s
		 * should be inserted into the {@link LexiconKeyOrder#TERM2ID} and
		 * {@link LexiconKeyOrder#ID2TERM} indices while very large RDF
		 * {@link Value}s MUST be inserted into the
		 * {@link LexiconKeyOrder#BLOBS} index.
		 * <p>
		 * The {@link LexiconKeyOrder#TERM2ID} index keys are Unicode sort codes
		 * based on the RDF {@link Value}s. This threshold essentially limits
		 * the maximum length of the keys in the {@link LexiconKeyOrder#TERM2ID}
		 * index.
		 * <p>
		 * Note: The BLOBS index MAY be disabled entirely by setting this
		 * property to {@link #BLOBS_THRESHOLD_DISABLE} (@value
		 * {@link #BLOBS_THRESHOLD_DISABLE}). However, this is generally not
		 * advised since it implies that large literals will be appear as keys
		 * in the TERM2ID index.
		 * 
		 * @see <a href="https://github.com/SYSTAP/bigdata-gpu/issues/25">
		 *      Disable BLOBS indexing completely for GPU </a>
		 */
        String BLOBS_THRESHOLD = AbstractTripleStore.class.getName()
                + ".blobsThreshold";

        String DEFAULT_BLOBS_THRESHOLD = "256";
		
        /**
         * The constant that may be used to disable the BLOBS index.
         * 
         *  @see #BLOBS_THRESHOLD
		 * 
		 * @see <a href="https://github.com/SYSTAP/bigdata-gpu/issues/25">
		 *      Disable BLOBS indexing completely for GPU </a>
         */
        String BLOBS_THRESHOLD_DISABLE = Integer.toString(Integer.MAX_VALUE);
        
        /**
		 * Set up database to inline XSD datatype literals corresponding to
		 * primitives (boolean) and numerics (byte, short, int, etc) directly
		 * into the statement indices (default
		 * {@value #DEFAULT_INLINE_XSD_DATATYPE_LITERALS}).
		 * <p>
		 * Note: <code>xsd:dateTime</code> inlining is controlled by a distinct
		 * option. See {@link #INLINE_DATE_TIMES}.
		 * <p>
		 * Note: <code>xsd:string</code> inlining and the inlining of non-xsd
		 * literals are controlled by {@link #INLINE_TEXT_LITERALS} and
		 * {@link #MAX_INLINE_TEXT_LENGTH}.
		 */
		String INLINE_XSD_DATATYPE_LITERALS = AbstractTripleStore.class
				.getName() + ".inlineXSDDatatypeLiterals";

        String DEFAULT_INLINE_XSD_DATATYPE_LITERALS = "true";

        /**
         * Inline ANY literal having fewer than {@link #MAX_INLINE_TEXT_LENGTH}
         * characters (default {@value #DEFAULT_INLINE_TEXT_LITERALS}).
         * <p>
         * Note: This option exists mainly to support a scale-out design in
         * which everything is inlined into the statement indices. This design
         * is similar to the YARS2 system with its ISAM files and has the
         * advantage that little or nothing is stored within the lexicon.
         * <p>
         * Inlining of large literals via this option is NOT compatible with
         * {@link #TEXT_INDEX}. The problem is that we need to index literals
         * which are inlined as well as those which are not inlined. While the
         * full text index does support this, indexing fully inline literals
         * only makes sense for reasonably short literals. This is because the
         * {@link IV} of the inlined literal (a) embeds its (compressed) Unicode
         * representation; and (b) is replicated for each token within that
         * literal. For large literals, this causes a substantial expansion in
         * the full text index.
         */
		String INLINE_TEXT_LITERALS = AbstractTripleStore.class.getName()
				+ ".inlineTextLiterals";

		String DEFAULT_INLINE_TEXT_LITERALS = "false";

		        /**
         * The maximum length of a String value which may be inlined into the
         * statement indices (default {@value #DEFAULT_MAX_INLINE_STRING_LENGTH}
         * ). Depending on the configuration, this may applies to literal label
         * (and datatypeURI or language code), URI local names, full URIs, blank
         * node IDs, etc. The {@link XSDStringExtension} is registered by the
         * {@link DefaultExtensionFactory} when GT ZERO (0).
         * <p>
         * Note: URIs may be readily inlined using this mechanism without
         * causing an interaction with the full text index since they are not
         * indexed by the full text index. However, inlining literals in this
         * manner causes the Unicode representation of the literal to be
         * duplicated within the full text index for each token in that literal.
         * See {@link #TEXT_INDEX} and {@link #INLINE_TEXT_LITERALS}.
         * 
         * @see DefaultExtensionFactory
         */
        String MAX_INLINE_TEXT_LENGTH = AbstractTripleStore.class.getName()
                + ".maxInlineTextLength";

		/**
		 * Note that there an interaction when this is enabled with the full
		 * text indexer. When we inline a non-datatype literal then the literal
		 * is ALSO inlined into the full text index as well for each keyword in
		 * that literal. That can produce quite a bit of duplication. Therefore
		 * the full text index does not play well with inlining large literals
		 * into the statement indices.
		 */
        String DEFAULT_MAX_INLINE_STRING_LENGTH = "0";
        
        /**
         * Set up database to inline bnodes directly into the statement indices 
         * rather than using the lexicon to map them to term identifiers and 
         * back.  This is only compatible with told bnodes mode.
         * <p>
         * See {@link Options#STORE_BLANK_NODES}.
         */
		String INLINE_BNODES = AbstractTripleStore.class.getName()
				+ ".inlineBNodes";

        String DEFAULT_INLINE_BNODES = "true";

		/**
		 * Set up database to inline date/times directly into the statement
		 * indices rather than using the lexicon to map them to term identifiers
		 * and back (default {@value #DEFAULT_INLINE_DATE_TIMES}). Date times
		 * will be converted to UTC, then stored as milliseconds since the
		 * epoch. Thus if you inline date/times you will lose the canonical
		 * representation of the date/time. This has two consequences: (1) you
		 * will not be able to recover the original time zone of the date/time;
		 * and (2) greater than millisecond precision will be lost.
		 * 
		 * @see #INLINE_DATE_TIMES_TIMEZONE
		 */
		String INLINE_DATE_TIMES = AbstractTripleStore.class.getName()
				+ ".inlineDateTimes";

        String DEFAULT_INLINE_DATE_TIMES = "true";

        /**
         * The default time zone to be used to a) encode inline xsd:datetime
         * literals that do not have a time zone specified and b) decode
         * xsd:datetime literals from the statement indices where they are
         * stored as UTC milliseconds since the epoch (default
         * {@value #DEFAULT_INLINE_DATE_TIMES_TIMEZONE}).
         * 
         * @see #INLINE_DATE_TIMES
         */
        String INLINE_DATE_TIMES_TIMEZONE = AbstractTripleStore.class.getName()
                + ".inlineDateTimesTimezone";

        /**
         * @see #INLINE_DATE_TIMES_TIMEZONE
         */
        String DEFAULT_INLINE_DATE_TIMES_TIMEZONE = 
//        	TimeZone.getDefault().getID();
        	"GMT";
        
        /**
         * The name of the {@link IExtensionFactory} class. The implementation 
         * MUST declare a constructor that accepts an 
         * {@link IDatatypeURIResolver} as its only argument.  The 
         * {@link IExtension}s constructed by the factory need a resolver to
         * resolve datatype URIs to term identifiers in the database.
         * 
         * @see #DEFAULT_EXTENSION_FACTORY_CLASS
         */
		String EXTENSION_FACTORY_CLASS = AbstractTripleStore.class.getName()
				+ ".extensionFactoryClass";

        String DEFAULT_EXTENSION_FACTORY_CLASS = DefaultExtensionFactory.class
                .getName();

        /**
         * When <code>true</code> AND {@value #INLINE_XSD_DATATYPE_LITERALS} is
         * <code>true</code>, literals having an xsd datatype URI which can not
         * be validated against that datatype will be rejected (default
         * {@link #DEFAULT_REJECT_INVALID_XSD_VALUES}). For example, when
         * <code>true</code> <code>abc^^xsd:int</code> would be rejected. When
         * <code>false</code> the literal will be accepted, but it will not be
         * inlined with the rest of the literals for that value space and will
         * typically encounter an SPARQL type error during query evaluation.
         */
        String REJECT_INVALID_XSD_VALUES = AbstractTripleStore.class.getName()
                + ".rejectInvalidXSDValues";

        String DEFAULT_REJECT_INVALID_XSD_VALUES = "false";
        
        /*
         * Options for shard split behavior.
         */

        /**
         * Boolean option determines whether or not an
         * {@link XXXCShardSplitHandler} is applied (scale-out only, default
         * {@value #DEFAULT_CONSTRAIN_XXXC_SHARDS}).
         * <p>
         * When <code>true</code>, shards whose {@link SPOKeyOrder} name ends
         * with "C" are constrained such that all quads for the same triple will
         * be co-located on the same shard. This constraint allows certain
         * optimizations for default graph handling.
         * <p>
         * This constraint may be used if you do not expect to have more than
         * ~200MB worth of distinct graphs within which the same triple may be
         * asserted. This is a soft constraint as larger shards are permitted,
         * but performance will degrade if this constraint forces some shards to
         * be many times larger than their nominal capacity.
         * 
         * @see XXXCShardSplitHandler
         */
        String CONSTRAIN_XXXC_SHARDS = (AbstractTripleStore.class.getName() + ".constrainXXXCShards")
                .intern();
        
        String DEFAULT_CONSTRAIN_XXXC_SHARDS = "true";

        /*
         * History Service.
         */
        
        /**
         * When <code>true</code> a HISTORY SERVICE and its associated index
         * will be maintained.
         * 
         * @see <a href="https://sourceforge.net/apps/trac/bigdata/ticket/607">
         *      HISTORY SERVICE </a>
         */
        public static String HISTORY_SERVICE = AbstractTripleStore.class
                .getName() + ".historyService";

        public static String DEFAULT_HISTORY_SERVICE = "false";

        /**
         * The minimum amount of history (in milliseconds) that will be retained
         * by the {@link #HISTORY_SERVICE} (default
         * {@value #DEFAULT_HISTORY_SERVICE_MIN_RELEASE_AGE}). The head of the
         * index will be pruned during update to remove tuples associated with
         * older commit points.
         */
        public static String HISTORY_SERVICE_MIN_RELEASE_AGE = AbstractTripleStore.class
                .getName() + ".historyService.minReleaseAge";

        public static String DEFAULT_HISTORY_SERVICE_MIN_RELEASE_AGE = Long
                .toString(Long.MAX_VALUE);
        
        /**
         * If this option is set to false, turn off the ASTBottomUpOptimizer.
         * 
         * @see {@link ASTBottomUpOptimizer}
         */
        public static String BOTTOM_UP_EVALUATION = AbstractTripleStore.class
                .getName() + ".bottomUpEvaluation";

        public static String DEFAULT_BOTTOM_UP_EVALUATION = "true";

        /**
         * The name of the {@link IInlineURIFactory} class.
         * 
         * @see #DEFAULT_EXTENSION_FACTORY_CLASS
         */
        String INLINE_URI_FACTORY_CLASS = AbstractTripleStore.class.getName()
                + ".inlineURIFactory";

        String DEFAULT_INLINE_URI_FACTORY_CLASS = InlineURIFactory.class
                .getName();

        /**
         * The name of the {@link RDRHistory} class.  Null by default.
         */
        String RDR_HISTORY_CLASS = AbstractTripleStore.class.getName()
                + ".rdrHistoryClass";

        /**
<<<<<<< HEAD
         * If this option is set to false, do not compute closure for sids.
         */
        public static String COMPUTE_CLOSURE_FOR_SIDS = AbstractTripleStore.class
                .getName() + ".computeClosureForSids";

        public static String DEFAULT_COMPUTE_CLOSURE_FOR_SIDS = "true";
=======
         * Enable GeoSpatial support.
         */
        String GEO_SPATIAL = AbstractTripleStore.class.getName() + ".geoSpatial";
      
        String DEFAULT_GEO_SPATIAL = "false";

        /**
         * GeoSpatial configuration
         */
        String GEO_SPATIAL_CONFIG = AbstractTripleStore.class.getName() + ".geoSpatialConfig";
      
        String DEFAULT_GEO_SPATIAL_CONFIG = null;
>>>>>>> 11a8714e

    }

    protected Class determineAxiomClass() {
        
        // axiomsClass
        {

            /*
             * Note: axioms may not be defined unless the lexicon is enabled
             * since the axioms require the lexicon in order to resolve
             * their expression as Statements into their expression as SPOs.
             */

            final String className = getProperty(Options.AXIOMS_CLASS,
                    Options.DEFAULT_AXIOMS_CLASS);

            final Class cls;
            try {
                cls = Class.forName(className);
            } catch (ClassNotFoundException e) {
                throw new RuntimeException("Bad option: "
                        + Options.AXIOMS_CLASS, e);
            }

            if (!BaseAxioms.class.isAssignableFrom(cls)) {
                throw new RuntimeException(Options.AXIOMS_CLASS
                        + ": Must extend: " + BaseAxioms.class.getName());
            }

            if (cls != NoAxioms.class && quads) {

                throw new UnsupportedOperationException(Options.QUADS
                        + " does not support inference ("
                        + Options.AXIOMS_CLASS + ")");

            }

            return cls;

        }
        
    }
    
    protected Class determineVocabularyClass() {
        
        // vocabularyClass
        {

            final String className = getProperty(Options.VOCABULARY_CLASS,
                    Options.DEFAULT_VOCABULARY_CLASS);

            final Class cls;
            try {
                cls = Class.forName(className);
            } catch (ClassNotFoundException e) {
                throw new RuntimeException("Bad option: "
                        + Options.VOCABULARY_CLASS, e);
            }

            if (!BaseVocabulary.class.isAssignableFrom(cls)) {
                throw new RuntimeException(Options.VOCABULARY_CLASS
                        + ": Must extend: "
                        + BaseVocabulary.class.getName());
            }
            
            return cls;

        }
        
    }
    
    /**
     * Ctor specified by {@link DefaultResourceLocator}.
     * 
     * @see Options
     */
    @SuppressWarnings("unchecked")
    protected AbstractTripleStore(final IIndexManager indexManager,
            final String namespace, final Long timestamp,
            final Properties properties) {

        super(indexManager, namespace, timestamp, properties);
        
        ServiceProviderHook.forceLoad();
        
        /*
         * Reads off the property for the inference engine that tells us whether
         * or not the justification index is being used. This is used to
         * conditionally enable the logic to retract justifications when the
         * corresponding statements is retracted.
         */

        this.lexicon = Boolean.parseBoolean(getProperty(Options.LEXICON,
                Options.DEFAULT_LEXICON));

        DatabaseMode mode = null;
        if (Boolean.parseBoolean(getProperty(Options.TRIPLES_MODE,
                Options.DEFAULT_TRIPLES_MODE))) {
            mode = DatabaseMode.TRIPLES;
        } else if (Boolean.parseBoolean(getProperty(Options.TRIPLES_MODE_WITH_PROVENANCE,
                Options.DEFAULT_TRIPLES_MODE_WITH_PROVENANCE))) {
            if (mode != null) {
                throw new UnsupportedOperationException(
                        "please select only one of triples, provenance, or quads modes");
            }
            mode = DatabaseMode.PROVENANCE;
        } else if (Boolean.parseBoolean(getProperty(Options.QUADS_MODE,
                Options.DEFAULT_QUADS_MODE))) {
            if (mode != null) {
                throw new UnsupportedOperationException(
                        "please select only one of triples, provenance, or quads modes");
            }
            mode = DatabaseMode.QUADS;
        } 
        
        if (lexicon) {
            this.vocabularyClass = determineVocabularyClass();
        } else {
            this.vocabularyClass = NoVocabulary.class;
        }
        properties.setProperty(Options.VOCABULARY_CLASS, vocabularyClass.getName());

        if (mode != null) {
            switch (mode) {
            case TRIPLES: {
                this.quads = false;
                this.statementIdentifiers = false;
                this.axiomClass = determineAxiomClass();
                properties.setProperty(Options.QUADS, "false");
                properties.setProperty(Options.STATEMENT_IDENTIFIERS, "false");
                break;
            }
            case PROVENANCE: {
                this.quads = false;
                this.statementIdentifiers = true;
                this.axiomClass = determineAxiomClass();
                properties.setProperty(Options.QUADS, "false");
                properties.setProperty(Options.STATEMENT_IDENTIFIERS, "true");
                break;
            }
            case QUADS: {
                this.quads = true;
                this.statementIdentifiers = false;
                this.axiomClass = NoAxioms.class;
                properties.setProperty(Options.QUADS, "true");
                properties.setProperty(Options.STATEMENT_IDENTIFIERS, "false");
                properties.setProperty(Options.AXIOMS_CLASS, NoAxioms.class.getName());
                break;
            }
            default:
                throw new AssertionError();
            }
        } else {
            
            this.quads = Boolean.valueOf(getProperty(Options.QUADS,
                    Options.DEFAULT_QUADS));

            this.statementIdentifiers = Boolean.parseBoolean(getProperty(
                    Options.STATEMENT_IDENTIFIERS,
                    Options.DEFAULT_STATEMENT_IDENTIFIERS));

            if (lexicon) {
                
                axiomClass = determineAxiomClass();
//                vocabularyClass = determineVocabularyClass();
                
            } else {
                
                /*
                 * no axioms if no lexicon (the lexicon is required to write the
                 * axioms).
                 */

                axiomClass = NoAxioms.class;
//                vocabularyClass = NoVocabulary.class;

            }
            
        }
        
        
        this.justify = Boolean.parseBoolean(getProperty(Options.JUSTIFY,
                Options.DEFAULT_JUSTIFY));

        this.spoKeyArity = quads ? 4 : 3;

        if (statementIdentifiers && quads) {

            throw new UnsupportedOperationException(Options.QUADS
                    + " does not support the provenance mode ("
                    + Options.STATEMENT_IDENTIFIERS + ")");
            
        }

        // closureClass
        {

            final String className = getProperty(Options.CLOSURE_CLASS,
                    Options.DEFAULT_CLOSURE_CLASS);

           final Class cls;
            try {
                cls = Class.forName(className);
            } catch (ClassNotFoundException e) {
                throw new RuntimeException("Bad option: "
                        + Options.CLOSURE_CLASS, e);
            }

            if (!BaseClosure.class.isAssignableFrom(cls)) {
                throw new RuntimeException(Options.CLOSURE_CLASS
                        + ": Must extend: "
                        + BaseClosure.class.getName());
            }
            
            closureClass = cls;
            
        }
        
        this.constrainXXXCShards = Boolean.valueOf(getProperty(
                Options.CONSTRAIN_XXXC_SHARDS,
                Options.DEFAULT_CONSTRAIN_XXXC_SHARDS)); 
        
        this.bottomUpEvaluation = Boolean.valueOf(getProperty(
                Options.BOTTOM_UP_EVALUATION,
                Options.DEFAULT_BOTTOM_UP_EVALUATION));
        
        { // RDR History class
            
            final String className = getProperty(Options.RDR_HISTORY_CLASS, null);
            
            if (className != null && className.length() > 0) {
                
                if (!statementIdentifiers) {
                    throw new RuntimeException("statement identifiers must be enabled for RDR history");
                }
                
                final Class cls;
                try {
                    cls = Class.forName(className);
                } catch (ClassNotFoundException e) {
                    throw new RuntimeException("Bad option: "
                            + Options.RDR_HISTORY_CLASS, e);
                }
    
                if (!RDRHistory.class.isAssignableFrom(cls)) {
                    throw new RuntimeException(Options.RDR_HISTORY_CLASS
                            + ": Must extend: "
                            + RDRHistory.class.getName());
                }
                
                rdrHistoryClass = cls;
                
            } else {
            
                rdrHistoryClass = null;
                
            }
            
        }
        
        this.computeClosureForSids = Boolean.valueOf(getProperty(
                Options.COMPUTE_CLOSURE_FOR_SIDS,
                Options.DEFAULT_COMPUTE_CLOSURE_FOR_SIDS));
        
        /*
         * Setup namespace mapping for serialization utility methods.
         * 
         * TODO Why not leverage the defined Vocabulary?
         */
        addNamespace(RDF.NAMESPACE, "rdf");
        addNamespace(RDFS.NAMESPACE, "rdfs");
        addNamespace(OWL.NAMESPACE, "owl");
        addNamespace(XMLSchema.NAMESPACE, "xsd");

    }
    
    /**
     * Return <code>true</code> iff the store is safe for concurrent readers
     * and writers. This property depends on primarily on the concurrency
     * control mechanisms (if any) that are used to prevent concurrent access to
     * an unisolated index while a thread is writing on that index. Stores based
     * on the {@link IBigdataFederation} automatically inherent the
     * appropriate concurrency controls as would a store whose index access was
     * intermediated by the executor service of an {@link IConcurrencyManager}.
     * <p>
     * Note: if {@link #isConcurrent()} returns <code>true</code> then the
     * database will provide concurrency control for write tasks submitted
     * against the same index. However, concurrent writers are always supported
     * on distinct indices and concurrent readers on an index are always
     * supported IF there is no concurrent writer on the index. If
     * {@link #isConcurrent()} is <code>false</code> then you need to avoid
     * submitting a write task concurrently with ANY other task for the same
     * index (concurrent reads or concurrent writes will both cause problems
     * with a write task in the absence of concurrency controls).
     * <p>
     * The main place where this is an issue is rule execution, where the
     * entailments are being written back onto the database while reads are
     * proceeding concurrently. The new rule execution layer finesses this by
     * have a read view and a write view, so an {@link IProgram} will read from
     * an historical state and write on the {@link ITx#UNISOLATED} indices. This
     * also works for closure - each round of closure updates the read-behind
     * point so that all writes from the last round become visible during the
     * next round.
     * <p>
     * Note that closure must read against a stable state of the database and
     * that concurrent writes on the database NOT related to the closure
     * operation are disallowed. With these guidelines, you can force the
     * application to use a single thread for all mutation operations on the
     * {@link AbstractTripleStore} (readers from historical states may be
     * concurrent) and concurrency problems will not arise.
     */
    abstract public boolean isConcurrent();

    /**
     * <strong>DO NOT INVOKE FROM APPLICATION CODE</strong> - this method
     * deletes the KB instance and destroys the backing database instance. It is
     * used to help tear down unit tests.
     */
    public void __tearDownUnitTest() {

        if(isOpen())
            destroy();
        
        getIndexManager().destroy();

    }

    public boolean isOpen() {
        
        return open;
        
    }
    
    public void close() {

        shutdown();

    }

    /**
     * Default is a NOP - invoked by {@link #close()} and
     * {@link #__tearDownUnitTest()}
     */
    final protected void shutdown() {

        open = false;
        
    }
    private boolean open = true;

    /**
     * True iff the backing store is stable (exists on disk somewhere and may be
     * closed and re-opened).
     * <p>
     * Note: This is mainly used by the test suites.
     */
    abstract public boolean isStable();

    @Override
    public AbstractTripleStore init() {
    
    	super.init();
    	
    	return this;
    	
    }
    
    @Override
    public void create() {

        if (log.isInfoEnabled())
            log.info(toString());

        assertWritable();
       
        final IResourceLock resourceLock = acquireExclusiveLock();

        try {

            final Properties tmp = PropertyUtil.flatCopy(getProperties());
            
            // set property that will let the contained relations locate their container.
            tmp.setProperty(RelationSchema.CONTAINER, getNamespace());

            if (Boolean.valueOf(tmp.getProperty(Options.TEXT_INDEX,
                    Options.DEFAULT_TEXT_INDEX))) {

                /*
                 * If the text index is enabled for a new kb instance, then disable
                 * the fieldId component of the full text index key since it is not
                 * used by the RDF database and will just waste space in the index.
                 * 
                 * Note: Also see below where this is set on the global row store.
                 */
                tmp.setProperty(FullTextIndex.Options.FIELDS_ENABLED, "false");
                
            }
           
            /**
             * We must not write the properties onto the global row store until
             * they have been fully initialized.
             * 
             * @see <a
             *      href="https://sourceforge.net/apps/trac/bigdata/ticket/617">
             *      Concurrent KB create fails with "No axioms defined?" </a>
             */
//            super.create();

            final String SPO_NAMESPACE = getNamespace() + "."
                    + SPORelation.NAME_SPO_RELATION;

            final String LEXICON_NAMESPACE = lexicon ? getNamespace() + "."
                    + LexiconRelation.NAME_LEXICON_RELATION : null;
            
            if (lexicon) {

                /*
                 * Setup the vocabulary.
                 */
                {
                    assert vocabRef.get() == null;

                    try {

                        final Constructor<? extends BaseVocabulary> ctor = vocabularyClass
                                .getConstructor(new Class[] { String.class });

                        // save reference.
                        vocabRef.set(ctor
                                .newInstance(new Object[] { LEXICON_NAMESPACE }));

                    } catch (Exception ex) {

                        throw new RuntimeException(ex);

                    }

                    // initialize.
                    ((BaseVocabulary) vocabRef.get()).init();

                }
                
                lexiconRelation = new LexiconRelation(this/* container */,
                        getIndexManager(), LEXICON_NAMESPACE, getTimestamp(),
                        new Properties(tmp)// Note: Must wrap properties!
                );

                lexiconRelation.create();//assignedSplits);
                
                valueFactory = lexiconRelation.getValueFactory();

            }

            spoRelationRef.set(new SPORelation(this/* container */,
                    getIndexManager(), SPO_NAMESPACE, getTimestamp(),
                    new Properties(tmp)// Note: must wrap properties!
                    ));

            spoRelationRef.get().create();

            /*
             * The axioms require the lexicon to pre-exist. The axioms also
             * requires the SPORelation to pre-exist.
             */
            if(lexicon) {

                /*
                 * Setup the axiom model.
                 */
                {

                    assert axioms == null;

                    try {

                        final Constructor<? extends BaseAxioms> ctor = axiomClass
                                .getConstructor(new Class[] { String.class });

                        // save reference.
                        axioms = ctor.newInstance(new Object[] { LEXICON_NAMESPACE });

                    } catch (Exception ex) {

                        throw new RuntimeException(ex);

                    }

                    // initialize (writes on the lexicon and statement indices). 
                    ((BaseAxioms) axioms).init(this);

                }

            }
        
            /**
             * Write on the global row store. We atomically set all
             * properties, including the axioms and the vocabulary objects.
             * 
             * @see <a
             *      href="https://sourceforge.net/apps/trac/bigdata/ticket/617">
             *      Concurrent KB create fails with "No axioms defined?"
             *      </a>
             */
            {

                /*
                 * Convert the Properties to a Map.
                 */
                final Map<String, Object> map = GlobalRowStoreUtil.convert(tmp);

                // primary key.
                map.put(RelationSchema.NAMESPACE, getNamespace());

                if (axioms != null) {
                    // axioms.
                    map.put(TripleStoreSchema.AXIOMS, axioms);
                    // setProperty(TripleStoreSchema.AXIOMS,axioms);
                }

                if (vocabRef.get() != null) {
                    // vocabulary.
                    map.put(TripleStoreSchema.VOCABULARY, vocabRef.get());
                    // setProperty(TripleStoreSchema.VOCABULARY,vocab);
                }

                /*
                 * Note: This will now be false automatically since the [map] is
                 * based on the Properties object [tmp] and we have already set
                 * this property to [false] in tmp.
                 */
//                if (lexiconRelation.isTextIndex()) {
//                    /*
//                     * Per the logic and commentary at the top of create(),
//                     * disable this option on the global row store.
//                     */
//                    map.put(FullTextIndex.Options.FIELDS_ENABLED, "false");
//                }
                
                // Write the map on the row store.
                final Map<String, Object> afterMap = getIndexManager()
                        .getGlobalRowStore()
                        .write(RelationSchema.INSTANCE, map);

                if(log.isDebugEnabled()) {
                    
                    log.debug("Properties after write: " + afterMap);
                    
                }

                /*
                 * Note: A commit is required in order for a read-committed view
                 * to have access to the registered indices.
                 * 
                 * @todo have the caller do this? It does not really belong here
                 * since you can not make a large operation atomic if you do a
                 * commit here.
                 */

                commit();

                /*
                 * Add this instance to the locator cache, but NOT before we
                 * have committed the changes to the global row store.
                 * 
                 * Note: Normally, the instances are created by the locator
                 * cache itself. In general the only time the application
                 * creates an instance directly is when it is going to attempt
                 * to create the relation. This takes advantage of that pattern
                 * to notify the locator that it should cache this instance.
                 */

                ((DefaultResourceLocator) getIndexManager()
                        .getResourceLocator()).putInstance(this);

            }

        } catch (Throwable t) {
            if (!InnerCause.isInnerCause(t, InterruptedException.class)) {
                log.error(t, t);
            }
            throw new RuntimeException(t);
        } finally {

            unlock(resourceLock);

        }

    }

    @Override
    final public void destroy() {

        assertWritable();

        // Conditionally destroyed below. See #948.
        final BigdataValueFactory tmp = valueFactory;
        
        // FIXME unit tests fail here during tear down if the federation has
        // already been disconnected/destroyed since they can not reach the
        // lock service.  The code should handle this better.
        final IResourceLock resourceLock = acquireExclusiveLock();

        try {

            if (lexicon) {

                {
                    final LexiconRelation lex = getLexiconRelation();

                    if (lex != null
                            && lex.getIndexManager() == getIndexManager()) {

                        /*
                         * Destroy the lexicon, but only if it is backed by the
                         * same index manager. (This prevents a lexicon on the
                         * database from being destroyed when a statements-only
                         * instance on a temporary store is destroyed.
                         */
                        lex.destroy();
                        
                    }
                    
                }

                lexiconRelation = null;
                
                valueFactory = null;

                axioms = null;
                
                vocabRef.set(null);
                
            }

            {
                final SPORelation spo = getSPORelation();

                if (spo != null)
                    spo.destroy();
            }

            spoRelationRef.set(null/* clearRef */);
            
            super.destroy();
            
            /**
             * Discard the value factory for the lexicon's namespace.
             * 
             * Note: The LexiconRelation already does this. However, the
             * AtomicDelete operation on the GRS winds up de-serializing the
             * Vocabulary class as part of the delete of the declaration of
             * the KB instance. This causes the Vocabulary object to be re-created
             * within the BigdataValueFactoryImpl cache.  So we need to wipe it out
             * again here.
             * 
             * @see #948
             */
            if(lexicon && tmp != null)
               tmp.remove();

        } finally {

            unlock(resourceLock);
            
        }

    }
    
    /**
     * The configured axioms. This is stored in the global row store and set
     * automatically if it is found in the {@link Properties}. Otherwise it is
     * set by {@link #create()}.
     * 
     * @throws IllegalStateException
     *             if there is no lexicon.
     * 
     * @see Options#LEXICON
     * @see com.bigdata.rdf.store.AbstractTripleStore.Options#AXIOMS_CLASS
     */
    final public Axioms getAxioms() {

        if (!lexicon)
            throw new IllegalStateException();
        
        if (axioms == null) {
            
            synchronized (this) {

                if (axioms == null) {

                    /*
                     * The vocabulary is stored in properties for the triple
                     * store instance in the global row store. However, we
                     * pre-materialize those properties so we can directly
                     * retrieve the vocabulary from the materialized properties.
                     */

                    axioms = (Axioms) getBareProperties().get(
                            TripleStoreSchema.AXIOMS);

//                    axioms = (Axioms) getIndexManager().getGlobalRowStore()
//                            .get(RelationSchema.INSTANCE, getNamespace(),
//                                    TripleStoreSchema.AXIOMS);

                    if (axioms == null)
                        throw new RuntimeException("No axioms defined? : "
                                + this);

                    if (log.isInfoEnabled())
						log.info("read axioms: " + axioms.getClass().getName()
								+ ", size=" + axioms.size());
                    
                }

            }
            
        }
        
        return axioms;
        
    }
    private volatile Axioms axioms;

    /**
     * Return the configured {@link Vocabulary}. This consists of
     * {@link BigdataValue}s of interest that have been pre-evaluated against
     * the lexicon and are associated with their correct term identifiers.
     * 
     * @return The predefined vocabulary.
     * 
     * @throws IllegalStateException
     *             if there is no lexicon.
     * 
     * @see Options#LEXICON
     * @see Options#VOCABULARY_CLASS
     */
    final public Vocabulary getVocabulary() {

        if (!lexicon)
            throw new IllegalStateException();

        Vocabulary vocab = vocabRef.get();
        
        if (vocab == null) {

            synchronized (vocabRef) {

                vocab = vocabRef.get();
                
                if (vocab == null) {

                    /*
                     * The vocabulary is stored in properties for the triple
                     * store instance in the global row store. However, we
                     * pre-materialize those properties so we can directly
                     * retrieve the vocabulary from the materialized properties.
                     */

                    vocab = (Vocabulary) getBareProperties().get(
                            TripleStoreSchema.VOCABULARY);
                    
//                    vocab = (Vocabulary) getIndexManager().getGlobalRowStore().get(
//                            RelationSchema.INSTANCE, getNamespace(),
//                            TripleStoreSchema.VOCABULARY);

                    if (vocab == null)
                        throw new RuntimeException("No vocabulary defined? : "
                                + this);
                    
					if (log.isInfoEnabled())
						log.info("read vocabulary: "
								+ vocab.getClass().getName() + ", size="
								+ vocab.size());

                    if (!this.vocabRef.compareAndSet(null/* expect */, vocab)) {
                        
                        throw new AssertionError();
                        
                    }
					
                }
                
            }
            
        }
        
        return vocab;
        
    }
    
    /**
     * Note: This is used both as a monitor object and as an atomic reference.
     * 
     * @see #getVocabulary()
     */
    private final AtomicReference<Vocabulary> vocabRef = new AtomicReference<Vocabulary>();
    
    /**
     * The {@link SPORelation} (triples and their access paths).
     */
    final public SPORelation getSPORelation() {

        if (spoRelationRef.get() == null) {

            /*
             * Note: double-checked locking pattern (mostly non-blocking). Only
             * synchronized if not yet resolved. The AtomicReference is reused
             * as the monitor to serialize the resolution of the SPORelation in
             * order to have that operation not contend with any other part of
             * the API.
             */
            synchronized (this) {
            
                if (spoRelationRef.get() == null) {

                    spoRelationRef.set((SPORelation) getIndexManager()
                            .getResourceLocator().locate(
                                    getNamespace() + "."
                                            + SPORelation.NAME_SPO_RELATION,
                                    getTimestamp()));

                }
                
            }

        }

        return spoRelationRef.get();

    }

    private final AtomicReference<SPORelation> spoRelationRef = new AtomicReference<SPORelation>();

    /**
     * The {@link LexiconRelation} handles all things related to the indices
     * mapping RDF {@link Value}s onto internal 64-bit term identifiers.
     */
    final synchronized public LexiconRelation getLexiconRelation() {

        if (lexiconRelation == null && lexicon) {

            long t = getTimestamp();
            
            if (TimestampUtility.isReadWriteTx(t)) {
             
                /*
                 * A read-write tx must use the unisolated view of the lexicon.
                 */
                t = ITx.UNISOLATED;
                
            }

            lexiconRelation = (LexiconRelation) getIndexManager()
                    .getResourceLocator().locate(
                            getNamespace() + "."
                                    + LexiconRelation.NAME_LEXICON_RELATION, 
                                    t);

        }

        return lexiconRelation;

    }
    private LexiconRelation lexiconRelation;

// Note: Use LexiconRelation#getSearchEngine().
//    /**
//     * Full text information retrieval for RDF essentially treats the RDF
//     * Literals as "documents." The literals are broken down into "token"s to
//     * obtain a "token frequency distribution" for that literal/document. The
//     * full text index contains the indexed token data.
//     * 
//     * @return The object managing the text search indices or <code>null</code>
//     *         iff text search is not enabled.
//     * 
//     * @see Options#TEXT_INDEX
//     * @see Options#TEXT_INDEX_DATATYPE_LITERALS
//     */
//    final public ITextIndexer getSearchEngine() {
//
//        if (!lexicon)
//            return null;
//
//        return getLexiconRelation().getSearchEngine();
//    }
    
    @Override
    final public long getNamedGraphCount() {

        if(!isQuads())
            throw new UnsupportedOperationException();

        final Iterator<?> itr = getSPORelation().distinctTermScan(
                SPOKeyOrder.CSPO);

        long n = 0;

        while(itr.hasNext()) {
            
            itr.next();
            
            n++;
            
        }
        
        return n;

    }

    @Override
    final public long getStatementCount() {

        return getStatementCount(null/* c */, false/* exact */);

    }

    @Override
    final public long getStatementCount(final boolean exact) {

        return getStatementCount(null/*c*/, exact);

    }

    @Override
    final public long getStatementCount(final Resource c) {

        return getStatementCount(c, false/* exact */);

    }

    /**
     * {@inheritDoc}
     * <p>
     * Core implementation.
     */
    @Override
    final public long getStatementCount(final Resource c, final boolean exact) {

        if (exact) {

            return getAccessPath(null/* s */, null/* p */, null/* o */, c)
                    .rangeCount(exact);

        } else {

            return getAccessPath(null/* s */, null/* p */, null/* o */, c)
                    .rangeCount(exact);

        }

    }

    /**
     * The #of explicit statements in the database (exact count based on
     * key-range scan).
     * <p>
     * Note: In order to get the #of explicit statements in the repository we
     * have to actually do a range scan and figure out for each statement
     * whether or not it is explicit.
     * 
     * @param c
     *            The context (optional). When not given, the count is reported
     *            across all named graphs.
     */
    public long getExplicitStatementCount(final Resource c) {

        return getAccessPath(null/* s */, null/* p */, null/* o */, c,
                ExplicitSPOFilter.INSTANCE, null).rangeCount(true/* exact */);

    }
    
    /**
     * Clears hard references to any indices, relations, etc. MUST be extended
     * to discard write sets for impls with live indices.
     * 
     * @throws IllegalStateException
     *             if the view is read only.
     */
    @SuppressWarnings("unchecked")
    synchronized public void abort() {

        if (isReadOnly())
            throw new IllegalStateException();

        /*
         * Relations have hard references to indices so they must be discarded.
         * Note only do we need to release our hard references to those
         * relations but we need to inform the relation locator that they should
         * be discarded from its cache as well. Otherwise the same objects will
         * be returned from the cache and buffered writes on the indices for
         * those relations (if they are local index objects) will still be
         * visible.
         */

        @SuppressWarnings("rawtypes")
        final IResourceLocator locator = getIndexManager()
                .getResourceLocator();

        if (lexiconRelation != null) {

            locator.discard(lexiconRelation, false/*destroyed*/);

            lexiconRelation = null;

        }

        final SPORelation tmp = spoRelationRef.getAndSet(null/* clearRef */);

        if (tmp != null) {

            locator.discard(tmp, false/* destroyed */);

        }

    }

    /**
     * {@inheritDoc}
     * <p>
     * Note: This method MUST be extended to perform commit for implementations
     * with live indices.
     * 
     * @throws IllegalStateException
     *             if the view is read only.
     */
    @Override
    public long commit() {
        
        if (isReadOnly())
            throw new IllegalStateException();

        return 0L;

    }
    
    final public long getJustificationCount() {

        if (justify) {

            return getSPORelation().getJustificationIndex().rangeCount();

        }

        return 0L;

    }

    @Override
    final public long getTermCount() {

        long rangeCount = 0L;

        rangeCount += getLexiconRelation().getTerm2IdIndex().rangeCount();

        rangeCount += getLexiconRelation().getBlobsIndex().rangeCount();

        return rangeCount;

    }

    @Override
    final public long getURICount() {

        long rangeCount = 0L;
        {

            final byte[] fromKey = new byte[] { 
//                    KeyBuilder.encodeByte(
                            ITermIndexCodes.TERM_CODE_URI
//                            )
                    };

            final byte[] toKey = new byte[] {
//                    KeyBuilder.encodeByte(
                            (byte) (ITermIndexCodes.TERM_CODE_URI + 1)
//                            ) 
                            };

            rangeCount += getLexiconRelation().getTerm2IdIndex().rangeCount(
                    fromKey, toKey);
        }

        {

            final byte[] fromKey = new byte[] {//
            KeyBuilder.encodeByte(BlobIV.toFlags(VTE.URI)) //
            };

            final byte[] toKey = SuccessorUtil.successor(fromKey.clone());

            rangeCount += getLexiconRelation().getBlobsIndex().rangeCount(
                    fromKey, toKey);

        }

        return rangeCount;

    }

    final public long getLiteralCount() {

        long rangeCount = 0L;
        {
            // Note: the first of the kinds of literals (plain).
            final byte[] fromKey = new byte[] { 
//                    KeyBuilder.encodeByte(
                            ITermIndexCodes.TERM_CODE_LIT
//                            )
                            };

            // Note: spans the last of the kinds of literals.
            final byte[] toKey = new byte[] { 
//                    KeyBuilder.encodeByte(
                    (byte) (ITermIndexCodes.TERM_CODE_DTL + 1)
//                    ))
                    };

            rangeCount += getLexiconRelation().getTerm2IdIndex().rangeCount(
                    fromKey, toKey);
        }

        {
            final byte[] fromKey = new byte[] {//
            KeyBuilder.encodeByte(BlobIV.toFlags(VTE.LITERAL)) //
            };

            final byte[] toKey = SuccessorUtil.successor(fromKey.clone());

            rangeCount += getLexiconRelation().getBlobsIndex().rangeCount(
                    fromKey, toKey);
        }
 
        return rangeCount;

    }

    /**
     * {@inheritDoc}
     * <p>
     * Note: Will always return zero (0) if {@value Options#STORE_BLANK_NODES}
     * is <code>false</code>.
     */
    final public long getBNodeCount() {

        if (!getLexiconRelation().isStoreBlankNodes())
            return 0L;
        
        long rangeCount = 0L;
        {

            final byte[] fromKey = new byte[] { 
//                    KeyBuilder.encodeByte(
                            ITermIndexCodes.TERM_CODE_BND
//                            ) 
                            };

            final byte[] toKey = new byte[] { 
//                    KeyBuilder.encodeByte(
                            (byte) (ITermIndexCodes.TERM_CODE_BND + 1)
//                            )
                            };

            rangeCount += getLexiconRelation().getTerm2IdIndex().rangeCount(
                    fromKey, toKey);
        
        }
        {
        
            final byte[] fromKey = new byte[] {//
            KeyBuilder.encodeByte(BlobIV.toFlags(VTE.BNODE)) //
            };

            final byte[] toKey = SuccessorUtil.successor(fromKey.clone());

            rangeCount += getLexiconRelation().getBlobsIndex().rangeCount(
                    fromKey, toKey);

        }

        return rangeCount;

    }

    /*
     * term index
     */

    public IV addTerm(final Value value) {

        final BigdataValue[] terms = new BigdataValue[] {//

            getValueFactory().asValue(value) //

        };

        getLexiconRelation().addTerms(terms, 1, false/* readOnly */);

        return terms[0].getIV();

    }

    /**
     * This method is extremely inefficient for scale-out as it does one RMI per
     * request!
     * 
     * @return the corresponding {@link BigdataValue} if found and
     *         <code>null</code> if not found or if the {@link LexiconRelation}
     *         is not available (e.g., a {@link TempTripleStore} .
     */
    final public BigdataValue getTerm(final IV iv) {

        final LexiconRelation r = getLexiconRelation();

        if (r == null) {

            // Note: No LexiconRelation.
            return null;

        }

        return r.getTerm(iv);

    }

    /**
     * <strong>WARNING DO NOT USE OUTSIDE OF THE UNIT TESTS: </strong> This
     * method is extremely inefficient for scale-out as it does one RMI per
     * request!
     * 
     * @deprecated Not even the unit tests should be doing this.
     */
    final public IV getIV(final Value value) {

        return getLexiconRelation().getIV(value);
        
    }
        
    @Override
    public void addTerms(final BigdataValue[] terms) {

        getLexiconRelation().addTerms(terms, terms.length, false/*readOnly*/);
        
    }

    /*
     * singletons.
     */

    private volatile InferenceEngine inferenceEngine = null;

    @Override
    final public InferenceEngine getInferenceEngine() {

        synchronized (this) {

            if(inferenceEngine == null) {

                inferenceEngine = new InferenceEngine(this);

            }

        }
        
        return inferenceEngine;

    }

    private WeakReference<DataLoader> dataLoaderRef = null;

    @Override
    final public DataLoader getDataLoader() {

        synchronized (this) {

            DataLoader dataLoader = dataLoaderRef == null ? null
                    : dataLoaderRef.get();

            if (dataLoader == null) {

                dataLoader = new DataLoader(this);

                dataLoaderRef = new WeakReference<DataLoader>(dataLoader);

            }

            return dataLoader;

        }

    }

    /*
     * Sesame integration.
     */

    @Override
    final public void addStatement(final Resource s, final URI p, final Value o) {
        
        addStatement(s, p, o, null);

    }

    @Override
    final public void addStatement(final Resource s, final URI p,
            final Value o, final Resource c) {

        if (quads && c == null) {

            /*
             * The context position MUST be bound for a quad store.
             */

            throw new UnsupportedOperationException();
            
        }
        
        /*
         * Note: This uses the batch API.
         */

		final IStatementBuffer<Statement> buffer = new StatementBuffer<Statement>(null/* focusStore */, this,
				1/* capacity */, 0/* queueCapacity */);

        buffer.add(s, p, o, c);

        buffer.flush();

    }

    final public ISPO getStatement(final IV s, final IV p, final IV o) {
        
        return getStatement(s, p, o, null/* c */);

    }
    
    final public ISPO getStatement(final IV s, final IV p, final IV o,
            final IV c) {

        if (s == null || p == null || o == null
                || (c == null && spoKeyArity == 4)) {

            throw new IllegalArgumentException();

        }

        final SPO spo = spoKeyArity == 4 ? 
        		new SPO(s, p, o) : new SPO(s, p, o, c);

        final IIndex ndx = getSPORelation().getPrimaryIndex();

        final SPOTupleSerializer tupleSer = (SPOTupleSerializer) ndx
                .getIndexMetadata().getTupleSerializer();

        final byte[] key = tupleSer.serializeKey(spo);

        final byte[] val = ndx.lookup(key);

        if (val == null) {

            // The statement is not in the database.
            
            return null;

        }

        /*
         * Decode the value, set it on the SPO, and return the SPO.
         * 
         * Note: If SIDs are enabled, then this will set the statement
         * identifier on the SID if it is an explicit statement.
         */
        
        return tupleSer.decodeValue(spo, val);
        
    }

    /**
     * Return true if the triple pattern matches any statement(s) in the store
     * (non-batch API).
     * <p>
     * Note: This method does not verify whether or not the statement is
     * explicit.
     * 
     * @param s
     * @param p
     * @param o
     * 
     * @deprecated by {@link #hasStatement(IV, IV, IV, IV)}
     */
    final public boolean hasStatement(final IV s, final IV p, final IV o) {

        return hasStatement(s, p, o, null/* c */);

    }

    /**
     * Return true if the statement pattern matches any statement(s) in the store
     * (non-batch API).
     * <p>
     * Note: This method does not verify whether or not the statement is
     * explicit.
     * 
     * @param s
     * @param p
     * @param o
     * @param c
     */
    final public boolean hasStatement(final IV s, final IV p, final IV o,
            final IV c) {

        if (s != null && p != null && o != null && (!quads || c != null)) {

            /*
             * Point test.
             */
            
            final IIndex ndx = getSPORelation().getPrimaryIndex();

            final SPO spo = new SPO(s, p, o, c);

            final byte[] key = ndx.getIndexMetadata().getTupleSerializer()
                    .serializeKey(spo);

            final boolean found = ndx.contains(key);

            if(log.isDebugEnabled()) {
                
                log.debug(spo + " : found=" + found + ", key="
                        + BytesUtil.toString(key));
                
            }
            
            return found;

        }

        /*
         * This uses a range scan over the statement pattern to see if there are
         * any matches.
         */

        return !getSPORelation().getAccessPath(s, p, o, c).isEmpty();

    }

    /**
     * This method is extremely inefficient for scale-out as it does one RMI per
     * request!
     */
    @Override
    final public boolean hasStatement(final Resource s, final URI p,
            final Value o) {

        return hasStatement(s, p, o, null/* c */);

    }

    /**
     * {@inheritDoc}
     * <p>
     * This method is extremely inefficient for scale-out as it does multiple
     * RMIs per request (one for each Value and one or more for the statement
     * indices)!
     */
    @Override
    final public boolean hasStatement(Resource s, URI p, Value o, Resource c) {

        /*
         * convert other Value object types to our object types.
         */
        final BigdataValueFactory valueFactory = getValueFactory();
        
        s = (Resource) valueFactory.asValue(s);

        p = (URI) valueFactory.asValue(p);

        o = valueFactory.asValue(o);

        c = valueFactory.asValue(c);

        /*
         * Convert our object types to internal identifiers.
         * 
         * Note: If a value was specified and it is not in the terms index then
         * the statement can not exist in the KB.
         */

        final IV _s = getIV(s);

        if (_s == null && s != null) {
            
            return false;
            
        }

        final IV _p = getIV(p);

        if (_p == null && p != null) {
            
            return false;
            
        }
        
        final IV _o = getIV(o);

        if (_o == null && o != null) {
            
            return false;
            
        }

        final IV _c = getIV(c);

        if (_c == null && c != null) {
            
            return false;
            
        }

        final boolean found = hasStatement(_s, _p, _o, _c);
        
//        if(log.isDebugEnabled()) {
//            
//            log.debug("<" + s + "," + p + "," + o + "> : found=" + found);
//            
//        }
        
        return found;

    }

    @Override
    final public long removeStatements(final Resource s, final URI p,
            final Value o) {

        return removeStatements(s, p, o, null/* c */);

    }

    @Override
    final public long removeStatements(final Resource s, final URI p,
            final Value o, final Resource c) {

        return getAccessPath(s, p, o, c).removeAll();

    }

    final public BigdataStatement getStatement(final Statement s) {

        return getStatement(s.getSubject(), s.getPredicate(), 
                s.getObject(), s.getContext());
        
    }

    @Override
    final public BigdataStatement getStatement(final Resource s, final URI p,
            final Value o) {

        return getStatement(s, p, o, null/* c */);
        
    }

    @Override
    final public BigdataStatement getStatement(final Resource s, final URI p,
            final Value o, final Resource c) {

        if (s == null || p == null || o == null || (quads && c == null)) {

            throw new IllegalArgumentException();

        }

        final BigdataStatementIterator itr = getStatements(s, p, o, c);

        try {

            if (!itr.hasNext()) {

                return null;

            }

            return itr.next();

        } finally {

            itr.close();

        }

    }

    @Override
    final public BigdataStatementIterator getStatements(final Resource s,
            final URI p, final Value o) {

        return getStatements(s, p, o, null/* c */);

    }

    @Override
    final public BigdataStatementIterator getStatements(final Resource s,
            final URI p, final Value o, final Resource c) {

        return asStatementIterator(getAccessPath(s, p, o, c).iterator());

    }
    
    /**
     * Efficient batched, streaming resolution of triple patterns to statements
     * spanned by those triple patterns that are present in the data.
     * <p>
     * Note: If the input contains triple patterns that have a high cardinality
     * in the data, then a large number of statements may be returned.
     * 
     * @param triplePatterns
     *            A collection of triple patterns or fully bound statements. If
     *            this collection contains triple patterns that have a high
     *            cardinality in the data, then a large number of statements may
     *            be returned.
     * 
     * @return An iterator from which the materialized statements spanned by
     *         those triple patterns may be read.
     * 
     * @see <a href="http://trac.blazegraph.com/ticket/866" > Efficient batch
     *      remove of a collection of triple patterns </a>
     */
    public BigdataStatementIterator getStatements(
            final IChunkedOrderedIterator<BigdataTriplePattern> triplePatterns) {

        return asStatementIterator(new ChunkedWrappedIterator<ISPO>(
                new BigdataTriplePatternMaterializer(this, triplePatterns)
                        .start(getExecutorService())));

    }

    @Override
    final public BigdataValue asValue(final Value value) {

        return getValueFactory().asValue(value);

    }

    @Override
    public BigdataStatement asStatement(final ISPO spo) {

        /*
         * Use batch API to resolve the term identifiers.
         */
        final List<IV<?,?>> ivs = new ArrayList<IV<?,?>>(4);
        
        ivs.add(spo.s());
        
        ivs.add(spo.p());
        
        ivs.add(spo.o());

        final IV<?,?> c = spo.c();
        
        if (c != null) {

            ivs.add(c);

        }

        final Map<IV<?,?>, BigdataValue> terms = getLexiconRelation()
                .getTerms(ivs);

        /*
         * Expose as a Sesame compatible Statement object.
         */

        return getValueFactory().createStatement(//
                (BigdataResource)  terms.get(spo.s()),//
                (BigdataURI)       terms.get(spo.p()),//
                (BigdataValue)     terms.get(spo.o()),//
                (BigdataResource)  (c != null ? terms.get(c) : null),//
                spo.getStatementType(),//
                spo.getUserFlag());
        
    }

    @Override
    public BigdataStatementIterator asStatementIterator(
            final IChunkedOrderedIterator<ISPO> src) {

        return new BigdataStatementIteratorImpl(this, src)
                .start(getExecutorService());

    }

    @Override
    public IAccessPath<ISPO> getAccessPath(final Resource s, final URI p,
            final Value o) {

        return getAccessPath(s, p, o, null/*c*/, null/* filter */, null/* range */);

    }

    public IAccessPath<ISPO> getAccessPath(final Resource s, final URI p,
            final Value o, final IElementFilter<ISPO> filter) {

        return getAccessPath(s, p, o, null/* c */, filter, null/* range */);
        
    }
    
    @Override
    final public IAccessPath<ISPO> getAccessPath(final Resource s, final URI p,
            final Value o, Resource c) {

        return getAccessPath(s, p, o, c, null/* filter */, null/* range */);

    }

    final public IAccessPath<ISPO> getAccessPath(final Resource s, final URI p,
            final Value o, final Resource c, final IElementFilter<ISPO> filter,
            final RangeBOp range) {

        /*
         * Convert other Value object types to our object types.
         * 
         * Note: the value factory is not requested unless we need to translate
         * some value. This hack allows temporary stores without a lexicon to
         * use the same entry points as those with one. Without this methods
         * such as getStatementCount(c,exact) would throw exceptions when the
         * lexicon was not associated with the store.
         */

        final BigdataValueFactory valueFactory = (s != null || p != null || o != null
                | c != null) ? getValueFactory() : null;
        
        final BigdataResource _s = valueFactory == null ? null : valueFactory
                .asValue(s);

        final BigdataURI _p = valueFactory == null ? null : valueFactory
                .asValue(p);

        final BigdataValue _o = valueFactory == null ? null : valueFactory
                .asValue(o);

        // Note: _c is null unless quads.
        final BigdataValue _c = quads ? valueFactory == null ? null
                : valueFactory.asValue(c) : null;

        /*
         * Batch resolve all non-null values to get their term identifiers.
         */
        int nnonNull = 0;
        final BigdataValue[] values = new BigdataValue[spoKeyArity];
        {

            if (s != null)
                values[nnonNull++] = _s;

            if (p != null)
                values[nnonNull++] = _p;

            if (o != null)
                values[nnonNull++] = _o;

            if (c != null && quads)
                values[nnonNull++] = _c;

            if (nnonNull > 0)
                getLexiconRelation()
                        .addTerms(values, nnonNull, true/* readOnly */);

        }

        /*
         * If any value was given but is not known to the lexicon then use an
         * empty access path since no statements can exist for the given
         * statement pattern.
         */

        if (s != null && _s.getIV() == null)
            return new EmptyAccessPath<ISPO>();

        if (p != null && _p.getIV() == null)
            return new EmptyAccessPath<ISPO>();

        if (o != null && _o.getIV() == null)
            return new EmptyAccessPath<ISPO>();

        if (quads && c != null && _c.getIV() == null)
            return new EmptyAccessPath<ISPO>();

//        /*
//         * Convert our object types to internal identifiers.
//         * 
//         * Note: If a value was specified and it is not in the terms index then
//         * the statement can not exist in the KB.
//         */
//        final long _s = getTermId(s);
//
//        if (_s == NULL && s != null)
//            return new EmptyAccessPath<ISPO>();
//
//        final long _p = getTermId(p);
//
//        if (_p == NULL && p != null)
//            return new EmptyAccessPath<ISPO>();
//
//        final long _o = getTermId(o);
//
//        if (_o == NULL && o != null)
//            return new EmptyAccessPath<ISPO>();

        /*
         * Return the access path.
         */

        return getSPORelation().getAccessPath(//
                s == null ? null : _s.getIV(), //
                p == null ? null : _p.getIV(),//
                o == null ? null : _o.getIV(),//
                (c == null || !quads) ? null : _c.getIV(),//
                filter, range//
        );

    }

    public IPredicate<ISPO> getPredicate(final Resource s, final URI p,
            final Value o) {

        return getPredicate(s, p, o, null/*c*/, null/* filter */, null/* range */);

    }

    public IPredicate<ISPO> getPredicate(final Resource s, final URI p,
            final Value o, final Resource c) {

        return getPredicate(s, p, o, c, null/* filter */, null/* range */);

    }

    /**
     * Convert a Sesame Value based triple pattern into a bigdata Predicate.
     * Will return null if any of the Sesame Values are not present in the
     * database.
     */
    final public IPredicate<ISPO> getPredicate(final Resource s, final URI p,
            final Value o, final Resource c, final IElementFilter<ISPO> filter,
            final RangeBOp range) {

        /*
         * Convert other Value object types to our object types.
         * 
         * Note: the value factory is not requested unless we need to translate
         * some value. This hack allows temporary stores without a lexicon to
         * use the same entry points as those with one. Without this methods
         * such as getStatementCount(c,exact) would throw exceptions when the
         * lexicon was not associated with the store.
         */

        final BigdataValueFactory valueFactory = (s != null || p != null || o != null
                | c != null) ? getValueFactory() : null;
        
        final BigdataResource _s = valueFactory == null ? null : valueFactory
                .asValue(s);

        final BigdataURI _p = valueFactory == null ? null : valueFactory
                .asValue(p);

        final BigdataValue _o = valueFactory == null ? null : valueFactory
                .asValue(o);

        // Note: _c is null unless quads.
        final BigdataValue _c = quads ? valueFactory == null ? null
                : valueFactory.asValue(c) : null;

        /*
         * Batch resolve all non-null values to get their term identifiers.
         */
        int nnonNull = 0;
        final BigdataValue[] values = new BigdataValue[spoKeyArity];
        {

            if (s != null)
                values[nnonNull++] = _s;

            if (p != null)
                values[nnonNull++] = _p;

            if (o != null)
                values[nnonNull++] = _o;

            if (c != null && quads)
                values[nnonNull++] = _c;

            if (nnonNull > 0)
                getLexiconRelation()
                        .addTerms(values, nnonNull, true/* readOnly */);

        }

        /*
         * If any value was given but is not known to the lexicon then use an
         * empty access path since no statements can exist for the given
         * statement pattern.
         */

        if (s != null && _s.getIV() == null)
            return null; // new EmptyAccessPath<ISPO>();

        if (p != null && _p.getIV() == null)
        	return null; // new EmptyAccessPath<ISPO>();

        if (o != null && _o.getIV() == null)
        	return null; // new EmptyAccessPath<ISPO>();

        if (quads && c != null && _c.getIV() == null)
        	return null; // new EmptyAccessPath<ISPO>();

//        /*
//         * Convert our object types to internal identifiers.
//         * 
//         * Note: If a value was specified and it is not in the terms index then
//         * the statement can not exist in the KB.
//         */
//        final long _s = getTermId(s);
//
//        if (_s == NULL && s != null)
//            return new EmptyAccessPath<ISPO>();
//
//        final long _p = getTermId(p);
//
//        if (_p == NULL && p != null)
//            return new EmptyAccessPath<ISPO>();
//
//        final long _o = getTermId(o);
//
//        if (_o == NULL && o != null)
//            return new EmptyAccessPath<ISPO>();

        /*
         * Return the access path.
         */

        return getSPORelation().getPredicate(//
                s == null ? null : _s.getIV(), //
                p == null ? null : _p.getIV(),//
                o == null ? null : _o.getIV(),//
                (c == null || !quads) ? null : _c.getIV(),//
                filter, range//
        );

    }

    final public IAccessPath<ISPO> getAccessPath(final IV s, final IV p,
            final IV o) {

        return getSPORelation()
                .getAccessPath(s, p, o, null/* c */);

    }

    final public IAccessPath<ISPO> getAccessPath(final IV s, final IV p,
            final IV o, final IElementFilter<ISPO> filter) {

        return getSPORelation().getAccessPath(s, p, o, null/* c */, filter);

    }
	final public IAccessPath<ISPO> getAccessPath(final IV s, final IV p,
            final IV o,final IV c) {

        return getSPORelation()
                .getAccessPath(s, p, o, c);

    }

	final public IAccessPath<ISPO> getAccessPath(final IV s, final IV p,
            final IV o,final IV c, final RangeBOp range) {

        return getSPORelation()
                .getAccessPath(s, p, o, c, range);

    }

    final public IAccessPath<ISPO> getAccessPath(final IV s, final IV p,
            final IV o, final IV c, final IElementFilter<ISPO> filter) {

        return getSPORelation().getAccessPath(s, p, o, c, filter);

    }
    final public IAccessPath<ISPO> getAccessPath(final IKeyOrder<ISPO> keyOrder) {

        return getAccessPath(keyOrder, null/* filter */);

    }
    
    /**
     * 
     * @param keyOrder
     * @param filter
     *            The filter will be incorporated as a constraint on the
     *            {@link IPredicate} for the {@link IAccessPath} and will be
     *            evaluated close to the data.
     * @return
     */
//    @SuppressWarnings("unchecked")
    final public IAccessPath<ISPO> getAccessPath(
            final IKeyOrder<ISPO> keyOrder, final IElementFilter<ISPO> filter) {

        final SPORelation r = getSPORelation();
        final SPOPredicate p = new SPOPredicate(
        		quads ?
                new BOp[]{//
                      Var.var("s"),//
                      Var.var("p"),//
                      Var.var("o"),//
                      Var.var("c")//
                }: new BOp[]{
                      Var.var("s"),//
                      Var.var("p"),//
                      Var.var("o"),//
                      },//
                NV.asMap(new NV[] {//
                        new NV(IPredicate.Annotations.RELATION_NAME,
                                new String[] { r.getNamespace() }),//
//                        new NV(IPredicate.Annotations.KEY_ORDER,
//                                keyOrder),//
                        new NV(IPredicate.Annotations.INDEX_LOCAL_FILTER,
                               ElementFilter.newInstance(filter)),//
                        new NV(SPOPredicate.Annotations.INCLUDE_HISTORY, true),
                        }));
//        final SPOPredicate p = new SPOPredicate(//
//                new String[] { r.getNamespace() },//
//                -1, // partitionId
//                Var.var("s"),//
//                Var.var("p"),//
//                Var.var("o"),//
//                quads ? Var.var("c") : null,//
//                false, // optional
//                filter,//
//                null // expander
//        );

        return r.getAccessPath(keyOrder, p);

    }

    /*
     * statement externalization serialization stuff.
     */

    // namespace to prefix
    private final Map<String, String> uriToPrefix = new LinkedHashMap<String, String>();

    /**
     * Defines a transient mapping from a URI to a namespace prefix that will be
     * used for that URI by {@link #toString()}.
     * 
     * @param namespace
     * 
     * @param prefix
     */
    final public void addNamespace(final String namespace, final String prefix) {

        uriToPrefix.put(namespace, prefix);

    }

    /**
     * Return an unmodifiable view of the mapping from namespaces to namespace
     * prefixes.
     * <p>
     * Note: this is NOT a persistent map. It is used by {@link #toString(IV)}
     * when externalizing URIs.
     */
    final public Map<String, String> getNamespaces() {

        return Collections.unmodifiableMap(uriToPrefix);

    }

    /**
     * Return the namespace for the given prefix.
     * 
     * @param prefix
     *            The prefix.
     * 
     * @return The associated namespace -or- <code>null</code> if no namespace
     *         was mapped to that prefix.
     */
    final public String getNamespace(final String prefix) {

        // Note: this is not an efficient operation.
        final Iterator<Map.Entry<String/* namespace */, String/* prefix */>> itr = uriToPrefix
                .entrySet().iterator();

        while (itr.hasNext()) {

            final Map.Entry<String/* namespace */, String/* prefix */> entry = itr
                    .next();

            if (entry.getValue().equals(prefix)) {

                return entry.getKey();

            }

        }

        return null;

    }

    /**
     * Removes the namespace associated with the prefix.
     * 
     * @param prefix
     *            The prefix.
     * @return The namespace associated with that prefic (if any) and
     *         <code>null</code> otherwise.
     */
    final public String removeNamespace(final String prefix) {

        final Iterator<Map.Entry<String/* namespace */, String/* prefix */>> itr = uriToPrefix
                .entrySet().iterator();

        while (itr.hasNext()) {

            final Map.Entry<String/* namespace */, String/* prefix */> entry = itr
                    .next();

            if (entry.getValue().equals(prefix)) {

                itr.remove();

                return entry.getKey();

            }

        }

        return null;

    }

    /**
     * Clears the namespace map.
     */
    final public void clearNamespaces() {

        uriToPrefix.clear();

    }

    final public String toString(final IV s, final IV p, final IV o) {

        return toString(s, p, o, null);

    }

    final public String toString(final IV s, final IV p, final IV o,
            final IV c) {

        return ("< " + toString(s) + ", " + toString(p) + ", " + toString(o)
                + ", " + toString(c) + " >");

    }

    final public String toString(final ISPO spo) {

        return toString(spo.s(), spo.p(), spo.o(), spo.c());

    }

    final public String toString(final IV iv) {

        if (iv == null)
            return IRawTripleStore.NULLSTR;

//        if(iv.isStatement()){
//
//            // Note: SIDs are not stored in the reverse lexicon.
//            return Long.toString(iv.getTermId()) + "S";
//        
//        }

        String s = "";
        
        try {
	        
        	final BigdataValue v = getTerm(iv);
	
	        if (v == null)
	            return "<NOT_FOUND#" + iv + ">";
	
	        s = (v instanceof URI ? abbrev((URI) v) : v.toString());
	        
        } catch (NotMaterializedException ex) { }

        return s + ("(" + iv + ")");

    }

    // private final String TERM_NOT_FOUND = "<NOT_FOUND>";

    /**
     * Substitutes in well know namespaces (rdf, rdfs, etc).
     */
    final private String abbrev(final URI uri) {

        final String uriString = uri.toString();

        // final int index = uriString.lastIndexOf('#');
        //        
        // if(index==-1) return uriString;
        //
        // final String namespace = uriString.substring(0, index);

        final String namespace = uri.getNamespace();

        final String prefix = uriToPrefix.get(namespace);

        if (prefix != null) {

            return prefix + ":" + uri.getLocalName();

        }
        
        return uriString;

    }

//    final public StringBuilder predicateUsage() {
//
//        return predicateUsage(this);
//
//    }
//
//    /**
//     * Dumps the #of statements using each predicate in the kb (tab delimited,
//     * unordered).
//     * 
//     * @param resolveTerms
//     *            Used to resolve term identifiers to terms (you can use this to
//     *            dump a {@link TempTripleStore} that is using the term
//     *            dictionary of the main database).
//     * 
//     * @see SD, which can now compute and report both the predicate partition
//     *      usage and the class partition usage.
//     */
//    final public StringBuilder predicateUsage(
//            final AbstractTripleStore resolveTerms) {
//
//        if (getSPORelation().oneAccessPath) {
//
//            // The necessary index (POS or POCS) does not exist.
//            throw new UnsupportedOperationException();
//            
//        }
//        
//        // visit distinct term identifiers for the predicate position.
//        final IChunkedIterator<IV> itr = getSPORelation().distinctTermScan(
//                quads ? SPOKeyOrder.POCS : SPOKeyOrder.POS);
//
//        // resolve term identifiers to terms efficiently during iteration.
//        final BigdataValueIterator itr2 = new BigdataValueIteratorImpl(
//                resolveTerms, itr);
//        
//        try {
//        
//            final StringBuilder sb = new StringBuilder();
//
//            while (itr2.hasNext()) {
//
//                final BigdataValue term = itr2.next();
//
//                final IV p = term.getIV();
//                
//                final long n = getSPORelation().getAccessPath(null, p, null,
//                        null).rangeCount(false/* exact */);
//
//                /*
//                 * FIXME do efficient term resolution for scale-out. This will
//                 * require an expander pattern where we feed one iterator into
//                 * another and both are chunked.
//                 */
//                sb.append(n + "\t" + resolveTerms.toString(p) + "\n");
//
//            }
//        
//            return sb;
//        
//        } finally {
//
//            itr2.close();
//            
//        }
//
//    }

    /**
     * Utility method dumps the statements in the store using the SPO index
     * (subject order).
     */
    final public StringBuilder dumpStore() {

        return dumpStore(true, true, true);

    }

    final public StringBuilder dumpStore(final boolean explicit,
            final boolean inferred, final boolean axioms) {

        return dumpStore(this, explicit, inferred, axioms);

    }

    final public StringBuilder dumpStore(final boolean history) {

        return dumpStore(this, true, true, true, history, false);

    }

    final public StringBuilder dumpStore(
            final AbstractTripleStore resolveTerms, final boolean explicit,
            final boolean inferred, final boolean axioms) {

        return dumpStore(resolveTerms, explicit, inferred, axioms, false/* justifications */);

    }

    /**
     * Dumps the store in a human readable format (not suitable for
     * interchange).
     * 
     * @param resolveTerms
     *            Used to resolve term identifiers to terms (you can use this to
     *            dump a {@link TempTripleStore} that is using the term
     *            dictionary of the main database).
     * @param explicit
     *            Show statements marked as explicit.
     * @param inferred
     *            Show statements marked inferred.
     * @param axioms
     *            Show statements marked as axioms.
     * @param justifications
     *            Dump the justifications index also.
     */
    final public StringBuilder dumpStore(
            final AbstractTripleStore resolveTerms, final boolean explicit,
            final boolean inferred, final boolean axioms,
            final boolean justifications) {

        return dumpStore(resolveTerms, explicit, inferred, axioms, true,
                justifications, true, getSPORelation().getPrimaryKeyOrder());

    }
 
    final public StringBuilder dumpStore(
            final AbstractTripleStore resolveTerms, final boolean explicit,
            final boolean inferred, final boolean axioms,
            final boolean history, final boolean justifications) {

        return dumpStore(resolveTerms, explicit, inferred, axioms, history,
                justifications, true, getSPORelation().getPrimaryKeyOrder());

    }
 
    /**
     * Dumps the store in a human readable format (not suitable for
     * interchange).
     * 
     * @param resolveTerms
     *            Used to resolve term identifiers to terms (you can use this to
     *            dump a {@link TempTripleStore} that is using the term
     *            dictionary of the main database).
     * @param explicit
     *            Show statements marked as explicit.
     * @param inferred
     *            Show statements marked inferred.
     * @param axioms
     *            Show statements marked as axioms.
     * @param justifications
     *            Dump the justifications index also.
     * @param keyOrder
     *            The access path to use.
     */
    public StringBuilder dumpStore(
            final AbstractTripleStore resolveTerms, final boolean explicit,
            final boolean inferred, final boolean axioms, final boolean history,
            final boolean justifications, final boolean sids,
            final IKeyOrder<ISPO> keyOrder) {

        final StringBuilder sb = new StringBuilder();
        
        final long nstmts = getAccessPath(keyOrder).rangeCount(true/* exact */);

        long nexplicit = 0;
        long ninferred = 0;
        long naxioms = 0;
        long nhistory = 0;

        {

            // Full SPO scan efficiently resolving SPOs to BigdataStatements.
            final BigdataStatementIterator itr = resolveTerms
                    .asStatementIterator(getAccessPath(keyOrder)
                            .iterator());

            int i = 0;
            
            try {
                
                while (itr.hasNext()) {

                    final BigdataStatement stmt = itr.next();

                    if (!sids && stmt.getSubject().getIV().isStatement()) {
                        continue;
                    }
                    
                    switch (stmt.getStatementType()) {

                    case Explicit:
                        nexplicit++;
                        if (!explicit)
                            continue;
                        else
                            break;

                    case Inferred:
                        ninferred++;
                        if (!inferred)
                            continue;
                        else
                            break;

                    case Axiom:
                        naxioms++;
                        if (!axioms)
                            continue;
                        else
                            break;

                    case History:
                        nhistory++;
                        if (!history)
                            continue;
                        else
                            break;

                    default:
                        throw new AssertionError();

                    }

                    sb.append("#"
                            + (i + 1)
                            + "\t"
                            + stmt
                            + (" (" + stmt.s() + "," + stmt.p() + "," + stmt.o()
                                    + "," + stmt.c() + ")") + "\n");

                    i++;

                }
                
            } finally {
                
                itr.close();
                
            }

        }

        int njust = 0;

        if (justifications && justify) {

            final IIndex ndx = getSPORelation().getJustificationIndex();

            final ITupleIterator<Justification> itrj = ndx.rangeIterator();

            while (itrj.hasNext()) {

                final Justification jst = (Justification)itrj.next().getObject();

                sb.append("#" + (njust + 1) //+ "\t"
                        + jst.toString(resolveTerms)+"\n");

                njust++;

            }

        }

        sb.append("dumpStore: #statements=" + nstmts + ", #explicit="
                + nexplicit + ", #inferred=" + ninferred + ", #axioms="
                + naxioms + ", #history=" + nhistory 
                + (justifications ? ", #just=" + njust : ""));

        return sb;
        
    }

    /**
     * Dumps the access path, efficiently resolving term identifiers to terms.
     * 
     * @param accessPath
     */
    public StringBuilder dumpStatements(final IAccessPath<ISPO> accessPath) {
                
        final StringBuilder sb = new StringBuilder();

        final BigdataStatementIterator itr = asStatementIterator(accessPath
                .iterator());

        try {

            while(itr.hasNext()) {
                
                sb.append("\n"+itr.next());
                
            }
            
            return sb;
            
        } finally {
            
            itr.close();
            
        }
        
    }
    
    /*
     * IRawTripleStore
     */

    /**
     * Copies the statements from <i>this</i> store into the specified store
     * using the <strong>same</strong> term identifiers (the lexicon is neither
     * copied to nor asserted on the target).
     * <p>
     * Note: This method MUST NOT be used unless it is known in advance that the
     * statements in <i>this</i> store use term identifiers that are consistent
     * with (term for term identical to) those in the destination store. If
     * statement identifiers are enabled, then they MUST be enabled for both
     * stores (statement identifiers are assigned by, and stored in, the foward
     * lexicon and replicated into the statement indices).
     * <p>
     * Note: The statements in <i>this</i> store are NOT removed.
     * 
     * @param dst
     *            The persistent database (destination).
     * @param filter
     *            An optional filter to be applied. Statements in <i>this</i>
     *            matching the filter will NOT be copied.
     * @param copyJustifications
     *            When true, the justifications will be copied as well.
     * 
     * @return The #of statements inserted into <i>dst</i> (the count only
     *         reports those statements that were not already in the main
     *         store).
     * 
     * @todo method signature could be changed to accept the source access path
     *       for the read and then just write on the database
     */
    public long copyStatements(//
            final AbstractTripleStore dst,//
            final IElementFilter<ISPO> filter,//
            final boolean copyJustifications//
            ) {        
            
        return copyStatements(dst, filter, copyJustifications,
                null/* changeLog */);
        
    }
    
    public long copyStatements(//
            final AbstractTripleStore dst,//
            final IElementFilter<ISPO> filter,//
            final boolean copyJustifications,//
            final IChangeLog changeLog
            ) {

        if (dst == this)
            throw new IllegalArgumentException();

        // obtain a chunked iterator reading from any access path.
        final IChunkedOrderedIterator<ISPO> itr = getAccessPath(
                getSPORelation().getPrimaryKeyOrder(), filter).iterator();

        try {

            if (!copyJustifications) {

                if (changeLog == null) {
                
                    // add statements to the target store.
                    return dst
                            .addStatements(dst, true/* copyOnly */, itr, null/* filter */);
                    
                } else {
                    
                    return com.bigdata.rdf.changesets.StatementWriter.addStatements(
                                    dst, 
                                    dst, 
                                    true/* copyOnly */, 
                                    null/* filter */, 
                                    itr, 
                                    changeLog);
                    
                }

            } else {

                /*
                 * Use a thread pool to write out the statement and the
                 * justifications concurrently. This drammatically reduces the
                 * latency when also writing justifications.
                 */

                final List<Callable<Long>> tasks = new ArrayList<Callable<Long>>(
                        2);

                /*
                 * Note: we reject using the filter before stmts or
                 * justifications make it into the buffer so we do not need to
                 * apply the filter again here.
                 */

                // set as a side-effect.
                final AtomicLong nwritten = new AtomicLong();

                // task will write SPOs on the statement indices.
                tasks.add(new StatementWriter(dst, dst, true/* copyOnly */,
                        itr, nwritten, changeLog));

                // task will write justifications on the justifications index.
                final AtomicLong nwrittenj = new AtomicLong();

                if (justify) {

                    final IJustificationIterator jitr = new JustificationIterator(
                            getIndexManager(),
                            getSPORelation().getJustificationIndex(),
                            0/* capacity */);

                    tasks.add(new JustificationWriter(dst, jitr, nwrittenj));

                }

                final List<Future<Long>> futures;
                final long elapsed_SPO;
                final long elapsed_JST;

                try {

                    futures = getIndexManager().getExecutorService().invokeAll(
                            tasks);

                    elapsed_SPO = futures.get(0).get();

                    if (justify) {

                        elapsed_JST = futures.get(1).get();

                    } else {

                        elapsed_JST = 0;

                    }

                } catch (InterruptedException ex) {

                    throw new RuntimeException(ex);

                } catch (ExecutionException ex) {

                    throw new RuntimeException(ex);

                }

                if (log.isInfoEnabled())
                    log
                            .info("Copied "
                                    + nwritten
                                    + " statements in "
                                    + elapsed_SPO
                                    + "ms"
                                    + (justify ? (" and " + nwrittenj
                                            + " justifications in "
                                            + elapsed_JST + "ms") : ""));

                return nwritten.get();

            }

        } finally {

            itr.close();

        }

    }

    public IChunkedOrderedIterator<ISPO> bulkFilterStatements(
            final ISPO[] stmts, final int numStmts, boolean present) {

        if (numStmts == 0) {

            return new EmptyChunkedIterator<ISPO>(getSPORelation()
                    .getPrimaryKeyOrder());

        }

        return bulkFilterStatements(new ChunkedArrayIterator<ISPO>(numStmts,
                stmts, null/* keyOrder */), present);

    }

    public IChunkedOrderedIterator<ISPO> bulkFilterStatements(
            final IChunkedOrderedIterator<ISPO> itr, final boolean present) {

        return new ChunkedConvertingIterator<ISPO, ISPO>(itr,
                new BulkFilterConverter(getSPORelation().getPrimaryIndex(),
                        present));

    }

    public IChunkedOrderedIterator<ISPO> bulkCompleteStatements(
            final SPO[] stmts, final int numStmts) {
        
        if (numStmts == 0) {

            return new EmptyChunkedIterator<ISPO>(getSPORelation()
                    .getPrimaryKeyOrder());

        }

        return bulkCompleteStatements(new ChunkedArrayIterator<ISPO>(numStmts,
                stmts, null/* keyOrder */));
        
    }

    public ISPO[] bulkCompleteStatements(final ISPO[] stmts) {

        return new BulkCompleteConverter(getSPORelation().getPrimaryIndex())
                .convert(stmts);

    }
    
    public IChunkedOrderedIterator<ISPO> bulkCompleteStatements(
            final IChunkedOrderedIterator<ISPO> itr) {

        return new ChunkedConvertingIterator(itr, new BulkCompleteConverter(
                getSPORelation().getPrimaryIndex()));

    }

    public long addStatements(final ISPO[] stmts, final int numStmts) {

        if (numStmts == 0)
            return 0;

        return addStatements(new ChunkedArrayIterator<ISPO>(numStmts, stmts,
                null/* keyOrder */), null /* filter */);

    }

    public long addStatements(final ISPO[] stmts, final int numStmts,
            final IElementFilter<ISPO> filter) {

        if (numStmts == 0)
            return 0;

        return addStatements(new ChunkedArrayIterator<ISPO>(numStmts, stmts,
                null/* keyOrder */), filter);

    }

    public long addStatements(final IChunkedOrderedIterator<ISPO> itr,
            final IElementFilter<ISPO> filter) {

        return addStatements(this/* statementStore */, false/* copyOnly */,
                itr, filter);

    }

    /**
     * Add statements to the <i>statementStore</i>.
     * <p>
     * Note: If {@link Options#STATEMENT_IDENTIFIERS} was specified, then
     * statement identifiers are assigned using the lexicon associated with
     * <i>this</i> database. This is done in a preprocessing stage for each
     * "chunk" reported by the source <i>itr</i>. This step sets the statement
     * identifier on the {@link SPO} so that it is present when we write on the
     * statement indices.
     * 
     * @param statementStore
     *            Either <i>this</i> database or the focusStore (the latter
     *            option is used only during truth maintenance).
     * @param copyOnly
     *            When <code>true</code>, it is assumed that the {@link SPO}s
     *            are being copied from another store using a consistent lexicon
     *            (or onto a store that uses the same lexicon). The flag only
     *            has an effect when statement identifiers are enabled, since it
     *            is then presumed that {@link SPO#getStatementIdentifier()}
     *            will return a pre-assigned statement identifier and that we do
     *            NOT need to invoke
     *            {@link #addStatementIdentifiers(SPO[], int)}. This is only an
     *            optimization - the value <code>false</code> is always safe
     *            for this flag, but it will do some extra work in the case
     *            described here. See {@link StatementWriter}, which uses this
     *            flag and
     *            {@link #copyStatements(AbstractTripleStore, IElementFilter, boolean)}
     *            which always specifies <code>true</code> for this flag.
     * @param itr
     *            The source from which the {@link SPO}s are read.
     * @param filter
     *            An optional filter.
     * 
     * @return The mutation count, which is the #of statements that were written
     *         on the indices. A statement that was previously an axiom or
     *         inferred and that is converted to an explicit statement by this
     *         method will be reported in this count as well as any statement
     *         that was not pre-existing in the database.
     */
    public long addStatements(final AbstractTripleStore statementStore,
            final boolean copyOnly, final IChunkedOrderedIterator<ISPO> itr,
            final IElementFilter<ISPO> filter) {

        if (statementStore == null)
            throw new IllegalArgumentException();

        if (itr == null)
            throw new IllegalArgumentException();

        try {

//            final LexiconRelation lexiconRelation = getLexiconRelation();

            final SPORelation spoRelation = statementStore.getSPORelation();
            
            if (!itr.hasNext())
                return 0;

            long mutationCount = 0;

            /*
             * Note: We process the iterator a "chunk" at a time. If the
             * iterator is backed by an SPO[] then it will all be processed in
             * one "chunk".
             */

            while (itr.hasNext()) {

                final ISPO[] a = itr.nextChunk();

                final int numStmts = a.length;

                final long statementIdentifierTime;

                if (statementIdentifiers && !copyOnly) {

                    final long begin = System.currentTimeMillis();

//                    /*
//                     * Note: the statement identifiers are always assigned by
//                     * the database. During truth maintenance, the
//                     * [statementStore] is NOT the database but the statement
//                     * identifiers are still assigned by the database. The
//                     * situation is exactly parallel to the manner in which term
//                     * identifiers are always assigned by the database. This is
//                     * done to ensure that they remain consistent between the
//                     * focusStore using by truth maintenance and the database.
//                     */
//                    lexiconRelation.addStatementIdentifiers(a, numStmts);

//                    /*
//                     * No more statement identifiers in the lexicon - they are
//                     * now inlined directly into the statement indices using
//                     * the SidIV class.
//                     * 
//                     * Mark explicit statements as "sidable". The actual sid
//                     * will be produced on-demand to reduce heap pressure.
//                     */
//                    for (ISPO spo : a) {
//                    	if (spo.isExplicit()) {
//                    		spo.setStatementIdentifier(true);
//                    	}
//                    }

                    statementIdentifierTime = System.currentTimeMillis()
                            - begin;

                } else {

                    statementIdentifierTime = 0L;
                    
                }

                // @todo raise the filter into the caller's iterator?
                final long numWritten = spoRelation.insert(a, numStmts, filter);

                mutationCount += numWritten;
                
                if (numStmts > 1000) {

                    if(log.isInfoEnabled())
                    log.info("Wrote "
                            + numStmts
                            + " statements (mutationCount="
                            + numWritten
                            + ")"
                            + (statementStore != this ? "; truthMaintenance"
                                    : "") //
                            + (statementIdentifiers ? "; sid="
                                    + statementIdentifierTime + "ms" : "") //
                    );

                }

            } // nextChunk

            return mutationCount;

        } finally {

            itr.close();

        }

    }

    public long removeStatements(final ISPO[] stmts, final int numStmts) {

        return removeStatements(new ChunkedArrayIterator<ISPO>(numStmts, stmts,
                null/* keyOrder */), true/*computeClosureForStatementIdentifiers*/);

    }

    public long removeStatements(final IChunkedOrderedIterator<ISPO> itr) {

        return removeStatements(itr, true/*computeClosureForStatementIdentifiers*/);
        
    }
    
    /**
     * This processes a chunk of {@link SPO}s at a time and then submits tasks
     * to parallel threads to remove those statements from each of the statement
     * indices. This continues until all statements visited by the iterator have
     * been removed.
     * <p>
     * Note: If {@link #justify justifications} are being used to support truth
     * maintenance, then all justifications for the removed statements are also
     * removed.
     * 
     * @param itr
     *            An iterator visiting {@link SPO}s to be removed from the
     *            database.
     * 
     * @param computeClosureForStatementIdentifiers
     *            When <code>false</code> the caller asserts that they have
     *            pre-computed the closure of the statements that assert
     *            metadata about statement identifiers to be deleted. When
     *            <code>true</code> this method will compute that closure on
     *            behalf of the caller with the effect that any statements made
     *            about statements to be removed are also removed. This option
     *            has no effect when {@link #statementIdentifiers} are not
     *            enabled. See {@link Options#STATEMENT_IDENTIFIERS}
     * 
     * @todo If you are using statement identifiers but you are NOT using truth
     *       maintenance then this method does NOT guarantee consistency when
     *       removing statements in the face of concurrent writers on the
     *       statement indices. The problem is that we collect the statement
     *       identifiers in one unisolated operation, then collect the
     *       statements that use those statement identifiers two other
     *       operations, and finally we remove those statements. In order to be
     *       consistent you need to obtain an exclusive lock (which is difficult
     *       to do with distributed clients) or be encompassed by a transaction.
     *       (This is the same constraint that applies when truth maintenance is
     *       enabled since you have to serialize incremental TM operations
     *       anyway.)
     */
    public long removeStatements(//
            IChunkedOrderedIterator<ISPO> itr,
            final boolean computeClosureForStatementIdentifiers//
            ) {

        if (itr == null)
            throw new IllegalArgumentException();

        long mutationCount = 0;

        if (statementIdentifiers && computeClosureForStatementIdentifiers) {

            itr = computeClosureForStatementIdentifiers(itr);

        }

        try {

            while (itr.hasNext()) {

                final ISPO[] stmts = itr.nextChunk();

                // The #of statements that will be removed.
                final int numStmts = stmts.length;

                mutationCount += getSPORelation().delete(stmts, numStmts);
                
            }

        } finally {

            itr.close();

        }

        return mutationCount;

    }

    /**
     * Return an iterator which will visit the closure of the statements visited
     * by the source iterator plus any statements in the database made using a
     * statement identifier found on any of the statements visited by the source
     * iterator (only explicit statements have statement identifiers and then
     * iff {@link #statementIdentifiers} are enabled).
     * <p>
     * Note: This uses a {@link TempTripleStore} which is iteratively populated
     * until a fix point is obtained. The {@link TempTripleStore} is released
     * when the returned iterator is {@link IChunkedIterator#close() closed} or
     * when it is finalized.
     * 
     * @param src
     *            The source iterator.
     * 
     * @see BLZG-1268 (NPE during read-only namespace resolution caused by RDR
     *      Truth Maintenance and GRS concurrent modification)
     */
    @SuppressWarnings("unused")
    public IChunkedOrderedIterator<ISPO> computeClosureForStatementIdentifiers(
            IChunkedOrderedIterator<ISPO> src) {
     
        if (!statementIdentifiers) {
            
            // There will be no statement identifiers unless they were enabled.
            
            return src;
            
        }
        
        /*
         * If RDR history is enabled we don't want to remove non-grounded
         * sids.
         */
        if (rdrHistoryClass != null) {
            return src;
        }
        
        /*
         * Bypass if requested.
         */
        if (!computeClosureForSids) {
            return src;
        }
        
        final Properties properties = getProperties();
        
        // do not store terms
        properties.setProperty(Options.LEXICON, "false");

        // only store the SPO index
        properties.setProperty(Options.ONE_ACCESS_PATH, "true");

        // @todo test w/ SPO bloom filter enabled and see if this improves performance.
        properties.setProperty(Options.BLOOM_FILTER, "false");

        // no axioms.
        properties.setProperty(
                com.bigdata.rdf.store.AbstractTripleStore.Options.AXIOMS_CLASS,
                NoAxioms.class.getName());

        final TempTripleStore tmp = new TempTripleStore(getIndexManager()
                .getTempStore(), properties, this);
        
        /*
         * buffer everything in a temp triple store.
         * 
         * Note: copyOnly is false since we need to make sure that the sids are
         * defined for explicit statements before we attempt to compute the
         * fixed point for the statements about statements. This will have the
         * side effect of writing on the lexicon for the database if the caller
         * supplies an explicit SPO that does not exist yet in the database.
         */
        this.addStatements(tmp, false/*copyOnly*/, src, null/*filter*/);

        fixPointStatementIdentifiers(this, tmp);

        /*
         * Note: The returned iterator will automatically release the backing
         * temporary store when it is closed or finalized.
         * 
         * Note: SIDS are only used with triples so the SPO index will exist.
         */
        return new DelegateChunkedIterator<ISPO>(tmp.getAccessPath(
                SPOKeyOrder.SPO).iterator()) {

            public void close() {

                super.close();
                
                tmp.close();
                
            }
            
            protected void finalize() throws Throwable {
                
                super.finalize();
                
                if(tmp.isOpen()) {

                    tmp.close();
                    
                }
                
            }
            
        };
        
    }
    
    /**
     * Computes the fixed point of those statements in the database which make
     * assertions about statement identifiers in the tmp store.
     * 
     * @param db
     *            The database.
     * @param tempStore
     *            The temporary store.
     */
    static public void fixPointStatementIdentifiers(
            final AbstractTripleStore db, final AbstractTripleStore tempStore) {
        
        /*
         * Fix point the temp triple store.
         * 
         * Note: A [sids] collection is used to filter out statement identifiers
         * for which we have already queried against the database and thereby
         * avoid a re-scan for the use of that statement identifier in the
         * database.
         * 
         * FIXME A TempTripleStore does not support concurrent readers and
         * writers because it is backed by a TemporaryStore and not a Journal
         * (with its concurrency controls). This is handled in AccessPath by
         * always using a fully buffered iterator(), so we do not really gain
         * the ability to scale-up from the TempTripleStore (we could create the
         * TempTripleStore on a Journal using Temporary buffer mode and get the
         * concurrency controls).
         */
        long statementCount0;
        long statementCount1;
        final HashSet<IV> sids = new HashSet<IV>();
//        final LongOpenHashSet sids = new LongOpenHashSet();
        int nrounds = 0;
        do {

            // increment the round counter.
            nrounds++;

            // note: count will be exact.
            statementCount0 = tempStore.getStatementCount();

            /*
             * Visit the explicit statements since only they can have statement
             * identifiers.
             * 
             * Note: SIDs are only used with triples so the SPO index will
             * exist.
             */
            final IChunkedOrderedIterator<ISPO> itr = tempStore.getAccessPath(
                    SPOKeyOrder.SPO, ExplicitSPOFilter.INSTANCE).iterator();

            try {
                
                while(itr.hasNext()) {
                    
                    final IV sid = itr.next().getStatementIdentifier();
                    
                    if(sids.contains(sid)) continue;
                    
                    // sid in the subject position.
                    tempStore.addStatements(tempStore, true/* copyOnly */, db
                                    .getAccessPath(sid, null, null).iterator(),
                                    null/* filter */);

                    /*
                     * sid in the predicate position.
                     * 
                     * Note: this case is not allowed by RDF but a TMGraph model
                     * might use it.
                     */
                    tempStore.addStatements(tempStore, true/* copyOnly */, db
                                    .getAccessPath(null, sid, null).iterator(),
                                    null/* filter */);

                    // sid in the object position.
                    tempStore.addStatements(tempStore, true/*copyOnly*/, db
                                    .getAccessPath((IV) null, (IV) null, (IV) sid).iterator(),
                                    null/* filter */);

                    // finished with this sid.
                    sids.add(sid);
                    
                }
                
            } finally {
                
                itr.close();
                
            }
            
            // note: count will be exact.
            statementCount1 = tempStore.getStatementCount();

            if (log.isInfoEnabled())
                log.info("Finished " + nrounds + " rounds: statementBefore="
                        + statementCount0 + ", statementsAfter="
                        + statementCount1);

        } while (statementCount0 < statementCount1);

    }

// Use getLexiconRelation().getSearchEngine().search(...)
//    /**
//     * <p>
//     * Performs a full text search against literals returning an {@link IHit}
//     * list visiting the term identifiers for literals containing tokens parsed
//     * from the query. Those term identifiers may be used to join against the
//     * statement indices in order to bring back appropriate results.
//     * </p>
//     * <p>
//     * Note: If you want to discover a data typed value, then form the
//     * appropriate data typed {@link Literal} and use
//     * {@link IRawTripleStore#getTermId(Value)}. Likewise, that method is also
//     * more appropriate when you want to lookup a specific {@link URI}.
//     * </p>
//     * 
//     * @param languageCode
//     *            The language code that should be used when tokenizing the
//     *            query (an empty string will be interpreted as the default
//     *            {@link Locale}).
//     * @param text
//     *            The query (it will be parsed into tokens).
//     * 
//     * @return An iterator that visits each term in the lexicon in which one or
//     *         more of the extracted tokens has been found. The value returned
//     *         by {@link IHit#getDocId()} is in fact the <i>termId</i> and you
//     *         can resolve it to the term using {@link #getTerm(long)}.
//     * 
//     * @throws InterruptedException
//     *             if the search operation is interrupted.
//     * 
//     * @todo Abstract the search api so that it queries the terms index directly
//     *       when a data typed literal or a URI is used (typed query).
//     */
//    @SuppressWarnings("unchecked")
//    public Iterator<IHit> textSearch(final String languageCode,
//            final String text) throws InterruptedException {
//
//        return getSearchEngine().search(text, languageCode);
//
//    }

    /**
     * 
     * @param solutionFlags
     *            See {@link IJoinNexus#ELEMENT} and friends.
     * @param filter
     *            Optional filter.
     * @return
     */
    public IJoinNexusFactory newJoinNexusFactory(RuleContextEnum ruleContext,
            ActionEnum action, int solutionFlags, IElementFilter filter) {

        return newJoinNexusFactory(ruleContext, action, solutionFlags, filter,
                isJustify(), false/* backchain */,
                DefaultEvaluationPlanFactory2.INSTANCE);

    }

    /**
     * 
     * @param solutionFlags
     *            See {@link IJoinNexus#ELEMENT} and friends.
     * @param filter
     *            Optional filter.
     * @return
     */
    public IJoinNexusFactory newJoinNexusFactory(
            final RuleContextEnum ruleContext, final ActionEnum action,
            final int solutionFlags, final IElementFilter filter,
            final boolean justify, final boolean backchain,
            final IEvaluationPlanFactory planFactory) {
        
        return newJoinNexusFactory(ruleContext, action, solutionFlags, filter,
                justify, backchain, planFactory, null/*overrides*/);
        
    }

    /**
     * 
     * @param solutionFlags
     *            See {@link IJoinNexus#ELEMENT} and friends.
     * @param filter
     *            Optional filter.
     * @param overrides
     *            Optional overrides of the properties controlling the rule
     *            execution layer. When given, the property values will override
     *            those inherited from {@link AbstractResource}.
     * @return
     */
    public IJoinNexusFactory newJoinNexusFactory(
            final RuleContextEnum ruleContext, //
            final ActionEnum action,//
            final int solutionFlags,//
            final IElementFilter filter,//
            final boolean justify, //
            final boolean backchain,//
            final IEvaluationPlanFactory planFactory,//
            final Properties overrides//
            ) {
        
        if (ruleContext == null)
            throw new IllegalArgumentException();

        if (action == null)
            throw new IllegalArgumentException();
        
        if(action.isMutation()) {
        	
        	assertWritable();
        	
        }

        // use the timestamp for the database view.
        final long writeTimestamp = getTimestamp();
        
        /*
         * Use the timestamp for the database view.
         * 
         * Note: The choice here effects the behavior for MUTATION only (e.g.,
         * computing or updating the closure of the db) and reflects the use of
         * the UnisolatedReadWriteIndex to allow interleaved reads and writes on
         * the unisolated indices when using a Journal or Temporary(Raw)Store.
         * When running against an IBigdataFederation, the ConcurrencyManager
         * will be interposed and unisolated writes will result in commits.
         * 
         * Note: If we are only reading (Query) then we just use the timestamp
         * of the view.
         * 
         * --- LTS (closure using nested or pipeline joins)
         * 
         * Closure can't use READ_COMMITTED for LTS unless we force commits
         * after each rule executes. Therefore it uses UNISOLATED indices for
         * both reads and writes. This works since (a) the entire JOIN task is
         * executed while holding all required locks; and (b) the
         * UnisolatedReadWriteIndex is used to avoid concurrency problems that
         * would otherwise arise since there are readers running concurrent with
         * the writer that flushes solutions to the relation.
         * 
         * Using UNISOLATED JOINs for LTS means that parallel programs will be
         * (mostly) serialized since they will be ordered by the requirement for
         * resource locks on the various indices, including the head relation
         * (SPORelation) on which the rules will write. However, as noted above,
         * our only other choice is to enforce auto-commit semantics as we do
         * for LDS/EDS/JDS.
         * 
         * ---- Federations and pipeline joins.
         * 
         * Federations (LDS/EDS/JDS) use auto-commit semantics. For EDS/JDS we
         * do NOT use READ_COMMITTED for closure since that can lead to stale
         * locator problems during overflow processing. Instead we advance the
         * readTimestamp before each mutation rule is run. For simplicity, we do
         * this for LDS as well as EDS/JDS, while it is in fact only required
         * for EDS/JDS since LDS does not use locators.
         * 
         * Federation JoinTasks require access to the dataService so that they
         * can obtain the live journal. However, they use read-historical access
         * and you can do that without declaring locks. More to the point, if
         * they attempted to access the UNISOLATED index that would cause a
         * deadlock with the tasks responsible for flushing the generated
         * solutions onto the head relation.
         */
        final long readTimestamp;
        if (action.isMutation()) {

            if (writeTimestamp != ITx.UNISOLATED) {

                // mutation requires the UNISOLATED view.

                throw new UnsupportedOperationException();
                
            }

            if (getIndexManager() instanceof IBigdataFederation<?>) {

                /*
                 * Use historical reads.
                 * 
                 * Note: The read timestamp will be automatically updated before
                 * each mutation step so that all mutation operations will see
                 * the last committed state of the database but will also avoid
                 * problems with stale locators.
                 */
                
                readTimestamp = TimestampUtility.asHistoricalRead(getIndexManager()
                        .getLastCommitTime());
                
            } else {

                /*
                 * LTS closure operations.
                 * 
                 * Note: This means that we use UNISOLATED reads since mutation
                 * requires that the caller is using the UNISOLATED relation.
                 */
                
                readTimestamp = getTimestamp();

            }
            
        } else {

            /*
             * Query.
             * 
             * Use the same timestamp as the relation.
             */
            
            readTimestamp = getTimestamp();
            
        }

        /*
         * true iff owl:sameAs is (a) supported by the axiom model; and (b)
         * there is at least one owl:sameAs assertion in the database.
         */
        final boolean isOwlSameAsUsed = getAxioms().isOwlSameAs()
                && !getAccessPath(null, getVocabulary().get(OWL.SAMEAS), null)
                        .isEmpty();

        final IRuleTaskFactory defaultRuleTaskFactory = DefaultRuleTaskFactory.PIPELINE;
//        = isNestedSubquery() //
//                ? DefaultRuleTaskFactory.SUBQUERY//
//                : DefaultRuleTaskFactory.PIPELINE//
//                ;

        // Note: returns a Properties wrapping the resource's properties.
        final Properties tmp = getProperties();

        if (overrides != null) {

            /* FIXME overrides should apply to the properties above here as well!
             * Layer in the overrides.
             * 
             * Note: If the caller passes in a Properties object, then only the
             * top level of that properties object will be copied in.  This can
             * be "fixed" by the caller using PropertyUtil.flatten(Properties).
             */
            tmp.putAll(overrides);

        }
        
        return new RDFJoinNexusFactory(
                action, //
                writeTimestamp,//
                readTimestamp, //
                tmp,//
                solutionFlags, //
                filter, //
                planFactory, //
                defaultRuleTaskFactory,//
                ruleContext,//
                justify,//
                backchain, //
                isOwlSameAsUsed //
                );

    }

    /**
     * Specialized {@link IRule} execution using the full text index to identify
     * possible completions of the given literals for which there exists a
     * subject <code>s</code> such that:
     * 
     * <pre>
     * SELECT ?s, ?t, ?lit
     *     (?lit completionOf, lits)
     * AND (?s ?p ?lit)
     * AND (?s rdf:type ?t)
     * AND (?t rdfs:subClassOf cls)
     * WHERE
     *     p IN {preds}
     * </pre>
     * 
     * Note: The JOIN runs asynchronously.
     * 
     * @param lits
     *            One or more literals. The completions of these literals will
     *            be discovered using the {@link FullTextIndex}. (A completion
     *            is any literal having one of the given literals as a prefix
     *            and includes an exact match on the litteral as a degenerate
     *            case.)
     * @param preds
     *            One or more predicates that link the subjects of interest to
     *            the completions of the given literals. Typically this array
     *            will include <code>rdf:label</code>.
     * @param cls
     *            All subjects visited by the iterator will be instances of this
     *            class.
     * 
     * @return An {@link ICloseableIterator} visiting {@link IBindingSet}s. Each
     *         {@link IBindingSet} will have bound {@link BigdataValue}s for
     *         <code>s</code>, <code>t</code>, <code>p</code>, and
     *         <code>lit</code> where those variables are defined per the
     *         pseudo-code JOIN above.
     * 
     * @throws InterruptedException
     *             if the operation is interrupted.
     * 
     *             FIXME quads : Modify match() to allow an optional context
     *             argument. When present, the match would be restricted to the
     *             specified context.
     */
    public ICloseableIterator<IBindingSet> match(final Literal[] lits,
            final URI[] preds, final URI cls) {

        if (lits == null || lits.length == 0)
            throw new IllegalArgumentException();

        if (preds == null || preds.length == 0)
            throw new IllegalArgumentException();
        
        if (cls == null)
            throw new IllegalArgumentException();
        
        /*
         * Batch resolve BigdataValues with their associated term identifiers
         * for the given predicates and cls.
         */
        final BigdataValue[] terms = new BigdataValue[preds.length + 1/* cls */];
        {

            final BigdataValueFactory valueFactory = getValueFactory();
            
            for (int i = 0; i < preds.length; i++) {

                // pred[i] is in terms[i].
                terms[i] = valueFactory.asValue(preds[i]); 
                
            }
            
            // cls is in the last index position.
            terms[preds.length] = valueFactory.asValue(cls);
            
            // batch resolve (readOnly).
            getLexiconRelation()
                    .addTerms(terms, terms.length, true/* readOnly */);

        }
        
        /*
         * Translate the predicates into term identifiers.
         */
        final IConstant<IV>[] _preds = new IConstant[preds.length];
        {

            int nknown = 0;

            for (int i = 0; i < preds.length; i++) {

                final IV iv = terms[i].getIV();

                if (iv != null)
                    nknown++;

                _preds[i] = new Constant<IV>(iv);

            }

            if (nknown == 0) {

                log.warn("No known predicates: preds=" + Arrays.toString(preds));

                return new EmptyChunkedIterator<IBindingSet>(null/* keyOrder */);

            }

        }

        /*
         * Translate the class constraint into a term identifier.
         */
        final IV _cls = terms[preds.length].getIV();

        if (_cls == null) {

            log.warn("Unknown class: class=" + cls);

            return new EmptyChunkedIterator<IBindingSet>(null/* keyOrder */);
            
        }

        /*
         * Generate a program from the possible completions of the literals.
         */
        final IProgram program = getMatchProgram(lits, _preds, _cls);
        
        final int solutionFlags = IJoinNexus.BINDINGS;

		final IJoinNexus joinNexus = newJoinNexusFactory(//
				RuleContextEnum.HighLevelQuery,// 
				ActionEnum.Query,//
				solutionFlags,//
                null // filter
                ).newInstance(getIndexManager());

        /*
         * Resolve ISolutions to their binding sets and efficiently resolves
         * term identifiers in those binding sets to BigdataValues.
         */
        try {
        
            return new BigdataSolutionResolverator(this, joinNexus
                    .runQuery(program)).start(getExecutorService());
            
        } catch(Exception ex) {
            
            // runQuery() throws Exception.
            
            throw new RuntimeException(ex);
            
        }

    }

    /**
     * Generate a program from the possible completions of the literals.
     * 
     * @param lits
     *            One or more literals. The completions of these literals will
     *            be discovered using the {@link FullTextIndex}. (A completion
     *            is any literal having one of the given literals as a prefix
     *            and includes an exact match on the litteral as a degenerate
     *            case.)
     * @param _preds
     *            One or more term identifiers for predicates that link the
     *            subjects of interest to the completions of the given literals.
     *            Typically this array will include the term identifier for
     *            <code>rdf:label</code>.
     * @param _cls
     *            All subjects visited by the iterator will be instances of the
     *            class assigned this term identifier.
     * 
     * @return A generated program. When run as a query, the program will
     *         produce {@link ISolution}s corresponding to the head of the
     *         {@link MatchRule}.
     */
    protected Program getMatchProgram(final Literal[] lits,
            final IConstant<IV>[] _preds, final IV _cls) {
        
        final Iterator<IV> ivIterator = getLexiconRelation().prefixScan(
                lits);

        // the term identifier for the completed literal.
        final IVariable<IV> lit = Var.var("lit");

        // instantiate the rule.
        final Rule r = new MatchRule(getSPORelation().getNamespace(),
                getVocabulary(), lit, _preds, new Constant<IV>(_cls));

//        // bindings used to specialize the rule for each completed literal.
//        final IBindingSet bindings = new ArrayBindingSet(r.getVariableCount());

        final Program program = new Program("match", true/* parallel */);
        
        // specialize and apply to each completed literal.
        while (ivIterator.hasNext()) {

            final IV iv = ivIterator.next();

            final IBindingSet constants = new ListBindingSet();//new ArrayBindingSet(1);

            constants.set(lit, new Constant<IV>(iv));

            final IRule tmp = r.specialize(constants, null/* constraints */);

            if (log.isDebugEnabled())
                log.debug(tmp.toString());
            
            program.addStep(tmp);
            
        }

        return program;

    }
    
}<|MERGE_RESOLUTION|>--- conflicted
+++ resolved
@@ -1298,14 +1298,6 @@
                 + ".rdrHistoryClass";
 
         /**
-<<<<<<< HEAD
-         * If this option is set to false, do not compute closure for sids.
-         */
-        public static String COMPUTE_CLOSURE_FOR_SIDS = AbstractTripleStore.class
-                .getName() + ".computeClosureForSids";
-
-        public static String DEFAULT_COMPUTE_CLOSURE_FOR_SIDS = "true";
-=======
          * Enable GeoSpatial support.
          */
         String GEO_SPATIAL = AbstractTripleStore.class.getName() + ".geoSpatial";
@@ -1318,7 +1310,14 @@
         String GEO_SPATIAL_CONFIG = AbstractTripleStore.class.getName() + ".geoSpatialConfig";
       
         String DEFAULT_GEO_SPATIAL_CONFIG = null;
->>>>>>> 11a8714e
+        
+        /**
+         * If this option is set to false, do not compute closure for sids.
+         */
+        public static String COMPUTE_CLOSURE_FOR_SIDS = AbstractTripleStore.class
+                .getName() + ".computeClosureForSids";
+
+        public static String DEFAULT_COMPUTE_CLOSURE_FOR_SIDS = "true";
 
     }
 
