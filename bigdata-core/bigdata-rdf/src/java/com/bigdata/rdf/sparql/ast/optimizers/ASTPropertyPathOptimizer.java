/**

Copyright (C) SYSTAP, LLC 2006-2015.  All rights reserved.

Contact:
     SYSTAP, LLC
     2501 Calvert ST NW #106
     Washington, DC 20008
     licenses@systap.com

This program is free software; you can redistribute it and/or modify
it under the terms of the GNU General Public License as published by
the Free Software Foundation; version 2 of the License.

This program is distributed in the hope that it will be useful,
but WITHOUT ANY WARRANTY; without even the implied warranty of
MERCHANTABILITY or FITNESS FOR A PARTICULAR PURPOSE.  See the
GNU General Public License for more details.

You should have received a copy of the GNU General Public License
along with this program; if not, write to the Free Software
Foundation, Inc., 59 Temple Place, Suite 330, Boston, MA  02111-1307  USA
*/
/*
 * Created on Sep 10, 2011
 */

package com.bigdata.rdf.sparql.ast.optimizers;

import java.util.ArrayList;
import java.util.Iterator;
<<<<<<< HEAD
=======
import java.util.List;
>>>>>>> 2dfe5bd3
import java.util.Properties;
import java.util.UUID;

import org.openrdf.query.algebra.StatementPattern.Scope;

import com.bigdata.bop.BOp;
import com.bigdata.bop.IBindingSet;
import com.bigdata.rdf.sparql.ast.ArbitraryLengthPathNode;
import com.bigdata.rdf.sparql.ast.ConstantNode;
import com.bigdata.rdf.sparql.ast.FilterNode;
import com.bigdata.rdf.sparql.ast.FunctionNode;
import com.bigdata.rdf.sparql.ast.FunctionRegistry;
import com.bigdata.rdf.sparql.ast.GraphPatternGroup;
import com.bigdata.rdf.sparql.ast.IGroupMemberNode;
import com.bigdata.rdf.sparql.ast.JoinGroupNode;
import com.bigdata.rdf.sparql.ast.QueryHints;
import com.bigdata.rdf.sparql.ast.PathNode.PathAlternative;
import com.bigdata.rdf.sparql.ast.PathNode.PathElt;
import com.bigdata.rdf.sparql.ast.PathNode.PathMod;
import com.bigdata.rdf.sparql.ast.PathNode.PathNegatedPropertySet;
import com.bigdata.rdf.sparql.ast.PathNode.PathOneInPropertySet;
import com.bigdata.rdf.sparql.ast.PathNode.PathSequence;
import com.bigdata.rdf.sparql.ast.PropertyPathNode;
import com.bigdata.rdf.sparql.ast.PropertyPathUnionNode;
import com.bigdata.rdf.sparql.ast.QueryHints;
import com.bigdata.rdf.sparql.ast.StatementPatternNode;
import com.bigdata.rdf.sparql.ast.StaticAnalysis;
import com.bigdata.rdf.sparql.ast.TermNode;
import com.bigdata.rdf.sparql.ast.UnionNode;
import com.bigdata.rdf.sparql.ast.VarNode;
import com.bigdata.rdf.sparql.ast.ZeroLengthPathNode;
import com.bigdata.rdf.sparql.ast.eval.AST2BOpContext;

public class ASTPropertyPathOptimizer extends AbstractJoinGroupOptimizer
		implements IASTOptimizer {

//	private static final transient Logger log = Logger.getLogger(ASTPropertyPathOptimizer.class);
	
    /**
     * Optimize the join group.
     */
	protected void optimizeJoinGroup(final AST2BOpContext ctx, 
    		final StaticAnalysis sa, final IBindingSet[] bSets, final JoinGroupNode group) {

    	for (PropertyPathNode node : group.getChildren(PropertyPathNode.class)) {
    		
    		optimize(ctx, sa, group, node, null);
    		
    	}
    	
    }
    
    /**
     * Optimize a single PropertyPathNode.
     */
	protected void optimize(final AST2BOpContext ctx, final StaticAnalysis sa, 
			final JoinGroupNode group, final PropertyPathNode ppNode,
			final ArbitraryLengthPathNode alpNode) {

    	final PathAlternative pathRoot = ppNode.p().getPathAlternative();
    	
    	final PropertyPathInfo sp = new PropertyPathInfo(ppNode.s(), ppNode.o(), ppNode.c(), ppNode.getScope());

<<<<<<< HEAD
    	optimize(ctx, sa, group, sp, pathRoot, alpNode, ppNode.getQueryHints());
=======
    	optimize(ctx, sa, group, sp, pathRoot, alpNode, ppNode.getQueryHints(), ppNode);
>>>>>>> 2dfe5bd3
    	
    	/*
    	 * We always remove the PropertyPathNode.  It has been replaced with
    	 * other executable nodes (joins, unions, paths, etc.)
    	 */
    	group.removeChild(ppNode);
    	
    }
    
    /**
     * Optimize a PathAlternative using UNIONs.
     */
	protected void optimize(final AST2BOpContext ctx, final StaticAnalysis sa, 
			final GraphPatternGroup<? extends IGroupMemberNode> group, final PropertyPathInfo ppInfo,
			final PathAlternative pathAlt, final ArbitraryLengthPathNode alpNode,
<<<<<<< HEAD
			final Properties queryHints) {
=======
			final Properties queryHints, final PropertyPathNode ppNode) {
>>>>>>> 2dfe5bd3

    	if (pathAlt.arity() == 1) {
    		
    		final PathSequence pathSeq = (PathSequence) pathAlt.get(0);
    		
<<<<<<< HEAD
    		optimize(ctx, sa, group, ppInfo, pathSeq, alpNode, queryHints);
=======
    		optimize(ctx, sa, group, ppInfo, pathSeq, alpNode, queryHints, ppNode);
>>>>>>> 2dfe5bd3
    		
    	} else {
    		
    		final UnionNode union = new PropertyPathUnionNode();
    		
    		group.addArg(getPositionOfNodeInGroup(ppNode, group), union);
    		
    		final Iterator<BOp> it = pathAlt.argIterator();
    		
    		while (it.hasNext()) {
    			
    			final JoinGroupNode subgroup = new JoinGroupNode();
    			
    			union.addArg(subgroup);
    			
    			final PathSequence pathSeq = (PathSequence) it.next();
    			
<<<<<<< HEAD
    			optimize(ctx, sa, subgroup, ppInfo, pathSeq, alpNode, queryHints);
=======
    			optimize(ctx, sa, subgroup, ppInfo, pathSeq, alpNode, queryHints, ppNode);
>>>>>>> 2dfe5bd3
    			
    		}
    		
    	}
    	
    }
    
    /**
     * Optimize a PathSequence.
     */
	protected void optimize(final AST2BOpContext ctx, final StaticAnalysis sa, 
			final GraphPatternGroup<? extends IGroupMemberNode> group, 
			final PropertyPathInfo ppInfo, final PathSequence pathSeq,
<<<<<<< HEAD
			final ArbitraryLengthPathNode alpNode, final Properties queryHints) {
=======
			final ArbitraryLengthPathNode alpNode, final Properties queryHints,
			final PropertyPathNode ppNode) {
>>>>>>> 2dfe5bd3

		if (pathSeq.arity() == 0) {
			
			return;
			
		}
		
    	if (pathSeq.arity() == 1) {
    		
    		final PathElt pathElt = (PathElt) pathSeq.get(0);
    		
    		/*
    		 * Below is a failed attempt to solve the zero length path problem
    		 * with a separate kind of node and operator.  This leads to
    		 * cardinality problems.
    		 */
    		
//        	final PathMod mod = pathElt.getMod();
//        	
//    		/*
//    		 * Pretty sure a singleton path sequence with a '?' or '*' modifier
//    		 * is the exact same as an optional in the special case where
//    		 * the sequence has only one element.
//    		 */
//    		if (mod == PathMod.ZERO_OR_ONE || mod == PathMod.ZERO_OR_MORE) {
//    			
//    			final PathElt _pathElt = new PathElt(pathElt);
//    			
//    			if (mod == PathMod.ZERO_OR_ONE) {
//    				
//    				_pathElt.setMod(null); // exactly one
//    				
//    			} else { // mod == PathMod.ZERO_OR_MORE
//    				
//    				_pathElt.setMod(PathMod.ONE_OR_MORE);
//    				
//    			}
//    			
//    			final PathAlternative pathAlt = new PathAlternative(
//    					new PathSequence(new PathElt(new ZeroLengthPathNode())),
//    					new PathSequence(_pathElt));
//    			
//    			optimize(ctx, sa, group, ppInfo, pathAlt);
//    			
//    		} else {

<<<<<<< HEAD
    			optimize(ctx, sa, group, ppInfo, pathElt, alpNode, queryHints);
=======
    			optimize(ctx, sa, group, ppInfo, pathElt, alpNode, queryHints, ppNode);
>>>>>>> 2dfe5bd3
    			
//    		}
    		
    	} else {

            for (int i = 0; i < pathSeq.arity(); i++) {

            	final PathElt pathElt = (PathElt) pathSeq.get(i);
            	
            	final PathMod mod = pathElt.getMod();
            	
            	if (i < (pathSeq.arity()-1) && 
            			(mod == PathMod.ZERO_OR_ONE || mod == PathMod.ZERO_OR_MORE)) {
            		
            		/*
            		 * We need to create a new path sequence using an alt and
            		 * then run the optimizer on the new sequence instead of
            		 * this one.
            		 * 
            		 * This element is an optional element.  Create a new 
            		 * sequence that starts with the elements of the old
            		 * sequence until we get to the optional element, then
            		 * add an alternative (split) with the subsequent elements,
            		 * one that includes the optional element and one that
            		 * doesn't.  For example:
            		 * 
            		 * a/b?/c -> a/((b/c)|c)
            		 * 
            		 * This will work even if there are multiple optional
            		 * elements - we will just hit this recursively until
            		 * they are gone.
            		 * 
            		 * We cannot solve this with optionals or by using the
            		 * arbitrary length path operator because of the ridiculous
            		 * semantics of zero length paths.
            		 */
            		final ArrayList<PathElt> newSeq = new ArrayList<PathElt>(i+1);
            		final ArrayList<PathElt> with = new ArrayList<PathElt>(pathSeq.arity()-i);
            		final ArrayList<PathElt> without = new ArrayList<PathElt>(pathSeq.arity()-i-1);
            		
        			for (int j = 0; j < pathSeq.arity(); j++) {
        				
        				final PathElt elt = (PathElt) pathSeq.get(j);
        				
        				if (j < i) {
        					
        					// add the original, no need to clone
        					newSeq.add(elt);
        					
        				} else if (j == i) {

        	    			final PathElt _pathElt = new PathElt(pathElt);
        	    			
        	    			if (mod == PathMod.ZERO_OR_ONE) {
        	    				
        	    				_pathElt.setMod(null); // exactly one
        	    				
        	    			} else { // mod == PathMod.ZERO_OR_MORE
        	    				
        	    				_pathElt.setMod(PathMod.ONE_OR_MORE);
        	    				
        	    			}

        					with.add(_pathElt);
        					
        				} else {
        					
        					/*
        					 * After the splitting element we add a copy of
        					 * the subsequent elements to the two alternatives. 
        					 */
        					
        					with.add(new PathElt(elt));
        					
        					without.add(new PathElt(elt));
        					
        				}
        				
//        				if (i != j) {
//        					
//        					with.add(new PathElt(elt));
//        					
//        					without.add(new PathElt(elt));
//        					
//        				} else {
//        					
//        	    			final PathElt _pathElt = new PathElt(pathElt);
//        	    			
//        	    			if (mod == PathMod.ZERO_OR_ONE) {
//        	    				
//        	    				_pathElt.setMod(null); // exactly one
//        	    				
//        	    			} else { // mod == PathMod.ZERO_OR_MORE
//        	    				
//        	    				_pathElt.setMod(PathMod.ONE_OR_MORE);
//        	    				
//        	    			}
//
//        					with.add(_pathElt);
//        					
//        				}
        				
        			}
        			
        			newSeq.add(new PathElt(new PathAlternative(
        					new PathSequence((PathElt[]) with.toArray(new PathElt[with.size()])),
        					new PathSequence((PathElt[]) without.toArray(new PathElt[without.size()])))));
        			
        			final PathSequence pathSeq2 = 
        					new PathSequence(newSeq.toArray(new PathElt[newSeq.size()]));
        			
<<<<<<< HEAD
        			optimize(ctx, sa, group, ppInfo, pathSeq2, alpNode, queryHints);
=======
        			optimize(ctx, sa, group, ppInfo, pathSeq2, alpNode, queryHints, ppNode);
>>>>>>> 2dfe5bd3
        			
        			return;
            		
            	}
            	
            }
            
    		TermNode last = ppInfo.s;
    		
            for (int i = 0; i < pathSeq.arity(); i++) {
            	
//            	TermNode next = (i == (pathSeq.arity()-1)) ? ppInfo.o : anonVar();
            	TermNode next;
            	if (i == (pathSeq.arity()-1)) {
            	    next = ppInfo.o;
            	} else {
            	    final VarNode anon = anonVar();
            	    if (alpNode != null) {
            	        alpNode.addDropVar(anon);
            	    }
            	    next = anon;
            	}
            	
            	final PropertyPathInfo _ppInfo = new PropertyPathInfo(last, next, ppInfo);
            	
        		final PathElt pathElt = (PathElt) pathSeq.get(i);
        		
<<<<<<< HEAD
    			optimize(ctx, sa, group, _ppInfo, pathElt, alpNode, queryHints);
=======
    			optimize(ctx, sa, group, _ppInfo, pathElt, alpNode, queryHints, ppNode);
>>>>>>> 2dfe5bd3
            	
            	last = next;
            	
            }
            
    	}
    	
    }
    
	private final String anon = "--pp-anon-";
    private VarNode anonVar() {
        VarNode v = new VarNode(anon+UUID.randomUUID().toString());
        v.setAnonymous(true);
        return v;
    }
    
    /**
     * Override during testing to give predictable results
     * @param anon
     * @return
     */
    protected VarNode anonVar(final String anon) {
        VarNode v = new VarNode(anon+UUID.randomUUID().toString());
        v.setAnonymous(true);
        return v;
    }
    
    int i = 1;
    
    /**
     * Optimize a PathElt.
     */
	protected void optimize(final AST2BOpContext ctx, final StaticAnalysis sa, 
			GraphPatternGroup<? extends IGroupMemberNode> group, 
			PropertyPathInfo ppInfo, final PathElt pathElt, 
<<<<<<< HEAD
			ArbitraryLengthPathNode alpNode, final Properties queryHints) {
=======
			ArbitraryLengthPathNode alpNode, final Properties queryHints,
			final PropertyPathNode ppNode) {
>>>>>>> 2dfe5bd3

    	ppInfo = pathElt.inverse() ? ppInfo.inverse() : ppInfo;
    	
		final PathMod mod = pathElt.getMod();
		
		/*
		 * Push expressions with an path length modifier down into a 
		 * ArbitraryLengthPathNode group.
		 */
		if (mod != null) {
			
//			final VarNode tVarLeft = new VarNode(Var.var("tVarLeft" + i));
			final VarNode tVarLeft = new VarNode(anonVar("-tVarLeft-"));
			
//			final VarNode tVarRight = new VarNode(Var.var("tVarRight" + i++));
			final VarNode tVarRight = new VarNode(anonVar("-tVarRight-"));
			
			alpNode = new ArbitraryLengthPathNode(ppInfo.s, ppInfo.o, tVarLeft, tVarRight, mod);
         final String pipelinedHashJoinHint = queryHints==null ? 
             null : queryHints.getProperty(QueryHints.PIPELINED_HASH_JOIN);
         if (pipelinedHashJoinHint!=null) {
             alpNode.setQueryHint(
                 QueryHints.PIPELINED_HASH_JOIN, pipelinedHashJoinHint);
          }
			
			group.addArg(getPositionOfNodeInGroup(ppNode, group),alpNode);
			
			ppInfo = new PropertyPathInfo(tVarLeft, tVarRight, ppInfo);
			
			group = alpNode.subgroup();
			 
		}
		
		if (pathElt.isNestedPath()) {

			final PathAlternative pathAlt = (PathAlternative) pathElt.get(0);
			
<<<<<<< HEAD
			optimize(ctx, sa, group, ppInfo, pathAlt, alpNode, queryHints);
=======
			optimize(ctx, sa, group, ppInfo, pathAlt, alpNode, queryHints, ppNode);
>>>>>>> 2dfe5bd3
			
		} else if (pathElt.isNegatedPropertySet()) {
			
			final PathNegatedPropertySet pathNPS = (PathNegatedPropertySet) pathElt.get(0);
			
			optimize(ctx, sa, group, ppInfo, pathNPS, alpNode, ppNode);
			
		} else if (pathElt.isZeroLengthPath()) {
			
			final ZeroLengthPathNode zlpNode = (ZeroLengthPathNode) pathElt.get(0);
			
			optimize(ctx, sa, group, ppInfo, zlpNode, ppNode);
			
		} else {

			final TermNode termNode = (ConstantNode) pathElt.get(0);
			
			optimize(ctx, sa, group, ppInfo, termNode, ppNode);
			
		}
    	
    }
    
	/**
	 * Optimize a TermNode (add a statement pattern to the group).
	 */
	protected void optimize(final AST2BOpContext ctx, final StaticAnalysis sa, 
			final GraphPatternGroup<? extends IGroupMemberNode> group, 
<<<<<<< HEAD
			final PropertyPathInfo ppInfo, final TermNode termNode) {
=======
			final PropertyPathInfo ppInfo, final TermNode termNode,
			final PropertyPathNode ppNode) {
>>>>>>> 2dfe5bd3
		
		final StatementPatternNode sp = ppInfo.toStatementPattern(termNode);

		group.addArg(getPositionOfNodeInGroup(ppNode, group), sp);
		
	}
	
	/**
	 * Optimize a ZeroLengthPathNode (add it to the group with the left and
	 * right properly set).
	 */
	protected void optimize(final AST2BOpContext ctx, final StaticAnalysis sa, 
			final GraphPatternGroup<? extends IGroupMemberNode> group, final PropertyPathInfo ppInfo,
			final ZeroLengthPathNode zlpNode, final PropertyPathNode ppNode) {
		
		zlpNode.setLeft(ppInfo.s);
		
		zlpNode.setRight(ppInfo.o);
		
		group.addArg(getPositionOfNodeInGroup(ppNode, group), zlpNode);
		
	}
	
    /**
     * Optimize a PathNegatedPropertySet.  This is done with a statement 
     * pattern and filter.  For example, the path:
     * 
     * ?s !(x|y|z) ?o .
     * 
     * Can be re-written into the simpler form:
     * 
     * ?s ?p ?o . filter(?p not in (x, y, z)) .
     * 
     * The more complicated case (where there are inverses involved) can be
     * run as a union of two of the above.
     */
	protected void optimize(final AST2BOpContext ctx, final StaticAnalysis sa, 
			final GraphPatternGroup<? extends IGroupMemberNode> group, final PropertyPathInfo ppInfo,
			final PathNegatedPropertySet pathNPS, final ArbitraryLengthPathNode alpNode,
			final PropertyPathNode ppNode) {

		ArrayList<ConstantNode> forward = null;
		ArrayList<ConstantNode> back = null;
		
		for (BOp child : pathNPS.args()) {
			
			final PathOneInPropertySet pathOIPS = (PathOneInPropertySet) child;
			
			final ConstantNode iri = (ConstantNode) pathOIPS.get(0);
			
			if (pathOIPS.inverse()) {
				
				if (back == null)
					back = new ArrayList<ConstantNode>();
				
				back.add(iri);
				
			} else {
				
				if (forward == null)
					forward = new ArrayList<ConstantNode>();
				
				forward.add(iri);
				
			}
			
		}
		
		if (forward != null && back != null) {
			
			final UnionNode union = new PropertyPathUnionNode();
			
			final JoinGroupNode forwardGroup = new JoinGroupNode();
			
			final JoinGroupNode backGroup = new JoinGroupNode();
			
			union.addArg(forwardGroup);
			
			union.addArg(backGroup);
			
			group.addArg(getPositionOfNodeInGroup(ppNode, group), union);
			
			addNegateds(forwardGroup, forward, ppInfo, alpNode, ppNode);
			
			addNegateds(backGroup, back, ppInfo.inverse(), alpNode, ppNode);
			
		} else if (forward != null) {
			
			addNegateds(group, forward, ppInfo, alpNode, ppNode);
			
		} else {
			
			addNegateds(group, back, ppInfo.inverse(), alpNode, ppNode);
			
		}

    }
    
	protected void addNegateds( 
			final GraphPatternGroup<? extends IGroupMemberNode> group,
			final ArrayList<ConstantNode> constants,
			final PropertyPathInfo ppInfo, final ArbitraryLengthPathNode alpNode,
			final PropertyPathNode ppNode) {
    	
    	final VarNode p = anonVar();
    	
    	if (alpNode != null) {
    	    alpNode.addDropVar(p);
    	}
    	
    	final StatementPatternNode sp = ppInfo.toStatementPattern(p);
    	
    	final TermNode[] args = new TermNode[constants.size()+1];
    	
    	args[0] = p;
    	
    	System.arraycopy(constants.toArray(new ConstantNode[constants.size()]), 0, args, 1, constants.size());
    	
    	final FunctionNode function = new FunctionNode(
    			FunctionRegistry.NOT_IN, null, args
				);
    	
    	final FilterNode filter = new FilterNode(function);

    	group.addArg(getPositionOfNodeInGroup(ppNode, group),sp);
    	group.addArg(getPositionOfNodeInGroup(ppNode, group),filter);
    	
    }
    
	/**
	 * Returns the position in the group. If the node is not present in
	 * the group, the last position in the group is returned.
	 * 
	 * We calculate the position in order to make sure that we append
	 * new nodes at the same position of the property path node that
	 * will be replaced later on. This is important in order to keep
	 * semantics of the query, e.g. in the context of OPTIONAL or
	 * MINUS queries we cannot blindly append at the end. See BLZG-1498 
	 * and BLZG-1627 and the respective test cases in TestTickets for
	 * examples that illustrate why this is indeed necessary.
	 */
    protected int getPositionOfNodeInGroup(
	    final PropertyPathNode node, final GraphPatternGroup<? extends IGroupMemberNode> group) {
	    
        final List<? extends IGroupMemberNode> children = group.getChildren();
	    for (int i=0; i<children.size(); i++) {
	        if (children.get(i).equals(node))
	            return i;
	    }
	    
	    // if we don't find the property path node, we're in a nested scope
	    // (e.g. for union subgroups). In that case, we append at the end.
	    return children.size();
	}
	
	/**
	 * Used during parsing to identify simple triple patterns.
	 */
    public static final boolean isSimpleIRI(final PathAlternative pathAlt) {
    	
    	if (pathAlt.arity() == 1) {
    		
    		final PathSequence pathSeq = (PathSequence) pathAlt.get(0);
    		
    		if (pathSeq.arity() == 1) {
    		
        		final PathElt pathElt = (PathElt) pathSeq.get(0);
        		
            	return !pathElt.inverse() && pathElt.getMod() == null && pathElt.isIRI();
            	
    		}
        	
    	}
    	
    	return false;
    	
    }
    
	/**
	 * Used during parsing to identify simple triple patterns.
	 */
    public static final ConstantNode getSimpleIRI(final PathAlternative pathAlt) {
    	
    	if (pathAlt.arity() == 1) {
    		
    		final PathSequence pathSeq = (PathSequence) pathAlt.get(0);
    		
    		if (pathSeq.arity() == 1) {
    		
        		final PathElt pathElt = (PathElt) pathSeq.get(0);
        		
            	if (!pathElt.inverse() && pathElt.getMod() == null && pathElt.isIRI()) {
            		
            		return (ConstantNode) pathElt.get(0);
            				
            	}
            	
    		}
        	
    	}
    	
    	return null;
    	
    }
    
    private static class PropertyPathInfo {
    	
    	public final TermNode s, o, c;
    	
    	public final Scope scope;
    	
    	public PropertyPathInfo(final TermNode s, final TermNode o, final TermNode c, final Scope scope) {
    		this.s = s;
    		this.o = o;
    		this.c = c;
    		this.scope = scope;
    	}
    	
    	public PropertyPathInfo(final TermNode s, final TermNode o, final PropertyPathInfo base) {
    		this(s, o, base.c, base.scope);
    	}
    	
    	public PropertyPathInfo inverse() {
    		return new PropertyPathInfo(o, s, c, scope);
    	}
    	
    	public StatementPatternNode toStatementPattern(final TermNode p) {
    		return new StatementPatternNode(s, p, o, c, scope);
    	}
    	
    }
    
    
}
<|MERGE_RESOLUTION|>--- conflicted
+++ resolved
@@ -1,724 +1,676 @@
-/**
-
+/**
+
 Copyright (C) SYSTAP, LLC 2006-2015.  All rights reserved.
-
-Contact:
-     SYSTAP, LLC
-     2501 Calvert ST NW #106
-     Washington, DC 20008
-     licenses@systap.com
-
-This program is free software; you can redistribute it and/or modify
-it under the terms of the GNU General Public License as published by
-the Free Software Foundation; version 2 of the License.
-
-This program is distributed in the hope that it will be useful,
-but WITHOUT ANY WARRANTY; without even the implied warranty of
-MERCHANTABILITY or FITNESS FOR A PARTICULAR PURPOSE.  See the
-GNU General Public License for more details.
-
-You should have received a copy of the GNU General Public License
-along with this program; if not, write to the Free Software
-Foundation, Inc., 59 Temple Place, Suite 330, Boston, MA  02111-1307  USA
-*/
-/*
- * Created on Sep 10, 2011
- */
-
-package com.bigdata.rdf.sparql.ast.optimizers;
-
-import java.util.ArrayList;
-import java.util.Iterator;
-<<<<<<< HEAD
-=======
-import java.util.List;
->>>>>>> 2dfe5bd3
-import java.util.Properties;
-import java.util.UUID;
-
-import org.openrdf.query.algebra.StatementPattern.Scope;
-
-import com.bigdata.bop.BOp;
-import com.bigdata.bop.IBindingSet;
-import com.bigdata.rdf.sparql.ast.ArbitraryLengthPathNode;
-import com.bigdata.rdf.sparql.ast.ConstantNode;
-import com.bigdata.rdf.sparql.ast.FilterNode;
-import com.bigdata.rdf.sparql.ast.FunctionNode;
-import com.bigdata.rdf.sparql.ast.FunctionRegistry;
-import com.bigdata.rdf.sparql.ast.GraphPatternGroup;
-import com.bigdata.rdf.sparql.ast.IGroupMemberNode;
-import com.bigdata.rdf.sparql.ast.JoinGroupNode;
-import com.bigdata.rdf.sparql.ast.QueryHints;
-import com.bigdata.rdf.sparql.ast.PathNode.PathAlternative;
-import com.bigdata.rdf.sparql.ast.PathNode.PathElt;
-import com.bigdata.rdf.sparql.ast.PathNode.PathMod;
-import com.bigdata.rdf.sparql.ast.PathNode.PathNegatedPropertySet;
-import com.bigdata.rdf.sparql.ast.PathNode.PathOneInPropertySet;
-import com.bigdata.rdf.sparql.ast.PathNode.PathSequence;
-import com.bigdata.rdf.sparql.ast.PropertyPathNode;
-import com.bigdata.rdf.sparql.ast.PropertyPathUnionNode;
-import com.bigdata.rdf.sparql.ast.QueryHints;
-import com.bigdata.rdf.sparql.ast.StatementPatternNode;
-import com.bigdata.rdf.sparql.ast.StaticAnalysis;
-import com.bigdata.rdf.sparql.ast.TermNode;
-import com.bigdata.rdf.sparql.ast.UnionNode;
-import com.bigdata.rdf.sparql.ast.VarNode;
-import com.bigdata.rdf.sparql.ast.ZeroLengthPathNode;
-import com.bigdata.rdf.sparql.ast.eval.AST2BOpContext;
-
-public class ASTPropertyPathOptimizer extends AbstractJoinGroupOptimizer
-		implements IASTOptimizer {
-
-//	private static final transient Logger log = Logger.getLogger(ASTPropertyPathOptimizer.class);
-	
-    /**
-     * Optimize the join group.
-     */
-	protected void optimizeJoinGroup(final AST2BOpContext ctx, 
-    		final StaticAnalysis sa, final IBindingSet[] bSets, final JoinGroupNode group) {
-
-    	for (PropertyPathNode node : group.getChildren(PropertyPathNode.class)) {
-    		
-    		optimize(ctx, sa, group, node, null);
-    		
-    	}
-    	
-    }
-    
-    /**
-     * Optimize a single PropertyPathNode.
-     */
-	protected void optimize(final AST2BOpContext ctx, final StaticAnalysis sa, 
-			final JoinGroupNode group, final PropertyPathNode ppNode,
-			final ArbitraryLengthPathNode alpNode) {
-
-    	final PathAlternative pathRoot = ppNode.p().getPathAlternative();
-    	
-    	final PropertyPathInfo sp = new PropertyPathInfo(ppNode.s(), ppNode.o(), ppNode.c(), ppNode.getScope());
-
-<<<<<<< HEAD
-    	optimize(ctx, sa, group, sp, pathRoot, alpNode, ppNode.getQueryHints());
-=======
-    	optimize(ctx, sa, group, sp, pathRoot, alpNode, ppNode.getQueryHints(), ppNode);
->>>>>>> 2dfe5bd3
-    	
-    	/*
-    	 * We always remove the PropertyPathNode.  It has been replaced with
-    	 * other executable nodes (joins, unions, paths, etc.)
-    	 */
-    	group.removeChild(ppNode);
-    	
-    }
-    
-    /**
-     * Optimize a PathAlternative using UNIONs.
-     */
-	protected void optimize(final AST2BOpContext ctx, final StaticAnalysis sa, 
-			final GraphPatternGroup<? extends IGroupMemberNode> group, final PropertyPathInfo ppInfo,
-			final PathAlternative pathAlt, final ArbitraryLengthPathNode alpNode,
-<<<<<<< HEAD
-			final Properties queryHints) {
-=======
-			final Properties queryHints, final PropertyPathNode ppNode) {
->>>>>>> 2dfe5bd3
-
-    	if (pathAlt.arity() == 1) {
-    		
-    		final PathSequence pathSeq = (PathSequence) pathAlt.get(0);
-    		
-<<<<<<< HEAD
-    		optimize(ctx, sa, group, ppInfo, pathSeq, alpNode, queryHints);
-=======
-    		optimize(ctx, sa, group, ppInfo, pathSeq, alpNode, queryHints, ppNode);
->>>>>>> 2dfe5bd3
-    		
-    	} else {
-    		
-    		final UnionNode union = new PropertyPathUnionNode();
-    		
-    		group.addArg(getPositionOfNodeInGroup(ppNode, group), union);
-    		
-    		final Iterator<BOp> it = pathAlt.argIterator();
-    		
-    		while (it.hasNext()) {
-    			
-    			final JoinGroupNode subgroup = new JoinGroupNode();
-    			
-    			union.addArg(subgroup);
-    			
-    			final PathSequence pathSeq = (PathSequence) it.next();
-    			
-<<<<<<< HEAD
-    			optimize(ctx, sa, subgroup, ppInfo, pathSeq, alpNode, queryHints);
-=======
-    			optimize(ctx, sa, subgroup, ppInfo, pathSeq, alpNode, queryHints, ppNode);
->>>>>>> 2dfe5bd3
-    			
-    		}
-    		
-    	}
-    	
-    }
-    
-    /**
-     * Optimize a PathSequence.
-     */
-	protected void optimize(final AST2BOpContext ctx, final StaticAnalysis sa, 
-			final GraphPatternGroup<? extends IGroupMemberNode> group, 
-			final PropertyPathInfo ppInfo, final PathSequence pathSeq,
-<<<<<<< HEAD
-			final ArbitraryLengthPathNode alpNode, final Properties queryHints) {
-=======
-			final ArbitraryLengthPathNode alpNode, final Properties queryHints,
-			final PropertyPathNode ppNode) {
->>>>>>> 2dfe5bd3
-
-		if (pathSeq.arity() == 0) {
-			
-			return;
-			
-		}
-		
-    	if (pathSeq.arity() == 1) {
-    		
-    		final PathElt pathElt = (PathElt) pathSeq.get(0);
-    		
-    		/*
-    		 * Below is a failed attempt to solve the zero length path problem
-    		 * with a separate kind of node and operator.  This leads to
-    		 * cardinality problems.
-    		 */
-    		
-//        	final PathMod mod = pathElt.getMod();
-//        	
-//    		/*
-//    		 * Pretty sure a singleton path sequence with a '?' or '*' modifier
-//    		 * is the exact same as an optional in the special case where
-//    		 * the sequence has only one element.
-//    		 */
-//    		if (mod == PathMod.ZERO_OR_ONE || mod == PathMod.ZERO_OR_MORE) {
-//    			
-//    			final PathElt _pathElt = new PathElt(pathElt);
-//    			
-//    			if (mod == PathMod.ZERO_OR_ONE) {
-//    				
-//    				_pathElt.setMod(null); // exactly one
-//    				
-//    			} else { // mod == PathMod.ZERO_OR_MORE
-//    				
-//    				_pathElt.setMod(PathMod.ONE_OR_MORE);
-//    				
-//    			}
-//    			
-//    			final PathAlternative pathAlt = new PathAlternative(
-//    					new PathSequence(new PathElt(new ZeroLengthPathNode())),
-//    					new PathSequence(_pathElt));
-//    			
-//    			optimize(ctx, sa, group, ppInfo, pathAlt);
-//    			
-//    		} else {
-
-<<<<<<< HEAD
-    			optimize(ctx, sa, group, ppInfo, pathElt, alpNode, queryHints);
-=======
-    			optimize(ctx, sa, group, ppInfo, pathElt, alpNode, queryHints, ppNode);
->>>>>>> 2dfe5bd3
-    			
-//    		}
-    		
-    	} else {
-
-            for (int i = 0; i < pathSeq.arity(); i++) {
-
-            	final PathElt pathElt = (PathElt) pathSeq.get(i);
-            	
-            	final PathMod mod = pathElt.getMod();
-            	
-            	if (i < (pathSeq.arity()-1) && 
-            			(mod == PathMod.ZERO_OR_ONE || mod == PathMod.ZERO_OR_MORE)) {
-            		
-            		/*
-            		 * We need to create a new path sequence using an alt and
-            		 * then run the optimizer on the new sequence instead of
-            		 * this one.
-            		 * 
-            		 * This element is an optional element.  Create a new 
-            		 * sequence that starts with the elements of the old
-            		 * sequence until we get to the optional element, then
-            		 * add an alternative (split) with the subsequent elements,
-            		 * one that includes the optional element and one that
-            		 * doesn't.  For example:
-            		 * 
-            		 * a/b?/c -> a/((b/c)|c)
-            		 * 
-            		 * This will work even if there are multiple optional
-            		 * elements - we will just hit this recursively until
-            		 * they are gone.
-            		 * 
-            		 * We cannot solve this with optionals or by using the
-            		 * arbitrary length path operator because of the ridiculous
-            		 * semantics of zero length paths.
-            		 */
-            		final ArrayList<PathElt> newSeq = new ArrayList<PathElt>(i+1);
-            		final ArrayList<PathElt> with = new ArrayList<PathElt>(pathSeq.arity()-i);
-            		final ArrayList<PathElt> without = new ArrayList<PathElt>(pathSeq.arity()-i-1);
-            		
-        			for (int j = 0; j < pathSeq.arity(); j++) {
-        				
-        				final PathElt elt = (PathElt) pathSeq.get(j);
-        				
-        				if (j < i) {
-        					
-        					// add the original, no need to clone
-        					newSeq.add(elt);
-        					
-        				} else if (j == i) {
-
-        	    			final PathElt _pathElt = new PathElt(pathElt);
-        	    			
-        	    			if (mod == PathMod.ZERO_OR_ONE) {
-        	    				
-        	    				_pathElt.setMod(null); // exactly one
-        	    				
-        	    			} else { // mod == PathMod.ZERO_OR_MORE
-        	    				
-        	    				_pathElt.setMod(PathMod.ONE_OR_MORE);
-        	    				
-        	    			}
-
-        					with.add(_pathElt);
-        					
-        				} else {
-        					
-        					/*
-        					 * After the splitting element we add a copy of
-        					 * the subsequent elements to the two alternatives. 
-        					 */
-        					
-        					with.add(new PathElt(elt));
-        					
-        					without.add(new PathElt(elt));
-        					
-        				}
-        				
-//        				if (i != j) {
-//        					
-//        					with.add(new PathElt(elt));
-//        					
-//        					without.add(new PathElt(elt));
-//        					
-//        				} else {
-//        					
-//        	    			final PathElt _pathElt = new PathElt(pathElt);
-//        	    			
-//        	    			if (mod == PathMod.ZERO_OR_ONE) {
-//        	    				
-//        	    				_pathElt.setMod(null); // exactly one
-//        	    				
-//        	    			} else { // mod == PathMod.ZERO_OR_MORE
-//        	    				
-//        	    				_pathElt.setMod(PathMod.ONE_OR_MORE);
-//        	    				
-//        	    			}
-//
-//        					with.add(_pathElt);
-//        					
-//        				}
-        				
-        			}
-        			
-        			newSeq.add(new PathElt(new PathAlternative(
-        					new PathSequence((PathElt[]) with.toArray(new PathElt[with.size()])),
-        					new PathSequence((PathElt[]) without.toArray(new PathElt[without.size()])))));
-        			
-        			final PathSequence pathSeq2 = 
-        					new PathSequence(newSeq.toArray(new PathElt[newSeq.size()]));
-        			
-<<<<<<< HEAD
-        			optimize(ctx, sa, group, ppInfo, pathSeq2, alpNode, queryHints);
-=======
-        			optimize(ctx, sa, group, ppInfo, pathSeq2, alpNode, queryHints, ppNode);
->>>>>>> 2dfe5bd3
-        			
-        			return;
-            		
-            	}
-            	
-            }
-            
-    		TermNode last = ppInfo.s;
-    		
-            for (int i = 0; i < pathSeq.arity(); i++) {
-            	
-//            	TermNode next = (i == (pathSeq.arity()-1)) ? ppInfo.o : anonVar();
-            	TermNode next;
-            	if (i == (pathSeq.arity()-1)) {
-            	    next = ppInfo.o;
-            	} else {
-            	    final VarNode anon = anonVar();
-            	    if (alpNode != null) {
-            	        alpNode.addDropVar(anon);
-            	    }
-            	    next = anon;
-            	}
-            	
-            	final PropertyPathInfo _ppInfo = new PropertyPathInfo(last, next, ppInfo);
-            	
-        		final PathElt pathElt = (PathElt) pathSeq.get(i);
-        		
-<<<<<<< HEAD
-    			optimize(ctx, sa, group, _ppInfo, pathElt, alpNode, queryHints);
-=======
-    			optimize(ctx, sa, group, _ppInfo, pathElt, alpNode, queryHints, ppNode);
->>>>>>> 2dfe5bd3
-            	
-            	last = next;
-            	
-            }
-            
-    	}
-    	
-    }
-    
-	private final String anon = "--pp-anon-";
-    private VarNode anonVar() {
-        VarNode v = new VarNode(anon+UUID.randomUUID().toString());
-        v.setAnonymous(true);
-        return v;
-    }
-    
-    /**
-     * Override during testing to give predictable results
-     * @param anon
-     * @return
-     */
-    protected VarNode anonVar(final String anon) {
-        VarNode v = new VarNode(anon+UUID.randomUUID().toString());
-        v.setAnonymous(true);
-        return v;
-    }
-    
-    int i = 1;
-    
-    /**
-     * Optimize a PathElt.
-     */
-	protected void optimize(final AST2BOpContext ctx, final StaticAnalysis sa, 
-			GraphPatternGroup<? extends IGroupMemberNode> group, 
-			PropertyPathInfo ppInfo, final PathElt pathElt, 
-<<<<<<< HEAD
-			ArbitraryLengthPathNode alpNode, final Properties queryHints) {
-=======
-			ArbitraryLengthPathNode alpNode, final Properties queryHints,
-			final PropertyPathNode ppNode) {
->>>>>>> 2dfe5bd3
-
-    	ppInfo = pathElt.inverse() ? ppInfo.inverse() : ppInfo;
-    	
-		final PathMod mod = pathElt.getMod();
-		
-		/*
-		 * Push expressions with an path length modifier down into a 
-		 * ArbitraryLengthPathNode group.
-		 */
-		if (mod != null) {
-			
-//			final VarNode tVarLeft = new VarNode(Var.var("tVarLeft" + i));
-			final VarNode tVarLeft = new VarNode(anonVar("-tVarLeft-"));
-			
-//			final VarNode tVarRight = new VarNode(Var.var("tVarRight" + i++));
-			final VarNode tVarRight = new VarNode(anonVar("-tVarRight-"));
-			
-			alpNode = new ArbitraryLengthPathNode(ppInfo.s, ppInfo.o, tVarLeft, tVarRight, mod);
-         final String pipelinedHashJoinHint = queryHints==null ? 
-             null : queryHints.getProperty(QueryHints.PIPELINED_HASH_JOIN);
-         if (pipelinedHashJoinHint!=null) {
-             alpNode.setQueryHint(
-                 QueryHints.PIPELINED_HASH_JOIN, pipelinedHashJoinHint);
-          }
-			
-			group.addArg(getPositionOfNodeInGroup(ppNode, group),alpNode);
-			
-			ppInfo = new PropertyPathInfo(tVarLeft, tVarRight, ppInfo);
-			
-			group = alpNode.subgroup();
-			 
-		}
-		
-		if (pathElt.isNestedPath()) {
-
-			final PathAlternative pathAlt = (PathAlternative) pathElt.get(0);
-			
-<<<<<<< HEAD
-			optimize(ctx, sa, group, ppInfo, pathAlt, alpNode, queryHints);
-=======
-			optimize(ctx, sa, group, ppInfo, pathAlt, alpNode, queryHints, ppNode);
->>>>>>> 2dfe5bd3
-			
-		} else if (pathElt.isNegatedPropertySet()) {
-			
-			final PathNegatedPropertySet pathNPS = (PathNegatedPropertySet) pathElt.get(0);
-			
-			optimize(ctx, sa, group, ppInfo, pathNPS, alpNode, ppNode);
-			
-		} else if (pathElt.isZeroLengthPath()) {
-			
-			final ZeroLengthPathNode zlpNode = (ZeroLengthPathNode) pathElt.get(0);
-			
-			optimize(ctx, sa, group, ppInfo, zlpNode, ppNode);
-			
-		} else {
-
-			final TermNode termNode = (ConstantNode) pathElt.get(0);
-			
-			optimize(ctx, sa, group, ppInfo, termNode, ppNode);
-			
-		}
-    	
-    }
-    
-	/**
-	 * Optimize a TermNode (add a statement pattern to the group).
-	 */
-	protected void optimize(final AST2BOpContext ctx, final StaticAnalysis sa, 
-			final GraphPatternGroup<? extends IGroupMemberNode> group, 
-<<<<<<< HEAD
-			final PropertyPathInfo ppInfo, final TermNode termNode) {
-=======
-			final PropertyPathInfo ppInfo, final TermNode termNode,
-			final PropertyPathNode ppNode) {
->>>>>>> 2dfe5bd3
-		
-		final StatementPatternNode sp = ppInfo.toStatementPattern(termNode);
-
-		group.addArg(getPositionOfNodeInGroup(ppNode, group), sp);
-		
-	}
-	
-	/**
-	 * Optimize a ZeroLengthPathNode (add it to the group with the left and
-	 * right properly set).
-	 */
-	protected void optimize(final AST2BOpContext ctx, final StaticAnalysis sa, 
-			final GraphPatternGroup<? extends IGroupMemberNode> group, final PropertyPathInfo ppInfo,
-			final ZeroLengthPathNode zlpNode, final PropertyPathNode ppNode) {
-		
-		zlpNode.setLeft(ppInfo.s);
-		
-		zlpNode.setRight(ppInfo.o);
-		
-		group.addArg(getPositionOfNodeInGroup(ppNode, group), zlpNode);
-		
-	}
-	
-    /**
-     * Optimize a PathNegatedPropertySet.  This is done with a statement 
-     * pattern and filter.  For example, the path:
-     * 
-     * ?s !(x|y|z) ?o .
-     * 
-     * Can be re-written into the simpler form:
-     * 
-     * ?s ?p ?o . filter(?p not in (x, y, z)) .
-     * 
-     * The more complicated case (where there are inverses involved) can be
-     * run as a union of two of the above.
-     */
-	protected void optimize(final AST2BOpContext ctx, final StaticAnalysis sa, 
-			final GraphPatternGroup<? extends IGroupMemberNode> group, final PropertyPathInfo ppInfo,
-			final PathNegatedPropertySet pathNPS, final ArbitraryLengthPathNode alpNode,
-			final PropertyPathNode ppNode) {
-
-		ArrayList<ConstantNode> forward = null;
-		ArrayList<ConstantNode> back = null;
-		
-		for (BOp child : pathNPS.args()) {
-			
-			final PathOneInPropertySet pathOIPS = (PathOneInPropertySet) child;
-			
-			final ConstantNode iri = (ConstantNode) pathOIPS.get(0);
-			
-			if (pathOIPS.inverse()) {
-				
-				if (back == null)
-					back = new ArrayList<ConstantNode>();
-				
-				back.add(iri);
-				
-			} else {
-				
-				if (forward == null)
-					forward = new ArrayList<ConstantNode>();
-				
-				forward.add(iri);
-				
-			}
-			
-		}
-		
-		if (forward != null && back != null) {
-			
-			final UnionNode union = new PropertyPathUnionNode();
-			
-			final JoinGroupNode forwardGroup = new JoinGroupNode();
-			
-			final JoinGroupNode backGroup = new JoinGroupNode();
-			
-			union.addArg(forwardGroup);
-			
-			union.addArg(backGroup);
-			
-			group.addArg(getPositionOfNodeInGroup(ppNode, group), union);
-			
-			addNegateds(forwardGroup, forward, ppInfo, alpNode, ppNode);
-			
-			addNegateds(backGroup, back, ppInfo.inverse(), alpNode, ppNode);
-			
-		} else if (forward != null) {
-			
-			addNegateds(group, forward, ppInfo, alpNode, ppNode);
-			
-		} else {
-			
-			addNegateds(group, back, ppInfo.inverse(), alpNode, ppNode);
-			
-		}
-
-    }
-    
-	protected void addNegateds( 
-			final GraphPatternGroup<? extends IGroupMemberNode> group,
-			final ArrayList<ConstantNode> constants,
-			final PropertyPathInfo ppInfo, final ArbitraryLengthPathNode alpNode,
-			final PropertyPathNode ppNode) {
-    	
-    	final VarNode p = anonVar();
-    	
-    	if (alpNode != null) {
-    	    alpNode.addDropVar(p);
-    	}
-    	
-    	final StatementPatternNode sp = ppInfo.toStatementPattern(p);
-    	
-    	final TermNode[] args = new TermNode[constants.size()+1];
-    	
-    	args[0] = p;
-    	
-    	System.arraycopy(constants.toArray(new ConstantNode[constants.size()]), 0, args, 1, constants.size());
-    	
-    	final FunctionNode function = new FunctionNode(
-    			FunctionRegistry.NOT_IN, null, args
-				);
-    	
-    	final FilterNode filter = new FilterNode(function);
-
-    	group.addArg(getPositionOfNodeInGroup(ppNode, group),sp);
-    	group.addArg(getPositionOfNodeInGroup(ppNode, group),filter);
-    	
-    }
-    
-	/**
-	 * Returns the position in the group. If the node is not present in
-	 * the group, the last position in the group is returned.
-	 * 
-	 * We calculate the position in order to make sure that we append
-	 * new nodes at the same position of the property path node that
-	 * will be replaced later on. This is important in order to keep
-	 * semantics of the query, e.g. in the context of OPTIONAL or
-	 * MINUS queries we cannot blindly append at the end. See BLZG-1498 
-	 * and BLZG-1627 and the respective test cases in TestTickets for
-	 * examples that illustrate why this is indeed necessary.
-	 */
-    protected int getPositionOfNodeInGroup(
-	    final PropertyPathNode node, final GraphPatternGroup<? extends IGroupMemberNode> group) {
-	    
-        final List<? extends IGroupMemberNode> children = group.getChildren();
-	    for (int i=0; i<children.size(); i++) {
-	        if (children.get(i).equals(node))
-	            return i;
-	    }
-	    
-	    // if we don't find the property path node, we're in a nested scope
-	    // (e.g. for union subgroups). In that case, we append at the end.
-	    return children.size();
-	}
-	
-	/**
-	 * Used during parsing to identify simple triple patterns.
-	 */
-    public static final boolean isSimpleIRI(final PathAlternative pathAlt) {
-    	
-    	if (pathAlt.arity() == 1) {
-    		
-    		final PathSequence pathSeq = (PathSequence) pathAlt.get(0);
-    		
-    		if (pathSeq.arity() == 1) {
-    		
-        		final PathElt pathElt = (PathElt) pathSeq.get(0);
-        		
-            	return !pathElt.inverse() && pathElt.getMod() == null && pathElt.isIRI();
-            	
-    		}
-        	
-    	}
-    	
-    	return false;
-    	
-    }
-    
-	/**
-	 * Used during parsing to identify simple triple patterns.
-	 */
-    public static final ConstantNode getSimpleIRI(final PathAlternative pathAlt) {
-    	
-    	if (pathAlt.arity() == 1) {
-    		
-    		final PathSequence pathSeq = (PathSequence) pathAlt.get(0);
-    		
-    		if (pathSeq.arity() == 1) {
-    		
-        		final PathElt pathElt = (PathElt) pathSeq.get(0);
-        		
-            	if (!pathElt.inverse() && pathElt.getMod() == null && pathElt.isIRI()) {
-            		
-            		return (ConstantNode) pathElt.get(0);
-            				
-            	}
-            	
-    		}
-        	
-    	}
-    	
-    	return null;
-    	
-    }
-    
-    private static class PropertyPathInfo {
-    	
-    	public final TermNode s, o, c;
-    	
-    	public final Scope scope;
-    	
-    	public PropertyPathInfo(final TermNode s, final TermNode o, final TermNode c, final Scope scope) {
-    		this.s = s;
-    		this.o = o;
-    		this.c = c;
-    		this.scope = scope;
-    	}
-    	
-    	public PropertyPathInfo(final TermNode s, final TermNode o, final PropertyPathInfo base) {
-    		this(s, o, base.c, base.scope);
-    	}
-    	
-    	public PropertyPathInfo inverse() {
-    		return new PropertyPathInfo(o, s, c, scope);
-    	}
-    	
-    	public StatementPatternNode toStatementPattern(final TermNode p) {
-    		return new StatementPatternNode(s, p, o, c, scope);
-    	}
-    	
-    }
-    
-    
-}
+
+Contact:
+     SYSTAP, LLC
+     2501 Calvert ST NW #106
+     Washington, DC 20008
+     licenses@systap.com
+
+This program is free software; you can redistribute it and/or modify
+it under the terms of the GNU General Public License as published by
+the Free Software Foundation; version 2 of the License.
+
+This program is distributed in the hope that it will be useful,
+but WITHOUT ANY WARRANTY; without even the implied warranty of
+MERCHANTABILITY or FITNESS FOR A PARTICULAR PURPOSE.  See the
+GNU General Public License for more details.
+
+You should have received a copy of the GNU General Public License
+along with this program; if not, write to the Free Software
+Foundation, Inc., 59 Temple Place, Suite 330, Boston, MA  02111-1307  USA
+*/
+/*
+ * Created on Sep 10, 2011
+ */
+
+package com.bigdata.rdf.sparql.ast.optimizers;
+
+import java.util.ArrayList;
+import java.util.Iterator;
+import java.util.List;
+import java.util.Properties;
+import java.util.UUID;
+
+import org.openrdf.query.algebra.StatementPattern.Scope;
+
+import com.bigdata.bop.BOp;
+import com.bigdata.bop.IBindingSet;
+import com.bigdata.rdf.sparql.ast.ArbitraryLengthPathNode;
+import com.bigdata.rdf.sparql.ast.ConstantNode;
+import com.bigdata.rdf.sparql.ast.FilterNode;
+import com.bigdata.rdf.sparql.ast.FunctionNode;
+import com.bigdata.rdf.sparql.ast.FunctionRegistry;
+import com.bigdata.rdf.sparql.ast.GraphPatternGroup;
+import com.bigdata.rdf.sparql.ast.IGroupMemberNode;
+import com.bigdata.rdf.sparql.ast.JoinGroupNode;
+import com.bigdata.rdf.sparql.ast.PathNode.PathAlternative;
+import com.bigdata.rdf.sparql.ast.PathNode.PathElt;
+import com.bigdata.rdf.sparql.ast.PathNode.PathMod;
+import com.bigdata.rdf.sparql.ast.PathNode.PathNegatedPropertySet;
+import com.bigdata.rdf.sparql.ast.PathNode.PathOneInPropertySet;
+import com.bigdata.rdf.sparql.ast.PathNode.PathSequence;
+import com.bigdata.rdf.sparql.ast.PropertyPathNode;
+import com.bigdata.rdf.sparql.ast.PropertyPathUnionNode;
+import com.bigdata.rdf.sparql.ast.QueryHints;
+import com.bigdata.rdf.sparql.ast.StatementPatternNode;
+import com.bigdata.rdf.sparql.ast.StaticAnalysis;
+import com.bigdata.rdf.sparql.ast.TermNode;
+import com.bigdata.rdf.sparql.ast.UnionNode;
+import com.bigdata.rdf.sparql.ast.VarNode;
+import com.bigdata.rdf.sparql.ast.ZeroLengthPathNode;
+import com.bigdata.rdf.sparql.ast.eval.AST2BOpContext;
+
+public class ASTPropertyPathOptimizer extends AbstractJoinGroupOptimizer
+		implements IASTOptimizer {
+
+//	private static final transient Logger log = Logger.getLogger(ASTPropertyPathOptimizer.class);
+	
+    /**
+     * Optimize the join group.
+     */
+	protected void optimizeJoinGroup(final AST2BOpContext ctx, 
+    		final StaticAnalysis sa, final IBindingSet[] bSets, final JoinGroupNode group) {
+
+    	for (PropertyPathNode node : group.getChildren(PropertyPathNode.class)) {
+    		
+    		optimize(ctx, sa, group, node, null);
+    		
+    	}
+    	
+    }
+    
+    /**
+     * Optimize a single PropertyPathNode.
+     */
+	protected void optimize(final AST2BOpContext ctx, final StaticAnalysis sa, 
+			final JoinGroupNode group, final PropertyPathNode ppNode,
+			final ArbitraryLengthPathNode alpNode) {
+
+    	final PathAlternative pathRoot = ppNode.p().getPathAlternative();
+    	
+    	final PropertyPathInfo sp = new PropertyPathInfo(ppNode.s(), ppNode.o(), ppNode.c(), ppNode.getScope());
+
+    	optimize(ctx, sa, group, sp, pathRoot, alpNode, ppNode.getQueryHints(), ppNode);
+    	
+    	/*
+    	 * We always remove the PropertyPathNode.  It has been replaced with
+    	 * other executable nodes (joins, unions, paths, etc.)
+    	 */
+    	group.removeChild(ppNode);
+    	
+    }
+    
+    /**
+     * Optimize a PathAlternative using UNIONs.
+     */
+	protected void optimize(final AST2BOpContext ctx, final StaticAnalysis sa, 
+			final GraphPatternGroup<? extends IGroupMemberNode> group, final PropertyPathInfo ppInfo,
+			final PathAlternative pathAlt, final ArbitraryLengthPathNode alpNode,
+			final Properties queryHints, final PropertyPathNode ppNode) {
+
+    	if (pathAlt.arity() == 1) {
+    		
+    		final PathSequence pathSeq = (PathSequence) pathAlt.get(0);
+    		
+    		optimize(ctx, sa, group, ppInfo, pathSeq, alpNode, queryHints, ppNode);
+    		
+    	} else {
+    		
+    		final UnionNode union = new PropertyPathUnionNode();
+    		
+    		group.addArg(getPositionOfNodeInGroup(ppNode, group), union);
+    		
+    		final Iterator<BOp> it = pathAlt.argIterator();
+    		
+    		while (it.hasNext()) {
+    			
+    			final JoinGroupNode subgroup = new JoinGroupNode();
+    			
+    			union.addArg(subgroup);
+    			
+    			final PathSequence pathSeq = (PathSequence) it.next();
+    			
+    			optimize(ctx, sa, subgroup, ppInfo, pathSeq, alpNode, queryHints, ppNode);
+    			
+    		}
+    		
+    	}
+    	
+    }
+    
+    /**
+     * Optimize a PathSequence.
+     */
+	protected void optimize(final AST2BOpContext ctx, final StaticAnalysis sa, 
+			final GraphPatternGroup<? extends IGroupMemberNode> group, 
+			final PropertyPathInfo ppInfo, final PathSequence pathSeq,
+			final ArbitraryLengthPathNode alpNode, final Properties queryHints,
+			final PropertyPathNode ppNode) {
+
+		if (pathSeq.arity() == 0) {
+			
+			return;
+			
+		}
+		
+    	if (pathSeq.arity() == 1) {
+    		
+    		final PathElt pathElt = (PathElt) pathSeq.get(0);
+    		
+    		/*
+    		 * Below is a failed attempt to solve the zero length path problem
+    		 * with a separate kind of node and operator.  This leads to
+    		 * cardinality problems.
+    		 */
+    		
+//        	final PathMod mod = pathElt.getMod();
+//        	
+//    		/*
+//    		 * Pretty sure a singleton path sequence with a '?' or '*' modifier
+//    		 * is the exact same as an optional in the special case where
+//    		 * the sequence has only one element.
+//    		 */
+//    		if (mod == PathMod.ZERO_OR_ONE || mod == PathMod.ZERO_OR_MORE) {
+//    			
+//    			final PathElt _pathElt = new PathElt(pathElt);
+//    			
+//    			if (mod == PathMod.ZERO_OR_ONE) {
+//    				
+//    				_pathElt.setMod(null); // exactly one
+//    				
+//    			} else { // mod == PathMod.ZERO_OR_MORE
+//    				
+//    				_pathElt.setMod(PathMod.ONE_OR_MORE);
+//    				
+//    			}
+//    			
+//    			final PathAlternative pathAlt = new PathAlternative(
+//    					new PathSequence(new PathElt(new ZeroLengthPathNode())),
+//    					new PathSequence(_pathElt));
+//    			
+//    			optimize(ctx, sa, group, ppInfo, pathAlt);
+//    			
+//    		} else {
+
+    			optimize(ctx, sa, group, ppInfo, pathElt, alpNode, queryHints, ppNode);
+    			
+//    		}
+    		
+    	} else {
+
+            for (int i = 0; i < pathSeq.arity(); i++) {
+
+            	final PathElt pathElt = (PathElt) pathSeq.get(i);
+            	
+            	final PathMod mod = pathElt.getMod();
+            	
+            	if (i < (pathSeq.arity()-1) && 
+            			(mod == PathMod.ZERO_OR_ONE || mod == PathMod.ZERO_OR_MORE)) {
+            		
+            		/*
+            		 * We need to create a new path sequence using an alt and
+            		 * then run the optimizer on the new sequence instead of
+            		 * this one.
+            		 * 
+            		 * This element is an optional element.  Create a new 
+            		 * sequence that starts with the elements of the old
+            		 * sequence until we get to the optional element, then
+            		 * add an alternative (split) with the subsequent elements,
+            		 * one that includes the optional element and one that
+            		 * doesn't.  For example:
+            		 * 
+            		 * a/b?/c -> a/((b/c)|c)
+            		 * 
+            		 * This will work even if there are multiple optional
+            		 * elements - we will just hit this recursively until
+            		 * they are gone.
+            		 * 
+            		 * We cannot solve this with optionals or by using the
+            		 * arbitrary length path operator because of the ridiculous
+            		 * semantics of zero length paths.
+            		 */
+            		final ArrayList<PathElt> newSeq = new ArrayList<PathElt>(i+1);
+            		final ArrayList<PathElt> with = new ArrayList<PathElt>(pathSeq.arity()-i);
+            		final ArrayList<PathElt> without = new ArrayList<PathElt>(pathSeq.arity()-i-1);
+            		
+        			for (int j = 0; j < pathSeq.arity(); j++) {
+        				
+        				final PathElt elt = (PathElt) pathSeq.get(j);
+        				
+        				if (j < i) {
+        					
+        					// add the original, no need to clone
+        					newSeq.add(elt);
+        					
+        				} else if (j == i) {
+
+        	    			final PathElt _pathElt = new PathElt(pathElt);
+        	    			
+        	    			if (mod == PathMod.ZERO_OR_ONE) {
+        	    				
+        	    				_pathElt.setMod(null); // exactly one
+        	    				
+        	    			} else { // mod == PathMod.ZERO_OR_MORE
+        	    				
+        	    				_pathElt.setMod(PathMod.ONE_OR_MORE);
+        	    				
+        	    			}
+
+        					with.add(_pathElt);
+        					
+        				} else {
+        					
+        					/*
+        					 * After the splitting element we add a copy of
+        					 * the subsequent elements to the two alternatives. 
+        					 */
+        					
+        					with.add(new PathElt(elt));
+        					
+        					without.add(new PathElt(elt));
+        					
+        				}
+        				
+//        				if (i != j) {
+//        					
+//        					with.add(new PathElt(elt));
+//        					
+//        					without.add(new PathElt(elt));
+//        					
+//        				} else {
+//        					
+//        	    			final PathElt _pathElt = new PathElt(pathElt);
+//        	    			
+//        	    			if (mod == PathMod.ZERO_OR_ONE) {
+//        	    				
+//        	    				_pathElt.setMod(null); // exactly one
+//        	    				
+//        	    			} else { // mod == PathMod.ZERO_OR_MORE
+//        	    				
+//        	    				_pathElt.setMod(PathMod.ONE_OR_MORE);
+//        	    				
+//        	    			}
+//
+//        					with.add(_pathElt);
+//        					
+//        				}
+        				
+        			}
+        			
+        			newSeq.add(new PathElt(new PathAlternative(
+        					new PathSequence((PathElt[]) with.toArray(new PathElt[with.size()])),
+        					new PathSequence((PathElt[]) without.toArray(new PathElt[without.size()])))));
+        			
+        			final PathSequence pathSeq2 = 
+        					new PathSequence(newSeq.toArray(new PathElt[newSeq.size()]));
+        			
+        			optimize(ctx, sa, group, ppInfo, pathSeq2, alpNode, queryHints, ppNode);
+        			
+        			return;
+            		
+            	}
+            	
+            }
+            
+    		TermNode last = ppInfo.s;
+    		
+            for (int i = 0; i < pathSeq.arity(); i++) {
+            	
+//            	TermNode next = (i == (pathSeq.arity()-1)) ? ppInfo.o : anonVar();
+            	TermNode next;
+            	if (i == (pathSeq.arity()-1)) {
+            	    next = ppInfo.o;
+            	} else {
+            	    final VarNode anon = anonVar();
+            	    if (alpNode != null) {
+            	        alpNode.addDropVar(anon);
+            	    }
+            	    next = anon;
+            	}
+            	
+            	final PropertyPathInfo _ppInfo = new PropertyPathInfo(last, next, ppInfo);
+            	
+        		final PathElt pathElt = (PathElt) pathSeq.get(i);
+        		
+    			optimize(ctx, sa, group, _ppInfo, pathElt, alpNode, queryHints, ppNode);
+            	
+            	last = next;
+            	
+            }
+            
+    	}
+    	
+    }
+    
+	private final String anon = "--pp-anon-";
+    private VarNode anonVar() {
+        VarNode v = new VarNode(anon+UUID.randomUUID().toString());
+        v.setAnonymous(true);
+        return v;
+    }
+    
+    /**
+     * Override during testing to give predictable results
+     * @param anon
+     * @return
+     */
+    protected VarNode anonVar(final String anon) {
+        VarNode v = new VarNode(anon+UUID.randomUUID().toString());
+        v.setAnonymous(true);
+        return v;
+    }
+    
+    int i = 1;
+    
+    /**
+     * Optimize a PathElt.
+     */
+	protected void optimize(final AST2BOpContext ctx, final StaticAnalysis sa, 
+			GraphPatternGroup<? extends IGroupMemberNode> group, 
+			PropertyPathInfo ppInfo, final PathElt pathElt, 
+			ArbitraryLengthPathNode alpNode, final Properties queryHints,
+			final PropertyPathNode ppNode) {
+
+    	ppInfo = pathElt.inverse() ? ppInfo.inverse() : ppInfo;
+    	
+		final PathMod mod = pathElt.getMod();
+		
+		/*
+		 * Push expressions with an path length modifier down into a 
+		 * ArbitraryLengthPathNode group.
+		 */
+		if (mod != null) {
+			
+//			final VarNode tVarLeft = new VarNode(Var.var("tVarLeft" + i));
+			final VarNode tVarLeft = new VarNode(anonVar("-tVarLeft-"));
+			
+//			final VarNode tVarRight = new VarNode(Var.var("tVarRight" + i++));
+			final VarNode tVarRight = new VarNode(anonVar("-tVarRight-"));
+			
+			alpNode = new ArbitraryLengthPathNode(ppInfo.s, ppInfo.o, tVarLeft, tVarRight, mod);
+         final String pipelinedHashJoinHint = queryHints==null ? 
+             null : queryHints.getProperty(QueryHints.PIPELINED_HASH_JOIN);
+         if (pipelinedHashJoinHint!=null) {
+             alpNode.setQueryHint(
+                 QueryHints.PIPELINED_HASH_JOIN, pipelinedHashJoinHint);
+          }
+			
+			group.addArg(getPositionOfNodeInGroup(ppNode, group),alpNode);
+			
+			ppInfo = new PropertyPathInfo(tVarLeft, tVarRight, ppInfo);
+			
+			group = alpNode.subgroup();
+			 
+		}
+		
+		if (pathElt.isNestedPath()) {
+
+			final PathAlternative pathAlt = (PathAlternative) pathElt.get(0);
+			
+			optimize(ctx, sa, group, ppInfo, pathAlt, alpNode, queryHints, ppNode);
+			
+		} else if (pathElt.isNegatedPropertySet()) {
+			
+			final PathNegatedPropertySet pathNPS = (PathNegatedPropertySet) pathElt.get(0);
+			
+			optimize(ctx, sa, group, ppInfo, pathNPS, alpNode, ppNode);
+			
+		} else if (pathElt.isZeroLengthPath()) {
+			
+			final ZeroLengthPathNode zlpNode = (ZeroLengthPathNode) pathElt.get(0);
+			
+			optimize(ctx, sa, group, ppInfo, zlpNode, ppNode);
+			
+		} else {
+
+			final TermNode termNode = (ConstantNode) pathElt.get(0);
+			
+			optimize(ctx, sa, group, ppInfo, termNode, ppNode);
+			
+		}
+    	
+    }
+    
+	/**
+	 * Optimize a TermNode (add a statement pattern to the group).
+	 */
+	protected void optimize(final AST2BOpContext ctx, final StaticAnalysis sa, 
+			final GraphPatternGroup<? extends IGroupMemberNode> group, 
+			final PropertyPathInfo ppInfo, final TermNode termNode,
+			final PropertyPathNode ppNode) {
+		
+		final StatementPatternNode sp = ppInfo.toStatementPattern(termNode);
+
+		group.addArg(getPositionOfNodeInGroup(ppNode, group), sp);
+		
+	}
+	
+	/**
+	 * Optimize a ZeroLengthPathNode (add it to the group with the left and
+	 * right properly set).
+	 */
+	protected void optimize(final AST2BOpContext ctx, final StaticAnalysis sa, 
+			final GraphPatternGroup<? extends IGroupMemberNode> group, final PropertyPathInfo ppInfo,
+			final ZeroLengthPathNode zlpNode, final PropertyPathNode ppNode) {
+		
+		zlpNode.setLeft(ppInfo.s);
+		
+		zlpNode.setRight(ppInfo.o);
+		
+		group.addArg(getPositionOfNodeInGroup(ppNode, group), zlpNode);
+		
+	}
+	
+    /**
+     * Optimize a PathNegatedPropertySet.  This is done with a statement 
+     * pattern and filter.  For example, the path:
+     * 
+     * ?s !(x|y|z) ?o .
+     * 
+     * Can be re-written into the simpler form:
+     * 
+     * ?s ?p ?o . filter(?p not in (x, y, z)) .
+     * 
+     * The more complicated case (where there are inverses involved) can be
+     * run as a union of two of the above.
+     */
+	protected void optimize(final AST2BOpContext ctx, final StaticAnalysis sa, 
+			final GraphPatternGroup<? extends IGroupMemberNode> group, final PropertyPathInfo ppInfo,
+			final PathNegatedPropertySet pathNPS, final ArbitraryLengthPathNode alpNode,
+			final PropertyPathNode ppNode) {
+
+		ArrayList<ConstantNode> forward = null;
+		ArrayList<ConstantNode> back = null;
+		
+		for (BOp child : pathNPS.args()) {
+			
+			final PathOneInPropertySet pathOIPS = (PathOneInPropertySet) child;
+			
+			final ConstantNode iri = (ConstantNode) pathOIPS.get(0);
+			
+			if (pathOIPS.inverse()) {
+				
+				if (back == null)
+					back = new ArrayList<ConstantNode>();
+				
+				back.add(iri);
+				
+			} else {
+				
+				if (forward == null)
+					forward = new ArrayList<ConstantNode>();
+				
+				forward.add(iri);
+				
+			}
+			
+		}
+		
+		if (forward != null && back != null) {
+			
+			final UnionNode union = new PropertyPathUnionNode();
+			
+			final JoinGroupNode forwardGroup = new JoinGroupNode();
+			
+			final JoinGroupNode backGroup = new JoinGroupNode();
+			
+			union.addArg(forwardGroup);
+			
+			union.addArg(backGroup);
+			
+			group.addArg(getPositionOfNodeInGroup(ppNode, group), union);
+			
+			addNegateds(forwardGroup, forward, ppInfo, alpNode, ppNode);
+			
+			addNegateds(backGroup, back, ppInfo.inverse(), alpNode, ppNode);
+			
+		} else if (forward != null) {
+			
+			addNegateds(group, forward, ppInfo, alpNode, ppNode);
+			
+		} else {
+			
+			addNegateds(group, back, ppInfo.inverse(), alpNode, ppNode);
+			
+		}
+
+    }
+    
+	protected void addNegateds( 
+			final GraphPatternGroup<? extends IGroupMemberNode> group,
+			final ArrayList<ConstantNode> constants,
+			final PropertyPathInfo ppInfo, final ArbitraryLengthPathNode alpNode,
+			final PropertyPathNode ppNode) {
+    	
+    	final VarNode p = anonVar();
+    	
+    	if (alpNode != null) {
+    	    alpNode.addDropVar(p);
+    	}
+    	
+    	final StatementPatternNode sp = ppInfo.toStatementPattern(p);
+    	
+    	final TermNode[] args = new TermNode[constants.size()+1];
+    	
+    	args[0] = p;
+    	
+    	System.arraycopy(constants.toArray(new ConstantNode[constants.size()]), 0, args, 1, constants.size());
+    	
+    	final FunctionNode function = new FunctionNode(
+    			FunctionRegistry.NOT_IN, null, args
+				);
+    	
+    	final FilterNode filter = new FilterNode(function);
+
+    	group.addArg(getPositionOfNodeInGroup(ppNode, group),sp);
+    	group.addArg(getPositionOfNodeInGroup(ppNode, group),filter);
+    	
+    }
+    
+	/**
+	 * Returns the position in the group. If the node is not present in
+	 * the group, the last position in the group is returned.
+	 * 
+	 * We calculate the position in order to make sure that we append
+	 * new nodes at the same position of the property path node that
+	 * will be replaced later on. This is important in order to keep
+	 * semantics of the query, e.g. in the context of OPTIONAL or
+	 * MINUS queries we cannot blindly append at the end. See BLZG-1498 
+	 * and BLZG-1627 and the respective test cases in TestTickets for
+	 * examples that illustrate why this is indeed necessary.
+	 */
+    protected int getPositionOfNodeInGroup(
+	    final PropertyPathNode node, final GraphPatternGroup<? extends IGroupMemberNode> group) {
+	    
+        final List<? extends IGroupMemberNode> children = group.getChildren();
+	    for (int i=0; i<children.size(); i++) {
+	        if (children.get(i).equals(node))
+	            return i;
+	    }
+	    
+	    // if we don't find the property path node, we're in a nested scope
+	    // (e.g. for union subgroups). In that case, we append at the end.
+	    return children.size();
+	}
+	
+	/**
+	 * Used during parsing to identify simple triple patterns.
+	 */
+    public static final boolean isSimpleIRI(final PathAlternative pathAlt) {
+    	
+    	if (pathAlt.arity() == 1) {
+    		
+    		final PathSequence pathSeq = (PathSequence) pathAlt.get(0);
+    		
+    		if (pathSeq.arity() == 1) {
+    		
+        		final PathElt pathElt = (PathElt) pathSeq.get(0);
+        		
+            	return !pathElt.inverse() && pathElt.getMod() == null && pathElt.isIRI();
+            	
+    		}
+        	
+    	}
+    	
+    	return false;
+    	
+    }
+    
+	/**
+	 * Used during parsing to identify simple triple patterns.
+	 */
+    public static final ConstantNode getSimpleIRI(final PathAlternative pathAlt) {
+    	
+    	if (pathAlt.arity() == 1) {
+    		
+    		final PathSequence pathSeq = (PathSequence) pathAlt.get(0);
+    		
+    		if (pathSeq.arity() == 1) {
+    		
+        		final PathElt pathElt = (PathElt) pathSeq.get(0);
+        		
+            	if (!pathElt.inverse() && pathElt.getMod() == null && pathElt.isIRI()) {
+            		
+            		return (ConstantNode) pathElt.get(0);
+            				
+            	}
+            	
+    		}
+        	
+    	}
+    	
+    	return null;
+    	
+    }
+    
+    private static class PropertyPathInfo {
+    	
+    	public final TermNode s, o, c;
+    	
+    	public final Scope scope;
+    	
+    	public PropertyPathInfo(final TermNode s, final TermNode o, final TermNode c, final Scope scope) {
+    		this.s = s;
+    		this.o = o;
+    		this.c = c;
+    		this.scope = scope;
+    	}
+    	
+    	public PropertyPathInfo(final TermNode s, final TermNode o, final PropertyPathInfo base) {
+    		this(s, o, base.c, base.scope);
+    	}
+    	
+    	public PropertyPathInfo inverse() {
+    		return new PropertyPathInfo(o, s, c, scope);
+    	}
+    	
+    	public StatementPatternNode toStatementPattern(final TermNode p) {
+    		return new StatementPatternNode(s, p, o, c, scope);
+    	}
+    	
+    }
+    
+    
+}