package com.bigdata.rdf.sparql.ast.eval;

import java.util.ArrayList;
import java.util.Arrays;
import java.util.HashSet;
import java.util.Iterator;
import java.util.LinkedHashMap;
import java.util.LinkedHashSet;
import java.util.LinkedList;
import java.util.List;
import java.util.Map;
import java.util.Properties;
import java.util.Set;
import java.util.concurrent.atomic.AtomicInteger;

import org.apache.log4j.Logger;
import org.openrdf.model.URI;

import com.bigdata.bop.BOp;
import com.bigdata.bop.BOpContextBase;
import com.bigdata.bop.BOpEvaluationContext;
import com.bigdata.bop.BOpUtility;
import com.bigdata.bop.Bind;
import com.bigdata.bop.BufferAnnotations;
import com.bigdata.bop.Constant;
import com.bigdata.bop.ContextBindingSet;
import com.bigdata.bop.IBind;
import com.bigdata.bop.IBindingSet;
import com.bigdata.bop.IConstant;
import com.bigdata.bop.IConstraint;
import com.bigdata.bop.IPredicate;
import com.bigdata.bop.IValueExpression;
import com.bigdata.bop.IVariable;
import com.bigdata.bop.IVariableOrConstant;
import com.bigdata.bop.NV;
import com.bigdata.bop.NamedSolutionSetRefUtility;
import com.bigdata.bop.PipelineOp;
import com.bigdata.bop.Var;
import com.bigdata.bop.aggregate.IAggregate;
import com.bigdata.bop.ap.Predicate;
import com.bigdata.bop.bindingSet.EmptyBindingSet;
import com.bigdata.bop.bset.ConditionalRoutingOp;
import com.bigdata.bop.bset.CopyOp;
import com.bigdata.bop.bset.EndOp;
import com.bigdata.bop.bset.StartOp;
import com.bigdata.bop.bset.Tee;
import com.bigdata.bop.controller.HTreeNamedSubqueryOp;
import com.bigdata.bop.controller.INamedSolutionSetRef;
import com.bigdata.bop.controller.JVMNamedSubqueryOp;
import com.bigdata.bop.controller.NamedSetAnnotations;
import com.bigdata.bop.controller.ServiceCallJoin;
import com.bigdata.bop.controller.Steps;
import com.bigdata.bop.controller.SubqueryOp;
import com.bigdata.bop.controller.Union;
import com.bigdata.bop.engine.QueryEngine;
import com.bigdata.bop.engine.StaticAnalysisStats;
import com.bigdata.bop.join.HTreeHashJoinUtility;
import com.bigdata.bop.join.HTreeMergeJoin;
import com.bigdata.bop.join.HTreePipelinedHashJoinUtility;
import com.bigdata.bop.join.HTreeSolutionSetHashJoinOp;
import com.bigdata.bop.join.HashIndexOp;
import com.bigdata.bop.join.HashJoinAnnotations;
import com.bigdata.bop.join.IHashJoinUtilityFactory;
import com.bigdata.bop.join.JVMHashJoinUtility;
import com.bigdata.bop.join.JVMMergeJoin;
import com.bigdata.bop.join.JVMPipelinedHashJoinUtility;
import com.bigdata.bop.join.JVMSolutionSetHashJoinOp;
import com.bigdata.bop.join.JoinAnnotations;
import com.bigdata.bop.join.JoinTypeEnum;
import com.bigdata.bop.join.NestedLoopJoinOp;
import com.bigdata.bop.join.PipelinedHashIndexAndSolutionSetJoinOp;
import com.bigdata.bop.join.SolutionSetHashJoinOp;
import com.bigdata.bop.paths.ArbitraryLengthPathOp;
import com.bigdata.bop.paths.ZeroLengthPathOp;
import com.bigdata.bop.rdf.join.ChunkedMaterializationOp;
import com.bigdata.bop.rdf.join.DataSetJoin;
import com.bigdata.bop.rdf.join.MockTermResolverOp;
import com.bigdata.bop.rdf.join.VariableUnificationOp;
import com.bigdata.bop.solutions.DropOp;
import com.bigdata.bop.solutions.GroupByOp;
import com.bigdata.bop.solutions.GroupByRewriter;
import com.bigdata.bop.solutions.GroupByState;
import com.bigdata.bop.solutions.HTreeDistinctBindingSetsOp;
import com.bigdata.bop.solutions.IGroupByRewriteState;
import com.bigdata.bop.solutions.IGroupByState;
import com.bigdata.bop.solutions.ISortOrder;
import com.bigdata.bop.solutions.IVComparator;
import com.bigdata.bop.solutions.JVMDistinctBindingSetsOp;
import com.bigdata.bop.solutions.MemoryGroupByOp;
import com.bigdata.bop.solutions.MemorySortOp;
import com.bigdata.bop.solutions.PipelinedAggregationOp;
import com.bigdata.bop.solutions.ProjectionOp;
import com.bigdata.bop.solutions.SliceOp;
import com.bigdata.bop.solutions.SortOrder;
import com.bigdata.btree.IRangeQuery;
import com.bigdata.rdf.error.SparqlTypeErrorException;
import com.bigdata.rdf.internal.ILexiconConfiguration;
import com.bigdata.rdf.internal.IV;
import com.bigdata.rdf.internal.constraints.CoalesceBOp;
import com.bigdata.rdf.internal.constraints.ConditionalBind;
import com.bigdata.rdf.internal.constraints.INeedsMaterialization.Requirement;
import com.bigdata.rdf.internal.constraints.InBOp;
import com.bigdata.rdf.internal.constraints.IsBoundBOp;
import com.bigdata.rdf.internal.constraints.MathBOp;
import com.bigdata.rdf.internal.constraints.ProjectedConstraint;
import com.bigdata.rdf.internal.constraints.SPARQLConstraint;
import com.bigdata.rdf.internal.constraints.TryBeforeMaterializationConstraint;
import com.bigdata.rdf.internal.constraints.UUIDBOp;
import com.bigdata.rdf.internal.constraints.XSDBooleanIVValueExpression;
import com.bigdata.rdf.internal.impl.TermId;
import com.bigdata.rdf.internal.impl.literal.NumericIV;
import com.bigdata.rdf.internal.impl.literal.XSDBooleanIV;
import com.bigdata.rdf.lexicon.LexiconRelation;
import com.bigdata.rdf.model.BigdataLiteral;
import com.bigdata.rdf.model.BigdataURI;
import com.bigdata.rdf.sparql.ast.ASTBase;
import com.bigdata.rdf.sparql.ast.ASTContainer;
import com.bigdata.rdf.sparql.ast.ASTUtil;
import com.bigdata.rdf.sparql.ast.ArbitraryLengthPathNode;
import com.bigdata.rdf.sparql.ast.AssignmentNode;
import com.bigdata.rdf.sparql.ast.BindingsClause;
import com.bigdata.rdf.sparql.ast.ComputedMaterializationRequirement;
import com.bigdata.rdf.sparql.ast.ConstantNode;
import com.bigdata.rdf.sparql.ast.DatasetNode;
import com.bigdata.rdf.sparql.ast.FilterExistsModeEnum;
import com.bigdata.rdf.sparql.ast.FilterNode;
import com.bigdata.rdf.sparql.ast.FunctionNode;
import com.bigdata.rdf.sparql.ast.FunctionRegistry;
import com.bigdata.rdf.sparql.ast.FunctionRegistry.UnknownFunctionBOp;
import com.bigdata.rdf.sparql.ast.GlobalAnnotations;
import com.bigdata.rdf.sparql.ast.GraphPatternGroup;
import com.bigdata.rdf.sparql.ast.GroupByNode;
import com.bigdata.rdf.sparql.ast.HavingNode;
import com.bigdata.rdf.sparql.ast.IGroupMemberNode;
import com.bigdata.rdf.sparql.ast.IGroupNode;
import com.bigdata.rdf.sparql.ast.ISolutionSetStats;
import com.bigdata.rdf.sparql.ast.IValueExpressionNode;
import com.bigdata.rdf.sparql.ast.JoinGroupNode;
import com.bigdata.rdf.sparql.ast.NamedSubqueriesNode;
import com.bigdata.rdf.sparql.ast.NamedSubqueryInclude;
import com.bigdata.rdf.sparql.ast.NamedSubqueryRoot;
import com.bigdata.rdf.sparql.ast.OrderByExpr;
import com.bigdata.rdf.sparql.ast.OrderByNode;
import com.bigdata.rdf.sparql.ast.ProjectionNode;
import com.bigdata.rdf.sparql.ast.QueryBase;
import com.bigdata.rdf.sparql.ast.QueryHints;
import com.bigdata.rdf.sparql.ast.QueryNodeBase;
import com.bigdata.rdf.sparql.ast.QueryNodeWithBindingSet;
import com.bigdata.rdf.sparql.ast.QueryOptimizerEnum;
import com.bigdata.rdf.sparql.ast.QueryRoot;
import com.bigdata.rdf.sparql.ast.RangeNode;
import com.bigdata.rdf.sparql.ast.SliceNode;
import com.bigdata.rdf.sparql.ast.SolutionSetStatserator;
import com.bigdata.rdf.sparql.ast.StatementPatternNode;
import com.bigdata.rdf.sparql.ast.StaticAnalysis;
import com.bigdata.rdf.sparql.ast.SubqueryRoot;
import com.bigdata.rdf.sparql.ast.TermNode;
import com.bigdata.rdf.sparql.ast.UnionNode;
import com.bigdata.rdf.sparql.ast.ValueExpressionNode;
import com.bigdata.rdf.sparql.ast.VarNode;
import com.bigdata.rdf.sparql.ast.ZeroLengthPathNode;
import com.bigdata.rdf.sparql.ast.optimizers.ASTExistsOptimizer;
import com.bigdata.rdf.sparql.ast.optimizers.ASTJoinOrderByTypeOptimizer;
import com.bigdata.rdf.sparql.ast.optimizers.ASTNamedSubqueryOptimizer;
import com.bigdata.rdf.sparql.ast.optimizers.ASTSetValueExpressionsOptimizer;
import com.bigdata.rdf.sparql.ast.service.MockIVReturningServiceCall;
import com.bigdata.rdf.sparql.ast.service.ServiceCall;
import com.bigdata.rdf.sparql.ast.service.ServiceCallUtility;
import com.bigdata.rdf.sparql.ast.service.ServiceNode;
import com.bigdata.rdf.sparql.ast.service.ServiceRegistry;
import com.bigdata.rdf.spo.DistinctTermAdvancer;
import com.bigdata.rdf.spo.ExplicitSPOFilter;
import com.bigdata.rdf.spo.SPOPredicate;
import com.bigdata.rdf.store.AbstractTripleStore;
import com.bigdata.relation.accesspath.ElementFilter;
import com.bigdata.striterator.Chunkerator;

import cutthecrap.utils.striterators.FilterBase;
import cutthecrap.utils.striterators.IFilter;
import cutthecrap.utils.striterators.NOPFilter;

/**
 * Query plan generator converts an AST into a query plan made up of
 * {@link PipelineOp}s.
 * 
 * @author <a href="mailto:thompsonbry@users.sourceforge.net">Bryan Thompson</a>
 * 
 * @see <a href=
 *      "https://sourceforge.net/apps/mediawiki/bigdata/index.php?title=QueryEvaluation"
 *      >Query Evaluation</a>.
 */
public class AST2BOpUtility extends AST2BOpRTO {

    private static final transient Logger log = Logger
            .getLogger(AST2BOpUtility.class);

    /**
     * Top-level entry point converts an AST query model into an executable
     * query plan.
     * <p>
     * <strong>NOTE:</strong> This is the entry for {@link ASTEvalHelper}. Do
     * NOT use this entry point directly. It will evolve when we integrate the
     * RTO. Applications should use public entry points on {@link ASTEvalHelper}
     * instead.
     * 
     * @param ctx
     *            The evaluation context.
     * @param globallyScopedBindings
     *            Bindings that are considered as "globally scoped", i.e.
     *            are valid also in sub scopes.
     * 
     * @return The query plan which may be used to evaluate the query.
     * 
     *         TODO We could handle the IBindingSet[] by stuffing the data into
     *         a named solution set during the query rewrite and attaching that
     *         named solution set to the AST. This could allow for very large
     *         solution sets to be passed into a query. Any such change would
     *         have to be deeply integrated with the SPARQL parser in order to
     *         provide any benefit for the Java heap.
     * 
     *         TODO This logic is currently single-threaded. If we allow
     *         internal concurrency or when we integrate the RTO, we will need
     *         to ensure that the logic remains safely cancelable by an
     *         interrupt of the thread in which the query was submitted. See <a
     *         href="https://sourceforge.net/apps/trac/bigdata/ticket/715" >
     *         Interrupt of thread submitting a query for evaluation does not
     *         always terminate the AbstractRunningQuery </a>.
     */
    static PipelineOp convert(final AST2BOpContext ctx, 
       final IBindingSet[] globallyScopedBindings) {

        // The AST query model.
        final ASTContainer astContainer = ctx.astContainer;

        // The AST model as produced by the parser.
        final QueryRoot originalQuery = astContainer.getOriginalAST();
        
        /**
         * The summary stats based on the globally scoped bindings are important
         * input to the join optimizer etc. Note that the 
         * ASTStaticBindingsOptimzer might modify/extend this set and update the
         * solution set stats.
         */
        ctx.setSolutionSetStats(SolutionSetStatserator.get(globallyScopedBindings));

        final StaticAnalysisStats stats = new StaticAnalysisStats();
        // register parser call if parse information is available
		if (astContainer != null) {
			stats.registerParserCall(astContainer);
        }
        ctx.setStaticAnalysisStats(stats);
        
        /**
         * By definition of the API, the mappings passed in from Sesame
         * (i.e., the bindingSets input to this method) is having the special
         * semantics of "globally scoped vars". We need to record and treat
         * them separately in some places. See also the discussion at
         * https://groups.google.com/forum/#!topic/sesame-devel/Di_ZLtTVuZA.
         * 
         * Also note that, unless the solution set stats (which might be
         * adjusted by optimizers as the input binding set is modified),
         * the globally scoped vars set is not intended to be modified.
         */
        ctx.setGloballyScopedVariables(ctx.getSolutionSetStats().getAlwaysBound());
        
        // Run the AST query rewrites / query optimizers.
        final QueryNodeWithBindingSet optRes = 
           ctx.optimizers.optimize(ctx, 
                 new QueryNodeWithBindingSet(originalQuery, globallyScopedBindings));
        
        // Set the optimized AST model on the container.
        final QueryRoot optimizedQuery = (QueryRoot)optRes.getQueryNode();
        astContainer.setOptimizedAST(optimizedQuery);
        
        // Final static analysis object for the optimized query.
        ctx.sa = new StaticAnalysis(optimizedQuery, ctx);

        // The set of known materialized variables.
        final LinkedHashSet<IVariable<?>> doneSet = new LinkedHashSet<IVariable<?>>();

        // true IFF the query plan should handle materialize the projection.
        final boolean materializeProjection = ctx.materializeProjectionInQuery
                && !optimizedQuery.hasSlice();

        // The executable query plan.
        PipelineOp left = convertQueryBaseWithScopedVars(null/* left */,
                optimizedQuery, doneSet, materializeProjection, ctx);

        if (left == null) {

            /*
             * An empty query plan. Just copy anything from the input to the
             * output.
             */

            left = addStartOp(optimizedQuery, ctx);

        }
        
        /*
         * Set the queryId on the top-level of the query plan.
         * 
         * Note: The queryId is necessary to coordinate access to named subquery
         * result sets when they are consumed within a subquery rather than the
         * main query.
         */

        left = (PipelineOp) left.setProperty(
                QueryEngine.Annotations.QUERY_ID, ctx.queryId);

        // Attach the query plan to the ASTContainer.
        astContainer.setQueryPlan(left);
        
        // Set the optimized binding set on the container.
        astContainer.setOptimizedASTBindingSets(optRes.getBindingSets());

        if (log.isInfoEnabled()) {
            log.info(astContainer);
        }

        return left;

    }

    /**
     * Convert a query (or subquery) into a query plan (pipeline).
     * <p>
     * Note: Only the variables in the parent which are projected by the
     * subquery are visible within the named subquery. Therefore, we have to
     * create a temporary set of the known materialized variables, and remove
     * anything which is not projected by the subquery on entry. On exit from
     * the subquery, we need to add into the parents set of known materialized
     * variables any variables which the subquery projects and which are known
     * to have been materialized by the subquery.
     * 
     * @param query
     *            Either a {@link QueryRoot}, a {@link SubqueryRoot}, or a
     *            {@link NamedSubqueryRoot}.
     * @param doneSet
     *            The set of variables known to be materialized in the parent
     *            when the {@link QueryBase} is evaluated. Materialized
     *            variables which are not visible (not projected by) the
     *            subquery are hidden by this method. On exit, all variables
     *            known to be materialized within the {@link QueryBase} which
     *            are also projected by the {@link QueryBase} will be added into
     *            the caller's set.
     * @param ctx
     *            The evaluation context.
     * 
     * @return The query plan.
     */
    private static PipelineOp convertQueryBase(PipelineOp left,
            final QueryBase query, final Set<IVariable<?>> doneSet,
            final AST2BOpContext ctx) {
        
        final ProjectionNode projection = query.getProjection();
        
        final IVariable<?>[] projectedVars = projection == null
                || projection.isEmpty() ? null : projection.getProjectionVars();
        
        // The variables projected by the subquery.
        final List<IVariable<?>> projectedVarList = projectedVars == null ? new LinkedList<IVariable<?>>()
                : Arrays.asList(projectedVars);

        // Temporary set scoped to the subquery.
        final Set<IVariable<?>> tmp = new LinkedHashSet<IVariable<?>>();

        // Add everything known to have been materialized up to now.
        tmp.addAll(doneSet);

        // Retain only those variables projected by the subquery.
        tmp.retainAll(projectedVarList);

        // DO SUBQUERY PLAN HERE.
        left = convertQueryBaseWithScopedVars(left, query, tmp/* doneSet */,
                false /* materializeProjection */, ctx);

        // Retain only those variables projected by the subquery.
        tmp.retainAll(projectedVarList);

        // Add any variables known to be materialized into this scope.
        doneSet.addAll(tmp);

        if( left != null) {
        	left = (PipelineOp) left.setProperty(BOp.Annotations.NAMESPACE, ctx.getNamespace());
        }

        return left;

    }

    /**
     * Core method to convert a {@link QueryBase}.
     * <p>
     * Note: This assumes that the caller has correctly scoped <i>doneSet</i>
     * with respect to the projection of a subquery.
     * 
     * @param left
     * @param queryBase
     *            The query.
     * @param doneSet
     *            The set of variables which are already known to be
     *            materialized.
     * @param materializeProjection
     *            When <code>true</code>, the projection of the
     *            {@link QueryBase} solutions will be materialized.
     * @param ctx
     * 
     * @return The query plan.
     */
    private static PipelineOp convertQueryBaseWithScopedVars(PipelineOp left,
            final QueryBase queryBase, final Set<IVariable<?>> doneSet,
            final boolean materializeProjection, final AST2BOpContext ctx) {
        
        final GraphPatternGroup<?> root = queryBase.getWhereClause();

        if (root == null)
            throw new IllegalArgumentException("No group node");

        if (left == null) {

            left = addStartOpOnCluster(queryBase, ctx);
            
        }
        
        
        // add bindings clause object
        final Object bindingsClause = 
              queryBase.annotations().get(QueryBase.Annotations.BINDINGS_CLAUSE);
        if (bindingsClause!=null && bindingsClause instanceof BindingsClause) {
           left = addValues(left,
                 (BindingsClause)bindingsClause, doneSet, ctx);
        }
        

        /*
         * Named subqueries.
         */
        if (queryBase instanceof QueryRoot) {

            final NamedSubqueriesNode namedSubqueries = ((QueryRoot) queryBase)
                    .getNamedSubqueries();

            if (namedSubqueries != null && !namedSubqueries.isEmpty()) {

                // WITH ... AS [name] ... INCLUDE style subquery declarations.
                left = addNamedSubqueries(left, namedSubqueries,
                        (QueryRoot) queryBase, doneSet, ctx);

            }

        }

        // The top-level "WHERE" clause.
        left = convertJoinGroupOrUnion(left, root, doneSet, ctx);

        final OrderByNode orderBy = queryBase.getOrderBy();

        final ProjectionNode projection = queryBase.getProjection() == null ? null
                : queryBase.getProjection().isEmpty() ? null : queryBase
                        .getProjection();

        if (projection != null) {

            /**
             * Add any evaluated projections
             * 
             * Note: If any of the projected value expressions is an an
             * aggregate then ALL must be aggregates (which includes value
             * expressions involving aggregate functions, bare variables
             * appearing on the group by clause, variables bound by the group by
             * clause, and constants).
             * 
             * Note: If GROUP BY or HAVING is used then the projected value
             * expressions MUST be aggregates. However, if these do not appear
             * and any of the projected value expressions is an aggregate then
             * we are still going to use a GROUP BY where all solutions form a
             * single implicit group.
             * 
             * Note: The combination of the IVs, the math and comparison
             * operators, and the materialization pipe MUST ensure that any IVs
             * which need to be materialized have been materialized BEFORE we
             * run ORDER BY or GROUP BY. Because those operators must act on all
             * solutions "at once", implementations of those operators CAN NOT
             * use the conditional routing logic to handle IVs which are not
             * materialized.
             */

            if (projection.isWildcard())
                throw new AssertionError(
                        "Wildcard projection was not rewritten.");

            final GroupByNode groupBy = queryBase.getGroupBy() == null ? null
                    : queryBase.getGroupBy().isEmpty() ? null : queryBase.getGroupBy();

            final HavingNode having = queryBase.getHaving() == null ? null : queryBase
                    .getHaving().isEmpty() ? null : queryBase.getHaving();

            // true if this is an aggregation query.
            final boolean isAggregate = StaticAnalysis.isAggregate(projection,
                    groupBy, having);

            if (isAggregate) {

                left = addAggregation(left, projection, groupBy, having, ctx);

            } else {

                for (AssignmentNode assignmentNode : projection
                        .getAssignmentProjections()) {

                    left = addAssignment(left, assignmentNode, doneSet,
                            projection.getQueryHints(), ctx, true/* projection */);

                }

            }

            /*
             * Note: The DISTINCT operators also enforce the projection.
             * 
             * Note: REDUCED allows, but does not require, either complete or
             * partial filtering of duplicates. It is part of what openrdf does
             * for a DESCRIBE query.
             * 
             * Note: We do not currently have special operator for REDUCED. One
             * could be created using chunk wise DISTINCT. Note that REDUCED may
             * not change the order in which the solutions appear (but we are
             * evaluating it before ORDER BY so that is Ok.)
             * 
             * TODO If there is an ORDER BY and a DISTINCT then the sort can be
             * used to impose the distinct without the overhead of a hash index
             * by filtering out the duplicate solutions after the sort.
             */

            // When true, DISTINCT must preserve ORDER BY ordering.
            final boolean preserveOrder;

            if (orderBy != null && !orderBy.isEmpty()) {

                /*
                 * Note: ORDER BY before DISTINCT, so DISTINCT must preserve
                 * order.
                 * 
                 * @see https://sourceforge.net/apps/trac/bigdata/ticket/563
                 * (ORDER BY + DISTINCT)
                 */
                
                preserveOrder = true;

                left = addOrderBy(left, queryBase, orderBy, ctx);

            } else {
                
                preserveOrder = false;
                
            }

            if (projection.isDistinct() || projection.isReduced()) {

                left = addDistinct(left, queryBase, preserveOrder, ctx);

            }

        } else {

            /*
             * TODO Under what circumstances can the projection be [null]?
             */
            
            if (orderBy != null && !orderBy.isEmpty()) {

                left = addOrderBy(left, queryBase, orderBy, ctx);

            }

        }

        if (projection != null) {

        	/**
			 * The projection after the ORDER BY needs to preserve the ordering.
			 * So does the chunked materialization operator. The code above
			 * handles this for ORDER_BY + DISTINCT, but does not go far enough
			 * to impose order preserving evaluation on the PROJECTION and
			 * chunked materialization, both of which are downstream from the
			 * ORDER_BY operator.
			 * 
			 * @see #1044 (PROJECTION after ORDER BY does not preserve order)
			 */
        	final boolean preserveOrder = orderBy != null;
        	
            /*
             * Append operator to drop variables which are not projected by the
             * subquery.
             * 
             * Note: We need to retain all variables which were visible in the
             * parent group plus anything which was projected out of the
             * subquery. Since there can be exogenous variables, the easiest way
             * to do this correctly is to drop variables from the subquery plan
             * which are not projected by the subquery. (This is not done at the
             * top-level query plan because it would cause exogenous variables
             * to be dropped.)
             */

			{
				// The variables projected by the subquery.
				final IVariable<?>[] projectedVars = projection
						.getProjectionVars();

				final List<NV> anns = new LinkedList<NV>();
				anns.add(new NV(BOp.Annotations.BOP_ID, ctx.nextId()));
				anns.add(new NV(BOp.Annotations.EVALUATION_CONTEXT, BOpEvaluationContext.CONTROLLER));
				anns.add(new NV(PipelineOp.Annotations.SHARED_STATE, true));// live stats
				anns.add(new NV(ProjectionOp.Annotations.SELECT, projectedVars));
				if (preserveOrder) {
					/**
					 * @see #563 (ORDER BY + DISTINCT)
					 * @see #1044 (PROJECTION after ORDER BY does not preserve
					 *      order)
					 */
					anns.add(new NV(PipelineOp.Annotations.MAX_PARALLEL, 1));
					anns.add(new NV(SliceOp.Annotations.REORDER_SOLUTIONS, false));
				}
				left = applyQueryHints(new ProjectionOp(leftOrEmpty(left),//
						anns.toArray(new NV[anns.size()])//
						), queryBase, ctx);
			}
            
            if (materializeProjection) {
                
                /*
                 * Note: Materialization done from within the query plan needs
                 * to occur before the SLICE operator since the SLICE will
                 * interrupt the query evaluation when it is satisfied, which
                 * means that downstream operators will be canceled. Therefore a
                 * materialization operator can not appear after a SLICE.
                 * However, doing materialization within the query plan is not
                 * efficient when the query uses a SLICE since we will
                 * materialize too many solutions. This is true whether the
                 * OFFSET and/or the LIMIT was specified. Therefore, as an
                 * optimization, the caller should take responsible for
                 * materialization when the top-level query uses a SLICE.
                 */
                
                final Set<IVariable<?>> tmp = projection
                        .getProjectionVars(new LinkedHashSet<IVariable<?>>());
                
                // do not materialize anything which was already materialized.
                tmp.removeAll(doneSet);
                
                if (!tmp.isEmpty()) {

                    final long timestamp = ctx.getLexiconReadTimestamp();

                    final String ns = ctx.getLexiconNamespace();

                    final IVariable<?>[] vars = tmp.toArray(new IVariable[tmp
                            .size()]);
                    
    				final List<NV> anns = new LinkedList<NV>();
    				anns.add(new NV(ChunkedMaterializationOp.Annotations.VARS, vars));
    				anns.add(new NV(ChunkedMaterializationOp.Annotations.RELATION_NAME, new String[] { ns })); //
    				anns.add(new NV(ChunkedMaterializationOp.Annotations.TIMESTAMP, timestamp)); //
    				anns.add(new NV(ChunkedMaterializationOp.Annotations.MATERIALIZE_INLINE_IVS, true));
    				anns.add(new NV(PipelineOp.Annotations.SHARED_STATE, !ctx.isCluster()));// live stats, but not on the cluster.
    				anns.add(new NV(BOp.Annotations.BOP_ID, ctx.nextId()));
    				if (preserveOrder) {
    					/**
    					 * @see #563 (ORDER BY + DISTINCT)
    					 * @see #1044 (PROJECTION after ORDER BY does not preserve
    					 *      order)
    					 */
    					anns.add(new NV(PipelineOp.Annotations.MAX_PARALLEL, 1));
    					anns.add(new NV(SliceOp.Annotations.REORDER_SOLUTIONS, false));
    				}
    				left = applyQueryHints(new ChunkedMaterializationOp(leftOrEmpty(left),//
    						anns.toArray(new NV[anns.size()])//
    						), queryBase, ctx);

//                    left = applyQueryHints(new ChunkedMaterializationOp(leftOrEmpty(left),
//                            new NV(ChunkedMaterializationOp.Annotations.VARS, vars),//
//                            new NV(ChunkedMaterializationOp.Annotations.RELATION_NAME, new String[] { ns }), //
//                            new NV(ChunkedMaterializationOp.Annotations.TIMESTAMP, timestamp), //
//                            new NV(ChunkedMaterializationOp.Annotations.MATERIALIZE_INLINE_IVS, true), //
//                            new NV(PipelineOp.Annotations.SHARED_STATE, !ctx.isCluster()),// live stats, but not on the cluster.
//                            new NV(BOp.Annotations.BOP_ID, ctx.nextId())//
//                            ), queryBase, ctx);
//                    left = (PipelineOp) new ChunkedMaterializationOp(
//                            leftOrEmpty(left), vars, ns, timestamp)
//                            .setProperty(BOp.Annotations.BOP_ID, ctx.nextId());

                    // Add to the set of known materialized variables.
                    doneSet.addAll(tmp);
                    
                }
                
            }

        }
        
        if(queryBase.hasSlice()) {

            left = addSlice(left, queryBase, queryBase.getSlice(), ctx);

        }

        left = addEndOp(left, ctx);

        /*
         * Set a timeout on a query or subquery.
         */
        {

            final long timeout = queryBase.getTimeout();

            if (timeout > 0 && timeout != Long.MAX_VALUE) {

                left = (PipelineOp) left.setProperty(BOp.Annotations.TIMEOUT,
                        timeout);

            }

        }

        /*
         * Note: we do NOT want to force materialization for variables projected
         * by subqueries since those variables might not need to be materialized
         * in the parent query. Projected variables SHOULD stay as IV as long as
         * possible.
         */

        if (log.isInfoEnabled())
            log.info("\nqueryOrSubquery:\n" + queryBase + "\nplan:\n"
                    + BOpUtility.toString(left));
        
        if (left != null) {
        	left = (PipelineOp) left.setProperty(BOp.Annotations.NAMESPACE, ctx.getNamespace());
        }

        return left;

    }

    /**
     * Add pipeline operators for named subquery solution sets. The solution
     * sets will be computed before the rest of the query plan runs. They may be
     * referenced from other parts of the query plan.
     * <p>
     * Each solution set has a name. For each {@link NamedSubqueryInclude}, we
     * also determine the join variables which are used to build a hash index
     * (this can be different for different includes of the same named solution
     * set in the same query). Together, the join variables and the name of the
     * solution set form a unique name for each hash index. That hash index (or
     * hash indices if we have more than one combination of join variables) will
     * be generated by the {@link HTreeNamedSubqueryOp}.
     * <p>
     * The main use case for WITH AS INCLUDE is a heavy subquery which should be
     * run first. However, in principle, we could run these where the INCLUDE
     * appears rather than up front as long as we are careful not to project
     * bindings into the subquery (other than those it projects out). Whether or
     * not this is more efficient depends on the subquery and how it is combined
     * into the rest of the query. (Running it first should be the default
     * policy.)
     * 
     * @param left
     * @param namedSubquerieNode
     * @param queryRoot
     *            The top-level query. This is required because we need to
     *            understand the join variables which will be used when the
     *            subquery result is joined back into the query for WITH AS
     *            INCLUDE style subqueries.
     * @param ctx
     * @return
     * 
     * @see ASTNamedSubqueryOptimizer
     */
    private static PipelineOp addNamedSubqueries(PipelineOp left,
            final NamedSubqueriesNode namedSubquerieNode,
            final QueryRoot queryRoot, final Set<IVariable<?>> doneSet,
            final AST2BOpContext ctx) {

        /*
         * If there is more than one named subquery whose DEPENDS_ON attribute
         * is an empty String[], then run them in parallel using STEPS (and
         * filter them out in the 2nd pass). Then run the remaining named
         * subqueries in their current sequence.
         */

        // All named subqueries with NO dependencies.
        final List<NamedSubqueryRoot> runFirst = new LinkedList<NamedSubqueryRoot>();

        // Remaining named subqueries, which MUST already be in an ordering
        // consistent with their dependencies.
        final List<NamedSubqueryRoot> remainder = new LinkedList<NamedSubqueryRoot>();

        for (NamedSubqueryRoot subqueryRoot : namedSubquerieNode) {

            final String[] dependsOn = subqueryRoot.getDependsOn();

            /*
             * TODO Parallelism for the named subqueries with no dependenceies
             * has been (at least temporarily) disabled. The problem with a
             * UNION of these no-dependency named subqueries is that each of
             * them sees an input solution which is empty (no bindings) and
             * copies that to its output. Since the outputs are UNIONed, we are
             * getting N empty solutions out when we run N named subqueries with
             * no dependencies. This is demonstrated by TestSubQuery in the
             * "named-subquery-scope" test case. While that test was written to
             * test something else, it happens to trigger this bug as well. This
             * could be fixed by a count down latch operator which also gets the
             * original inputs, waits until N named subqueries have completed,
             * and then sends the original inputs to the next operator in the
             * pipeline. This is the signal that the main query (or the next
             * named subquery) can now execute.
             */
            if (dependsOn.length == 0 && false)
                runFirst.add(subqueryRoot);
            else
                remainder.add(subqueryRoot);

        }

        final int nfirst = runFirst.size();

        if (nfirst > 0) {

            if (nfirst == 1) {

                left = addNamedSubquery(left, runFirst.get(0), doneSet, ctx);

            } else {

                final PipelineOp[] steps = new PipelineOp[nfirst];

                int i = 0;

                for (NamedSubqueryRoot subqueryRoot : runFirst) {

                    steps[i++] = addNamedSubquery(null/* left */, subqueryRoot,
                            doneSet, ctx);

                }

                // Do not run the subqueries with unlimited parallelism.
                final int maxParallelSubqueries = Math.min(steps.length, 10);

                // Run the steps in parallel.
                left = new Union(leftOrEmpty(left), //
                        new NV(BOp.Annotations.BOP_ID, ctx.nextId()),//
                        new NV(BOp.Annotations.EVALUATION_CONTEXT,
                                BOpEvaluationContext.CONTROLLER),//
                        new NV(Steps.Annotations.SUBQUERIES, steps),//
                        new NV(Steps.Annotations.MAX_PARALLEL_SUBQUERIES,
                                maxParallelSubqueries)//
                );

            }
            
        }

        // Run the remaining steps in sequence.
        for (NamedSubqueryRoot subqueryRoot : remainder) {

            left = addNamedSubquery(left, subqueryRoot, doneSet, ctx);

        }

        return left;

    }

    /**
     * Convert a {@link NamedSubqueryRoot} into a pipeline operator plan.
     * 
     * @param left
     *            The left or <code>null</code>.
     * @param subqueryRoot
     *            The {@link NamedSubqueryRoot}.
     * @param ctx
     *            The context.
     * @return The operator plan.
     */
    static private PipelineOp addNamedSubquery(PipelineOp left,
            final NamedSubqueryRoot subqueryRoot,
            final Set<IVariable<?>> doneSet, final AST2BOpContext ctx) {

        final IVariable<?>[] subqueryProjVars = 
           subqueryRoot!=null && subqueryRoot.getProjection()!=null && 
           subqueryRoot.getProjection().getProjectionVars()!=null ?
           subqueryRoot.getProjection().getProjectionVars() :  new IVariable[] {};
       
        final PipelineOp subqueryBase = 
           addDistinctProjectionOp(null, ctx, subqueryRoot, subqueryProjVars);
        
        final PipelineOp subqueryPlan = 
           convertQueryBase(subqueryBase,subqueryRoot, doneSet, ctx);

        /*
         * Annotate the named subquery with the set of variables known to be
         * materialized after it has run. This annotation is looked up when we
         * do the NamedSubqueryInclude.
         */
        subqueryRoot.setProperty(NamedSubqueryRoot.Annotations.DONE_SET,
                doneSet);
        
        if (log.isInfoEnabled())
            log.info("\nsubquery: " + subqueryRoot + "\nplan=" + subqueryPlan);

        final IVariable<?>[] joinVars = ASTUtil.convert(subqueryRoot
                .getJoinVars());

        final INamedSolutionSetRef namedSolutionSet = NamedSolutionSetRefUtility
                .newInstance(ctx.queryId, subqueryRoot.getName(), joinVars);

        if(ctx.nativeHashJoins) {
            left = applyQueryHints(new HTreeNamedSubqueryOp(leftOrEmpty(left), //
                new NV(BOp.Annotations.BOP_ID, ctx.nextId()),//
                new NV(BOp.Annotations.EVALUATION_CONTEXT,
                        BOpEvaluationContext.CONTROLLER),//
                new NV(PipelineOp.Annotations.MAX_PARALLEL, 1),//
                new NV(PipelineOp.Annotations.PIPELINED, false),// at-once evaluation
                new NV(PipelineOp.Annotations.MAX_MEMORY, Long.MAX_VALUE),// at-once evaluation
                new NV(PipelineOp.Annotations.SHARED_STATE, true),// live stats.
                new NV(HTreeNamedSubqueryOp.Annotations.RELATION_NAME, new String[]{ctx.getLexiconNamespace()}),//
                new NV(HTreeNamedSubqueryOp.Annotations.SUBQUERY, subqueryPlan),//
                new NV(HTreeNamedSubqueryOp.Annotations.JOIN_VARS, joinVars),//
                new NV(NamedSetAnnotations.NAMED_SET_REF,
                                namedSolutionSet)//
                ), subqueryRoot, ctx);
        } else {
            left = applyQueryHints(new JVMNamedSubqueryOp(leftOrEmpty(left), //
                    new NV(BOp.Annotations.BOP_ID, ctx.nextId()),//
                    new NV(BOp.Annotations.EVALUATION_CONTEXT,
                            BOpEvaluationContext.CONTROLLER),//
                    new NV(PipelineOp.Annotations.PIPELINED, false),// at-once evaluation
                    new NV(PipelineOp.Annotations.MAX_PARALLEL, 1),//
                    new NV(PipelineOp.Annotations.SHARED_STATE, true),// live stats.
                    new NV(HTreeNamedSubqueryOp.Annotations.SUBQUERY, subqueryPlan),//
                    new NV(HTreeNamedSubqueryOp.Annotations.JOIN_VARS, joinVars),//
                    new NV(NamedSetAnnotations.NAMED_SET_REF,
                                    namedSolutionSet)//
                    ), subqueryRoot, ctx);
        }

        return left;

    }

    /**
     * Add an operator to evaluate a {@link ServiceCall}. This handles both
     * services which are evaluated by direct method call within the same JVM
     * and SPARQL 1.1 Federated Query.
     * 
     * @param left
     * @param serviceNode
     * @param ctx
     * @return
     */
    static private PipelineOp addServiceCall(PipelineOp left,
            final ServiceNode serviceNode, final Set<IVariable<?>> doneSet,
            final AST2BOpContext ctx) {

        // The query hints are taken from the SERVICE node.
        final Properties queryHints = serviceNode.getQueryHints();
        
        @SuppressWarnings("rawtypes")
        final Map<IConstraint, Set<IVariable<IV>>> needsMaterialization = new LinkedHashMap<IConstraint, Set<IVariable<IV>>>();

        final IConstraint[] joinConstraints = getJoinConstraints(
                getJoinConstraints(serviceNode), needsMaterialization);

        /*
         * Note: If the serviceRef is a Variable then we MUST add the
         * materialization step since we can not know in advance whether any
         * given binding for the serviceRef will be a REMOTE SERVICE or an
         * internal bigdata aware service.
         */
        final IVariableOrConstant<?> serviceRef = serviceNode.getServiceRef()
                .getValueExpression();

        // true if we need to materialize variables before running the SERVICE.
        final boolean isMaterialize;
        // variables that are generated inside the service and may carry mock IVs
        final Set<IVariable<IV>> varsToMockResolve = new HashSet<IVariable<IV>>();
        if(serviceRef instanceof IConstant) {

            final BigdataURI serviceURI = ServiceCallUtility
                    .getConstantServiceURI(serviceRef);
            
            final ServiceCall<?> serviceCall = ServiceRegistry.getInstance()
                    .toServiceCall(ctx.db,
                            ctx.queryEngine.getClientConnectionManager(),
                            serviceURI, serviceNode, null /* BOpStats not yet available */);

            /*
             * true IFF this is a registered bigdata aware service running in
             * the same JVM.
             */
            final boolean isBigdata = serviceCall.getServiceOptions()
                    .isBigdataNativeService();

            /*
             * In case we are dealing with a run last service (either implicit
             * by the type of service or explicitly enforced by a query hint),
             * we may need to use variable bindings inside, so materialization
             * might be required here as well.
             */
            isMaterialize = !isBigdata ||
                !serviceCall.getServiceOptions().isRunFirst() ||
                !serviceNode.getProperty(QueryHints.RUN_FIRST, false);
            
            /*
             * For service calls returning mocked IVs, we need to resolve
             * the mocked IVs in order to make them usable in subsequent joins.
             */
            if (serviceCall instanceof MockIVReturningServiceCall) {
               MockIVReturningServiceCall esc = (MockIVReturningServiceCall)serviceCall;
               varsToMockResolve.addAll(esc.getMockVariables());
            }

        } else {

            /*
             * Since the service reference can not be evaluated to a constant we
             * have to assume that we need to do value materialization before
             * the service call.
             * 
             * Note: If the service call winds up being a native bigdata
             * service, then this will do more work. But, since the service
             * reference does not evaluate to a URI constant we are not able to
             * figure that out in advance.
             */
            
            isMaterialize = true;
            
        }
        
        /*
         * SERVICEs do not have explicit "projections" (there is no capacity to
         * rename variables) but they still must hide variables which are not in
         * scope. Also, if we have to materialize RDF Values for the SERVICE,
         * then we have to ensure that anything gets materialized which is (a)
         * used by the SERVICE; and (b) MIGHT be incoming bound to the SERVICE.
         * 
         * Note: The materialization requirement is only on entry to the
         * SERVICE. Solutions which flow out of the SERVICE will already be
         * materialized (though they might use mock IVs) unless the service is
         * bigdata aware (in which case it is responsible for getting the IVs
         * right).
         */
        
        // Anything which can flow out of the SERVICE is "projected".
        final Set<IVariable<?>> projectedVars = ctx.sa
                .getMaybeProducedBindings(serviceNode);
        {

            /*
             * FIXME Prune any variables which are not used outside of the
             * SERVICE's graph pattern by removing them from its "projection".
             * To do this we need to check any downstream siblings of the
             * SERVICE node (in its parent join group), and any downstream
             * siblings of parents of that join group. This proceeds recursively
             * until we reach the top level join group for the WHERE clause in
             * question. If we pass through a Sub-Select, then we can stop if
             * the variable(s) in question are not projected into that
             * Sub-Select.
             * 
             * The same logic could be used to prune out variables which are not
             * required by downstream joins.
             * 
             * There is some logic similar to this in ASTBottomUpOptimizer. Look
             * for callers of StaticAnalysis.findParent().
             * 
             * There is some logic similar to this in
             * ASTComplexOptionalOptimizer. However, I believe that it fails to
             * recursively examine the downstream siblings of the parent
             * group(s).
             * 
             * @see https://sourceforge.net/apps/trac/bigdata/ticket/368 (Prune
             * variables during query evaluation)
             */
            
            /*
             * FIXME This is a cheap hack which fixes the problem where a blank
             * node is used inside of a SERVICE graph.  However, this hack is
             * WRONG if the blank node is correlated within the query outside
             * of that SERVICE graph.
             * 
             * @see http://sourceforge.net/apps/trac/bigdata/ticket/510 (Blank
             * nodes in SERVICE graph patterns)
             */
            final Iterator<IVariable<?>> itr = projectedVars.iterator();

            while (itr.hasNext()) {

                final IVariable<?> v = itr.next();

                if (v.getName().startsWith("-anon-")) {

                    itr.remove();

                }

            }

        }

        // Set on the ServiceNode
        serviceNode.setProjectedVars(projectedVars);
        
        final int rightId = ctx.nextId();
        
        if (isMaterialize) {

            /*
             * Setup materialization steps for any projected variables which
             * MIGHT be incoming bound into the SERVICE call.
             */

            // Anything which MIGHT be bound by the time the SERVICE runs.
            final Set<IVariable<?>> maybeBound = ctx.sa
                    .getMaybeIncomingBindings(serviceNode,
                            new LinkedHashSet<IVariable<?>>());
            
            final Set<IVariable<?>> vars = new LinkedHashSet<IVariable<?>>();
            vars.addAll(projectedVars); // start with everything "projected".
            vars.retainAll(maybeBound); // retain "maybe" incoming bound vars.
            if(serviceRef instanceof IVariable) {
                /*
                 * If the serviceRef is a bare variable, then that variable
                 * needs to be materialized.
                 */
                vars.add((IVariable<?>) serviceRef);
            }
            vars.removeAll(doneSet); // remove already materialized vars.

            if (!vars.isEmpty()) {

                // Add the materialization step.
                left = addMaterializationSteps2(left, rightId,
                        (Set<IVariable<IV>>) (Set) vars, queryHints, ctx);

                // These variables have now been materialized.
                doneSet.addAll(vars);
                
            }
            
        }

        /*
         * Identify the join variables for the SERVICE solution set. This is
         * based on the variables which are definitely bound on entry and the
         * variables which are definitely bound on exit from the SERVICE. It
         * is Ok if there are no join variables, but it means that we will do
         * a full cross product of the solutions vectored into a SERVICE call
         * and the solutions flowing out of that SERVICE call.
         */
        final Set<IVariable<?>> joinVarSet = ctx.sa.getJoinVars(
                serviceNode, new LinkedHashSet<IVariable<?>>());
        
        /*
         * Note: For overall sanity, the ServiceCallJoin is being run on the
         * query controller. This will prevent HTTP connections from being
         * originated on the data services in a cluster.
         * 
         * Note: In order to have better throughput, this operator is annotated
         * as "at-once" (PIPELINED:=false) by default (it can be overridden by
         * QueryHints#AT_ONCE). This forces the query engine to wait until all
         * source solutions are available and then run the ServiceCallJoin
         * exactly once. The ServiceCallJoin will internally vector the
         * solutions per target service and will use limited parallelism (based
         * on MAX_PARALLEL) to reduce the latency of the service requests across
         * multiple service targets.
         * 
         * TODO Unit test where join constraints wind up attached to the
         * ServiceCallJoin operator.
         */
        final Map<String, Object> anns = new LinkedHashMap<String, Object>();
        anns.put(BOp.Annotations.BOP_ID, rightId);
        anns.put(BOp.Annotations.EVALUATION_CONTEXT,
                BOpEvaluationContext.CONTROLLER);
        anns.put(PipelineOp.Annotations.PIPELINED, false); // at-once by default.
//      anns.put(PipelineOp.Annotations.MAX_PARALLEL, 1);
        anns.put(PipelineOp.Annotations.SHARED_STATE, true);// live stats.
        anns.put(ServiceCallJoin.Annotations.SERVICE_NODE, serviceNode);
        anns.put(ServiceCallJoin.Annotations.NAMESPACE, ctx.getNamespace());
        anns.put(ServiceCallJoin.Annotations.TIMESTAMP, ctx.getTimestamp());
        anns.put(ServiceCallJoin.Annotations.JOIN_VARS,
                joinVarSet.toArray(new IVariable[] {}));
        anns.put(JoinAnnotations.CONSTRAINTS, joinConstraints);

        left = applyQueryHints(new ServiceCallJoin(leftOrEmpty(left), anns),
                queryHints, ctx);

        /*
         * For each filter which requires materialization steps, add the
         * materializations steps to the pipeline and then add the filter to the
         * pipeline.
         */
        left = addMaterializationSteps3(left, doneSet, needsMaterialization,
                queryHints, ctx);

        /**
         * This is a special handling for external services, which might create
         * values that are reused/joined with IVs. We need to properly resolve
         * them in order to make subsequent joins successful.
         */
        if (!varsToMockResolve.isEmpty()) {
           
           left = addMockTermResolverOp(
                 left,//
                 varsToMockResolve,//
                 ChunkedMaterializationOp.Annotations.DEFAULT_MATERIALIZE_INLINE_IVS,
                 null,//
                 queryHints,//
                 ctx//
                 ); 
        }

        return left;

    }

    /**
	 * Add a join against a pre-computed temporary solution set into a join
	 * group.
	 * <p>
	 * Note: Since the subquery solution set has already been computed and only
	 * contains bindings for solutions projected by the subquery, we do not need
	 * to adjust the visibility of bindings when we execute the hash join
	 * against the named solution set.
	 * 
	 * @see ASTNamedSubqueryOptimizer
	 * 
	 *      TODO If the named solution set has variables which are not
	 *      materialized but those variables are visible in this query, then we
	 *      can no longer conclude that they are materialized. We MUST either
	 *      (A) remove them from the doneSet; (B) we need to materialize them
	 *      when reading from the named solution set (or after the join) such
	 *      that we have a consistent doneSet (only variables which are
	 *      materialized in all solutions) after the INCLUDE join; (C) remove
	 *      them from the solutions (if they are no longer required after the
	 *      join).
	 * 
	 *      TODO If we have mock IVs in solutions for a join variable then we
	 *      need to materialize that join variable in all source solutions
	 *      flowing into the join. This is <a
	 *      href="https://sourceforge.net/apps/trac/bigdata/ticket/490"> MockIVs
	 *      in hash joins</a>. The {@link ISolutionSetStats} should track this
	 *      information. Static analysis should also flag this information based
	 *      on inspection (if the variable is bound to a computed expression and
	 *      that expression is not known to be a fully inline data type, then we
	 *      could have mock IVs for the variable binding and we must resolve
	 *      those IVs against the database). (There could be an exception when
	 *      the variable is known to be based on a computed expression in both
	 *      the left and right hand solutions. That suggests that we *might*
	 *      also be able to handle this by converting the variable binding into
	 *      MockIVs for all solutions, but it seems likely that this would
	 *      produce some unpleasant surprises - for example, the hash join would
	 *      have the same hash code for all values for that variable since the
	 *      termId would always be zero).
	 */
    private static PipelineOp addNamedSubqueryInclude(PipelineOp left,
            final NamedSubqueryInclude nsi,
            final Set<IVariable<?>> doneSet, final AST2BOpContext ctx) {

    		final String name = nsi.getName();
    	
        if (log.isInfoEnabled())
            log.info("include: solutionSet=" + name);

        // The join variables.
        final IVariable<?>[] joinVars;

        /*
		 * When true, the named solution set will be released after the INCLUDE.
		 * 
		 * Note: We MUST NOT [release] a named solution set whose scope is
		 * outside of the query (durable or cached).
		 */
        boolean release;
        
		{
        	
            // Resolve the NamedSubqueryRoot for this INCLUDE.
            final NamedSubqueryRoot nsr = ctx.sa
                    .getNamedSubqueryRoot(name);

            if(nsr != null) {

                /*
                 * We will do a hash join against the named solution set
                 * generated by that named subquery root.
                 * 
                 * TODO We run into problems here where the join variables were
                 * not predicted correctly, especially when there are multiple
                 * INCLUDEs for the same solution set and when the INCLUDE is
                 * the first operator in the query plan. We should built an
                 * appropriate index for each such INCLUDE, either up front or
                 * immediately before we evaluate the hash join against the
                 * named solution set.
                 */

                @SuppressWarnings("unchecked")
                final Set<IVariable<?>> nsrDoneSet = (Set<IVariable<?>>) nsr
                        .getProperty(NamedSubqueryRoot.Annotations.DONE_SET);

				if (nsrDoneSet == null) {

					// Make sure the doneSet was attached to the named subquery.
					throw new AssertionError(
							"NamedSubqueryRoot doneSet not found: " + name);

				}

				/*
				 * Get the known materialized variables from the named subquery
				 * and combine them with those which are known to be
				 * materialized in the parent to get the full set of variables
				 * known to be materialized once we join in the named subquery
				 * solution set.
				 * 
				 * TODO Should add all variables not in scope in the parent
				 * which are materialized in the named solution set and retain
				 * only the variables which are in scope in the parent which are
				 * materialized in the named solution set. Or we should
				 * materialize things which were materialized in the pipeline
				 * solutions and no longer possess that property because they
				 * were not materialized in the named solution set (especially
				 * if they will need to be materialized later in the query; if
				 * they will not need to be materialized later in the query then
				 * we should just drop them from the doneSet since they are only
				 * partly materialized).
				 */
				
				doneSet.addAll(nsrDoneSet);

		        final VarNode[] joinvars = nsi.getJoinVars();

		        if (joinvars == null) {

		            /*
					 * The most likely explanation is not running the
					 * ASTNamedSubqueryOptimizer.
					 */

		            throw new AssertionError();

		        }

				// Convert to IVariable[].
		        joinVars = ASTUtil.convert(joinvars);

				/*
				 * TODO This should be set based on the #of INCLUDEs for the
				 * named subquery. We can not release the associated hash index
				 * until all includes are done.
				 */

		        	release = false;
				
			} else {

				/**
				 * Attempt to resolve a pre-existing named solution set.
				 * 
				 * If we find the named solution set, then we will handle it in
				 * one of two ways.
				 * 
				 * 1) If the cardinality of solutions flowing into this
				 * operation on the pipeline is known to be small, then we will use
				 * a SCAN of the named solution set (it does not have an index,
				 * at least, not at this time) and use a nested inner loop to
				 * join against the left solutions. This provides a critical
				 * optimization for the case where the INCLUDE appears at the
				 * head of the WHERE clause. It also provides the guarantee that
				 * the ORDER of the solutions in the named solution set is
				 * preserved, which we depend on when SLICING a pre-existing
				 * solution set.
				 * 
				 * 2) Otherwise, we build a hash index over the named solution
				 * set. The join variables for that hash index will be the
				 * intersection of what is known bound on entry to the INCLUDE
				 * operator and what is known bound in the named solution set
				 * itself. We will then do a hash join against the generated
				 * hash index.
				 * 
                 * @see <a
                 *      href="https://sourceforge.net/apps/trac/bigdata/ticket/531"
                 *      > SPARQL UPDATE for NAMED SOLUTION SETS </a>
				 */

                final ISolutionSetStats stats = ctx.sa
                        .getSolutionSetStats(name);

                /*
                 * Note: This is all variables whose IVCache association is
                 * always present when that variable is bound in a solution
                 * (that is, all variables which we do not need to materialize
                 * for the solution set).
                 * 
                 * TODO Should add all variables not in scope in the parent
                 * which are materialized in the named solution set and retain
                 * only the variables which are in scope in the parent which are
                 * materialized in the named solution set. Or we should
                 * materialize things which were materialized in the pipeline
                 * solutions and no longer possess that property because they
                 * were not materialized in the named solution set (especially
                 * if they will need to be materialized later in the query; if
                 * they will not need to be materialized later in the query then
                 * we should just drop them from the doneSet since they are only
                 * partly materialized).
                 */

                doneSet.addAll(stats.getMaterialized());

                if (isNamedSolutionSetScan(ctx, nsi)) {

                    /*
                     * Optimize with SCAN and nested loop join.
                     * 
                     * Note: This optimization also preserves the ORDER in the
                     * named solution set.
                     */

                    return convertNamedSolutionSetScan(left, nsi, doneSet, ctx);

                }

                /*
                 * Find the join variables. This is the set of variables which
                 * are both definitely bound on entry to the INCLUDE and which
                 * are known to be bound by all solutions in the named solution
                 * set.
                 * 
                 * TODO If we provide CREATE SOLUTIONS semantics to specify the
                 * type of the data structure in which the named solution set is
                 * stored *AND* it is a hash index (or a BTree with a primary
                 * key which is either to our join variables or a sub-set of
                 * those join variables) then we can use that index without
                 * building a hash index on the desired join variables.
                 */
                final Set<IVariable<?>> joinvars = ctx.sa.getJoinVars(nsi,
                        name/* solutionSet */,
                        new LinkedHashSet<IVariable<?>>());

                // flatten into IVariable[].
                joinVars = joinvars.toArray(new IVariable[] {});

                /*
                 * Pass all variable bindings along.
                 * 
                 * Note: If we restrict the [select] annotation to only those
                 * variables projected by the subquery, then we will wind up
                 * pruning any variables used in the join group which are NOT
                 * projected into the subquery. [We are not building the index
                 * from the solutions flowing through the pipeline. Is this
                 * comment true for an index build from a source other than the
                 * pipeline?]
                 */
                @SuppressWarnings("rawtypes")
                final IVariable[] selectVars = null;

                /*
                 * The identifier for the source solution set.
                 * 
                 * Note: This is a pre-existing solution set. It is located
                 * using the KB view (namespace and timestamp).
                 */
                final INamedSolutionSetRef sourceSet = NamedSolutionSetRefUtility
                        .newInstance(ctx.getNamespace(), ctx.getTimestamp(),
                                name, IVariable.EMPTY/* joinVars */);

                /*
                 * The identifier for the generated index.
                 * 
                 * Note: This is a dynamically generated index scoped to the
                 * query. it is located using the queryId.
                 */
                final INamedSolutionSetRef generatedSet = NamedSolutionSetRefUtility
                        .newInstance(ctx.queryId, name, joinVars);

                final JoinTypeEnum joinType = JoinTypeEnum.Normal;

                final IHashJoinUtilityFactory joinUtilFactory;
                if (ctx.nativeHashJoins) {
                    joinUtilFactory = HTreeHashJoinUtility.factory;
                } else {
                    joinUtilFactory = JVMHashJoinUtility.factory;
                }

                left = applyQueryHints(new HashIndexOp(
                            leftOrEmpty(left),//
                            new NV(BOp.Annotations.BOP_ID, ctx.nextId()),//
                            new NV(BOp.Annotations.EVALUATION_CONTEXT,
                                    BOpEvaluationContext.CONTROLLER),//
                            new NV(PipelineOp.Annotations.MAX_PARALLEL, 1),//
//                            new NV(PipelineOp.Annotations.CHUNK_CAPACITY, 1),// TODO Why ONE (1)?  Is this because there is a single source solution?  Is that true? Why not use the default?
                            new NV(PipelineOp.Annotations.LAST_PASS, true),// required
                            new NV(PipelineOp.Annotations.SHARED_STATE, true),// live
                                                                              // stats.
                            new NV(HashIndexOp.Annotations.JOIN_TYPE, joinType),//
                            new NV(HashIndexOp.Annotations.JOIN_VARS, joinVars),//
                            new NV(HashIndexOp.Annotations.SELECT, selectVars),//
                            new NV(HashIndexOp.Annotations.HASH_JOIN_UTILITY_FACTORY,
                                    joinUtilFactory),//
                            new NV(HashIndexOp.Annotations.NAMED_SET_SOURCE_REF,
                                    sourceSet),//
                            new NV(HashIndexOp.Annotations.NAMED_SET_REF,
                                    generatedSet),//
                            new NV(IPredicate.Annotations.RELATION_NAME, 
                                    new String[]{ctx.getLexiconNamespace()})
                        ), nsi, ctx);

                // true since we are building the hash index.
                release = true;

            }
            
        }

//      if (joinVars.length == 0) {
//
//          /*
//           * Note: If there are no join variables then the join will examine
//           * the full N x M cross product of solutions. That is very
//           * inefficient, so we are logging a warning.
//           */
//
//          log.warn("No join variables: " 
//                  + subqueryInclude.getName()
//                  + ", subquery="
//                  + subqueryInclude.getNamedSubqueryRoot(ctx.sa
//                          .getQueryRoot())
//                          );
//
//      }
        
		/*
		 * Common code path.
		 * 
		 * At this point, we have either have a hash index which was generated
		 * by a named subquery or we have build a hash index from a pre-existing
		 * named solution set. Now we can do the hash join.
		 */
        final INamedSolutionSetRef namedSolutionSetRef = NamedSolutionSetRefUtility
                .newInstance(ctx.queryId, name, joinVars);

		@SuppressWarnings("rawtypes")
		final Map<IConstraint, Set<IVariable<IV>>> needsMaterialization = new LinkedHashMap<IConstraint, Set<IVariable<IV>>>();

        final IConstraint[] joinConstraints = getJoinConstraints(
                getJoinConstraints(nsi), needsMaterialization);

		/*
		 * TODO In order to release the named solution set, we need to specify
		 * [lastPass=true] and [maxParallel=1].
		 */
        release = false;
        
        if (ctx.nativeHashJoins) {
            
            left = applyQueryHints(new HTreeSolutionSetHashJoinOp(leftOrEmpty(left), //
                    new NV(BOp.Annotations.BOP_ID, ctx.nextId()),//
                    new NV(BOp.Annotations.EVALUATION_CONTEXT,
                            BOpEvaluationContext.CONTROLLER),//
                    new NV(PipelineOp.Annotations.SHARED_STATE, true),// live stats.
                    new NV(HTreeSolutionSetHashJoinOp.Annotations.NAMED_SET_REF,
                            namedSolutionSetRef),//
//                    new NV(HTreeSolutionSetHashJoinOp.Annotations.JOIN_VARS,
//                            joinVars),//
					new NV(HTreeSolutionSetHashJoinOp.Annotations.CONSTRAINTS,
							joinConstraints),//
					new NV(HTreeSolutionSetHashJoinOp.Annotations.RELEASE,
							release)//
//					new NV(HTreeSolutionSetHashJoinOp.Annotations.LAST_PASS,
//							isLastPassRequested)//
                ), nsi, ctx);

        } else {
            
            left = applyQueryHints(new JVMSolutionSetHashJoinOp(leftOrEmpty(left), //
                    new NV(BOp.Annotations.BOP_ID, ctx.nextId()),//
                    new NV(BOp.Annotations.EVALUATION_CONTEXT,
                            BOpEvaluationContext.CONTROLLER),//
                    new NV(PipelineOp.Annotations.SHARED_STATE, true),// live stats.
                    new NV(JVMSolutionSetHashJoinOp.Annotations.NAMED_SET_REF,
                            namedSolutionSetRef),//
//                    new NV(JVMSolutionSetHashJoinOp.Annotations.JOIN_VARS,
//                            joinVars),//
                    new NV(JVMSolutionSetHashJoinOp.Annotations.CONSTRAINTS,
                            joinConstraints),//
                    new NV(JVMSolutionSetHashJoinOp.Annotations.RELEASE,
                            release)//
//    					new NV(JVMSolutionSetHashJoinOp.Annotations.LAST_PASS,
//    							isLastPassRequested)//
                ), nsi, ctx);
            
        }
        
        /*
         * For each filter which requires materialization steps, add the
         * materializations steps to the pipeline and then add the filter to the
         * pipeline.
         */
        left = addMaterializationSteps3(left, doneSet, needsMaterialization,
                nsi.getQueryHints(), ctx);

        return left;

    }

    /**
     * This handles a VALUES clause. It grabs the binding sets from the
     * BindingsClause, attach them to the query as a named subquery with a hash
     * index, and then add a named subquery include to the pipeline right here.
     * <p>
     * The VALUES are interpreted using a solution set hash join. The "plan" for
     * the hash join of the VALUES with the solutions flowing through the
     * pipeline is: (a) we take the IBindingSet[] and use a {@link HashIndexOp}
     * to generate the hash index; and (b) we use a
     * {@link SolutionSetHashJoinOp} to join the solutions from the pipeline
     * with those in the hash index. Both JVM and HTree versions of this plan
     * are supported.
     * <p>
     * 1. {@link HashIndexOp} (JVM or HTree): Specify the IBindingSet[] as the
     * source. When the HashIndexOp runs, it will build a hash index from the
     * IBindingSet[].
     * <p>
     * Note: The join variables need to be set based on the known bound
     * variables in the context where we will evaluate the solution set hash
     * join (head of the sub-SELECT, OPTIONAL) and those that are bound by the
     * solution set hash join.
     * <p>
     * Note: The static analysis code needs to examine the definitely, and maybe
     * produced bindings for the {@link BindingsClause}. See the
     * {@link ISolutionSetStats} interface and
     * {@link SolutionSetStatserator#get(IBindingSet[])} for a convenience
     * method.
     * <p>
     * 2. {@link SolutionSetHashJoinOp} (JVM or HTree): Joins the solutions
     * flowing into the sub-query or update with the solutions from the
     * HashIndexOp. This will take each solution from the pipeline, probe the
     * hash index for solutions specified by the VALUES clause, and then do a
     * JOIN for each such solution that is discovered.
     */
    private static PipelineOp addValues(PipelineOp left,
            final BindingsClause bindingsClause,
            final Set<IVariable<?>> doneSet, final AST2BOpContext ctx) {

        final boolean usePipelinedHashJoin = usePipelinedHashJoin(ctx, bindingsClause) ;
       
        // Convert solutions from VALUES clause to an IBindingSet[].
        final IBindingSet[] bindingSets = BOpUtility.toArray(
                new Chunkerator<IBindingSet>(bindingsClause.getBindingSets().iterator()),//
                null/*stats*/
                );
        
        // Static analysis of the VALUES solutions.
        final ISolutionSetStats bindingsClauseStats = SolutionSetStatserator
                .get(bindingSets);
        
        @SuppressWarnings("rawtypes")
        final Map<IConstraint, Set<IVariable<IV>>> needsMaterialization = new LinkedHashMap<IConstraint, Set<IVariable<IV>>>();

        /*
         * BindingsClause is an IBindingsProducer, but it should also be
         * an IJoinNode. That will let us attach constraints
         * (getJoinConstraints()) and identify the join variables for the VALUES
         * sub-plan (getJoinVars()).
         */
        final IConstraint[] joinConstraints = getJoinConstraints(
                getJoinConstraints(bindingsClause), needsMaterialization);

        /*
         * Model the VALUES JOIN by building a hash index over the IBindingSet[]
         * from the VALUES clause. Then use a solution set hash join to join the
         * solutions flowing through the pipeline with those in the hash index.
         */
        final String solutionSetName = "--values-" + ctx.nextId(); // Unique name.

        final Set<IVariable<?>> joinVarSet = ctx.sa.getJoinVars(bindingsClause,
                bindingsClauseStats, new LinkedHashSet<IVariable<?>>());

        @SuppressWarnings("rawtypes")
        final IVariable[] joinVars = joinVarSet.toArray(new IVariable[0]);

//            if (joinVars.length == 0) {
//
//                /*
//                 * Note: If there are no join variables then the join will
//                 * examine the full N x M cross product of solutions. That is
//                 * very inefficient, so we are logging a warning.
//                 */
//
//                log.warn("No join variables: " + subqueryRoot);
//                
//            }
        
        final INamedSolutionSetRef namedSolutionSet = 
            NamedSolutionSetRefUtility.newInstance(
               usePipelinedHashJoin ? null : ctx.queryId, solutionSetName, joinVars);

        // VALUES is not optional.
        final JoinTypeEnum joinType = JoinTypeEnum.Normal;

        // lastPass is required except for normal joins.
        final boolean lastPass = false; 

        // true if we will release the HTree as soon as the join is done.
        // Note: also requires lastPass.
        final boolean release = lastPass;

        // join can be pipelined unless last pass evaluation is required
        final int maxParallel = lastPass ? 1
                : ctx.maxParallelForSolutionSetHashJoin;

        left = addHashIndexOp(left, usePipelinedHashJoin, ctx, bindingsClause, 
              joinType, joinVars,  joinConstraints, 
              joinVars /* projectInVars == joinVars -> inline projection */,
              namedSolutionSet, bindingSets,
              null /* askVar */, null /* subquery */);
        
        // Generate the solution set hash join operator.
        if (!usePipelinedHashJoin) {

            if(ctx.nativeHashJoins) {
                left = applyQueryHints(new HTreeSolutionSetHashJoinOp(
                    leftOrEmpty(left),//
                    new NV(BOp.Annotations.BOP_ID, ctx.nextId()),//
                    new NV(BOp.Annotations.EVALUATION_CONTEXT,
                            BOpEvaluationContext.CONTROLLER),//
                    new NV(PipelineOp.Annotations.MAX_PARALLEL, maxParallel),//
                    new NV(PipelineOp.Annotations.SHARED_STATE, true),// live stats.
    //                    new NV(HTreeSolutionSetHashJoinOp.Annotations.OPTIONAL, optional),//
    //                    new NV(HTreeSolutionSetHashJoinOp.Annotations.JOIN_VARS, joinVars),//
    //                    new NV(HTreeSolutionSetHashJoinOp.Annotations.SELECT, null/*all*/),// 
    //                    new NV(HTreeSolutionSetHashJoinOp.Annotations.CONSTRAINTS, joinConstraints),//
                    new NV(HTreeSolutionSetHashJoinOp.Annotations.RELEASE, release),//
                    new NV(HTreeSolutionSetHashJoinOp.Annotations.LAST_PASS, lastPass),//
                    new NV(HTreeSolutionSetHashJoinOp.Annotations.NAMED_SET_REF, namedSolutionSet)//
                ), bindingsClause, ctx);
            } else {
               
               left = applyQueryHints(new JVMSolutionSetHashJoinOp(
                   leftOrEmpty(left),//
                   new NV(BOp.Annotations.BOP_ID, ctx.nextId()),//
                   new NV(BOp.Annotations.EVALUATION_CONTEXT,
                           BOpEvaluationContext.CONTROLLER),//
                   new NV(PipelineOp.Annotations.MAX_PARALLEL, maxParallel),//
                   new NV(PipelineOp.Annotations.SHARED_STATE, true),// live stats.
   //                    new NV(JVMSolutionSetHashJoinOp.Annotations.OPTIONAL, optional),//
   //                    new NV(JVMSolutionSetHashJoinOp.Annotations.JOIN_VARS, joinVars),//
   //                    new NV(JVMSolutionSetHashJoinOp.Annotations.SELECT, null/*all*/),//
   //                    new NV(JVMSolutionSetHashJoinOp.Annotations.CONSTRAINTS, joinConstraints),//
                   new NV(JVMSolutionSetHashJoinOp.Annotations.RELEASE, release),//
                   new NV(JVMSolutionSetHashJoinOp.Annotations.LAST_PASS, lastPass),//
                   new NV(JVMSolutionSetHashJoinOp.Annotations.NAMED_SET_REF, namedSolutionSet)//
               ), bindingsClause, ctx);

            }
            
        }  // else: hash join is built-in, nothing to do here

        /*
         * For each filter which requires materialization steps, add the
         * materializations steps to the pipeline and then add the filter to the
         * pipeline.
         */
        left = addMaterializationSteps3(left, doneSet, needsMaterialization,
                bindingsClause.getQueryHints(), ctx);

        return left;
        
    }

    /**
	 * Return <code>true</code> if we can optimize this INCLUDE with a SCAN of
	 * the named solution set and a nested inner loop to join against left
	 * solutions from the pipeline having a known low cardinality.
	 * 
	 * @param ctx
	 * @param nsi
	 *            The INCLUDE operator.
	 * @return <code>true</code> if this optimization can be used.
	 */
	static private boolean isNamedSolutionSetScan(final AST2BOpContext ctx,
			final NamedSubqueryInclude nsi) {

		// The immediately dominating join group (never null).
		final JoinGroupNode parentJoinGroup = nsi.getParentJoinGroup();

		// True iff the INCLUDE is the first operator in the group
		// (the group is in its evaluation order by this point).
		final boolean firstInJoinGroup = parentJoinGroup.get(0) == nsi;

		// The parent of that join group. Null if the join group is
		// the WHERE clause of some (Sub-)Query.
		if (firstInJoinGroup && parentJoinGroup.getParent() == null) {

			/*
			 * The INCLUDE is the first operator in the join group.
			 * 
			 * There is no direct parent for that join group, so this is a
			 * top-level INCLUDE in some WHERE clause of the query.
			 * 
			 * If the query for that WHERE clause is a top-level query or a
			 * NamedSubqueryRoot, then we consider the exogenous solutions
			 * (exogenous solutions are not directly visible in a Sub-Select
			 * unless it gets lifted out as a NamedSubqueryRoot).
			 * 
			 * If the exogenous solutions are (effectively) empty, then we
			 * optimize the INCLUDE and just stream the named solution set
			 * directly into the pipeline.
			 */

			final QueryBase dominatingQuery = (QueryBase) ctx.sa
					.findParent(parentJoinGroup);

			if (dominatingQuery instanceof QueryRoot
					|| dominatingQuery instanceof NamedSubqueryRoot) {

				// The stats associated with the exogenous solutions.
				final ISolutionSetStats exogenousStats = ctx
						.getSolutionSetStats();

				// TODO Extract threshold to AST2BOpContext and QueryHint.
				if (exogenousStats.getSolutionSetSize() <= 100) {

					return true;

				}
		
			}
		
		}
		
		return false;

	}

	/**
	 * If the cardinality of the exogenous solutions is low, then we can SCAN
	 * the named solution set and use an inner loop to test each solution read
	 * from the named solution set against each exogenous solution.
	 * <p>
	 * Note: This code path MUST NOT change the order of the solutions read from
	 * the named solution set. We rely on that guarantee to provide fast ordered
	 * SLICEs from a pre-computed named solution set.
	 * 
	 * @see #isNamedSolutionSetScan(AST2BOpContext, NamedSubqueryInclude)
	 */
	private static PipelineOp convertNamedSolutionSetScan(PipelineOp left,
			final NamedSubqueryInclude nsi, final Set<IVariable<?>> doneSet,
			final AST2BOpContext ctx) {

		@SuppressWarnings("rawtypes")
		final Map<IConstraint, Set<IVariable<IV>>> needsMaterialization = new LinkedHashMap<IConstraint, Set<IVariable<IV>>>();

        final IConstraint[] joinConstraints = getJoinConstraints(
                getJoinConstraints(nsi), needsMaterialization);

        // The name of the named solution set.
        final String name = nsi.getName();
        
        final INamedSolutionSetRef namedSolutionSet = NamedSolutionSetRefUtility
                .newInstance(ctx.getNamespace(), ctx.getTimestamp(), name,
                        IVariable.EMPTY/* joinVars */);

//        ctx.addQueryAttribute(namedSolutionSet, name);

        left = new NestedLoopJoinOp(leftOrEmpty(left), new NV(
                BOp.Annotations.BOP_ID, ctx.nextId()),//
                new NV(BOp.Annotations.EVALUATION_CONTEXT,
                        BOpEvaluationContext.CONTROLLER),//
                new NV(PipelineOp.Annotations.SHARED_STATE, true),// live stats.
                new NV(NestedLoopJoinOp.Annotations.NAMED_SET_REF,
                        namedSolutionSet),//
//				new NV( NestedLoopJoinOp.Annotations.NAMEX,
//						nsi.getName()),//
				new NV( NestedLoopJoinOp.Annotations.CONSTRAINTS,
						joinConstraints)//
		);
		
        /*
         * For each filter which requires materialization steps, add the
         * materializations steps to the pipeline and then add the filter to the
         * pipeline.
         */
        left = addMaterializationSteps3(left, doneSet, needsMaterialization,
                nsi.getQueryHints(), ctx);

		return left;

	}

	
    /**
     * Add an explicit SPARQL 1.1 subquery into a join group.
     * <p>
     * Rule: A variable within a subquery is distinct from the same name
     * variable outside of the subquery unless the variable is projected from
     * the subquery. This is handled by a pattern in which variables in the
     * parent context which are not projected by the subquery are hidden from
     * view during its evaluation scope.
     * <p>
     * Note: We evaluate SPARQL 1.1 style sub-queries using the same pattern
     * which is used for sub-groups. However, we must also handle variable
     * hiding based on the variables projected by the sub-select.
     * 
     * @see https://sourceforge.net/apps/trac/bigdata/ticket/232 (Support
     *      bottom-up evaluation semantics)
     * @see https://sourceforge.net/apps/trac/bigdata/ticket/397 (AST Optimizer
     *      for queries with multiple complex optional groups)
     * @see https://sourceforge.net/apps/trac/bigdata/ticket/414 (SPARQL 1.1
     *      EXISTS, NOT EXISTS, and MINUS)
     */
    private static PipelineOp addSparql11Subquery(PipelineOp left,
            final SubqueryRoot subqueryRoot, final Set<IVariable<?>> doneSet,
            final AST2BOpContext ctx) {

       final boolean usePipelinedHashJoin = usePipelinedHashJoin(ctx, subqueryRoot);

        final ProjectionNode projection = subqueryRoot.getProjection();

        // The variables projected by the subquery.
        
        final Set<IVariable<?>> projectedVars = 
            projection.getProjectionVars(new HashSet<IVariable<?>>());
        projectedVars.retainAll(
           ctx.sa.getMaybeIncomingBindings(
              subqueryRoot, new HashSet<IVariable<?>>()));

        @SuppressWarnings("rawtypes")
        final Map<IConstraint, Set<IVariable<IV>>> needsMaterialization = new LinkedHashMap<IConstraint, Set<IVariable<IV>>>();

        final IConstraint[] joinConstraints = getJoinConstraints(
                getJoinConstraints(subqueryRoot), needsMaterialization);

        // Only Sub-Select is supported by this code path.
        switch (subqueryRoot.getQueryType()) {
        case SELECT:
            break;
        default:
            throw new UnsupportedOperationException();
        }
            
        /*
         * Model a sub-group by building a hash index at the start of the
         * group. We then run the group.  Finally, we do a hash join of
         * the hash index against the solutions in the group.  If the
         * group is optional, then the hash join is also optional.
         * 
         * @see https://sourceforge.net/apps/trac/bigdata/ticket/377#comment:4
         */
        final String solutionSetName = "--set-" + ctx.nextId(); // Unique name.

        final Set<IVariable<?>> joinVarSet = ctx.sa.getJoinVars(
                subqueryRoot, new LinkedHashSet<IVariable<?>>());

        @SuppressWarnings("rawtypes")
        final IVariable[] joinVars = joinVarSet.toArray(new IVariable[0]);

//            if (joinVars.length == 0) {
//
//                /*
//                 * Note: If there are no join variables then the join will
//                 * examine the full N x M cross product of solutions. That is
//                 * very inefficient, so we are logging a warning.
//                 */
//
//                log.warn("No join variables: " + subqueryRoot);
//                
//            }
        
        final INamedSolutionSetRef namedSolutionSet = 
            NamedSolutionSetRefUtility.newInstance(
                usePipelinedHashJoin ? null : ctx.queryId, solutionSetName, joinVars);

        // Sub-Select is not optional.
//            final boolean optional = false;
        final JoinTypeEnum joinType = JoinTypeEnum.Normal;

        // lastPass is required except for normal joins.
        final boolean lastPass = false; 

        // true if we will release the HTree as soon as the join is done.
        // Note: also requires lastPass.
        final boolean release = lastPass;

        // join can be pipelined unless last pass evaluation is required
        final int maxParallel = lastPass ? 1
                : ctx.maxParallelForSolutionSetHashJoin;

        PipelineOp subqueryPlan = null;
        if (usePipelinedHashJoin) {
           /**
            * Subquery execution is controlled by the pipelined hash join
            * itself, so for the pipelined variant we translate the subplan
            * as a standalone pipeline op and attach it to the annotation.
            */
           subqueryPlan = 
               convertQueryBase(null, subqueryRoot, doneSet, ctx);
        }
        
        left = addHashIndexOp(left, usePipelinedHashJoin, ctx, subqueryRoot, 
              joinType, joinVars, 
              joinConstraints, projectedVars.toArray(new IVariable<?>[0]),
              namedSolutionSet, null /* bindingsSetSource */,
              null /* askVar */, subqueryPlan);
        
        // in case the subquery has not been inlined, append it to the pipeline
        if (!usePipelinedHashJoin) {
           
           left = convertQueryBase(left, subqueryRoot, doneSet, ctx);
           
        }
        
        if (!usePipelinedHashJoin) {
            
            if(ctx.nativeHashJoins) {
                
                left = applyQueryHints(new HTreeSolutionSetHashJoinOp(
                    leftOrEmpty(left),//
                    new NV(BOp.Annotations.BOP_ID, ctx.nextId()),//
                    new NV(BOp.Annotations.EVALUATION_CONTEXT,
                            BOpEvaluationContext.CONTROLLER),//
                    new NV(PipelineOp.Annotations.MAX_PARALLEL, maxParallel),//
                    new NV(PipelineOp.Annotations.SHARED_STATE, true),// live stats.
//                    new NV(HTreeSolutionSetHashJoinOp.Annotations.OPTIONAL, optional),//
//                    new NV(HTreeSolutionSetHashJoinOp.Annotations.JOIN_VARS, joinVars),//
//                    new NV(HTreeSolutionSetHashJoinOp.Annotations.SELECT, null/*all*/),// 
//                    new NV(HTreeSolutionSetHashJoinOp.Annotations.CONSTRAINTS, joinConstraints),//
                    new NV(HTreeSolutionSetHashJoinOp.Annotations.RELEASE, release),//
                    new NV(HTreeSolutionSetHashJoinOp.Annotations.LAST_PASS, lastPass),//
                    new NV(HTreeSolutionSetHashJoinOp.Annotations.NAMED_SET_REF, namedSolutionSet)//
                ), subqueryRoot, ctx);
                
            } else {
              
               left = applyQueryHints(new JVMSolutionSetHashJoinOp(
                   leftOrEmpty(left),//
                   new NV(BOp.Annotations.BOP_ID, ctx.nextId()),//
                   new NV(BOp.Annotations.EVALUATION_CONTEXT,
                           BOpEvaluationContext.CONTROLLER),//
                   new NV(PipelineOp.Annotations.MAX_PARALLEL, maxParallel),//
                   new NV(PipelineOp.Annotations.SHARED_STATE, true),// live stats.
//                   new NV(JVMSolutionSetHashJoinOp.Annotations.OPTIONAL, optional),//
//                   new NV(JVMSolutionSetHashJoinOp.Annotations.JOIN_VARS, joinVars),//
//                   new NV(JVMSolutionSetHashJoinOp.Annotations.SELECT, null/*all*/),//
//                   new NV(JVMSolutionSetHashJoinOp.Annotations.CONSTRAINTS, joinConstraints),//
                   new NV(JVMSolutionSetHashJoinOp.Annotations.RELEASE, release),//
                   new NV(JVMSolutionSetHashJoinOp.Annotations.LAST_PASS, lastPass),//
                   new NV(JVMSolutionSetHashJoinOp.Annotations.NAMED_SET_REF, namedSolutionSet)//
               ), subqueryRoot, ctx);
           }
               
        } // else: hash join is built-in, nothing to do here
           

        /*
         * For each filter which requires materialization steps, add the
         * materializations steps to the pipeline and then add the filter to the
         * pipeline.
         */
        left = addMaterializationSteps3(left, doneSet, needsMaterialization,
                subqueryRoot.getQueryHints(), ctx);

        return left;

    }
    
    
    
    /**
     * Add operators to the query plan in support of the evaluation of the graph
     * pattern for (NOT) EXISTS. An ASK subquery is used to model (NOT) EXISTS.
     * The subquery is used to decide, for each source solution, whether the
     * (NOT) EXISTS graph pattern is satisified. An anonymous variable becomes
     * bound to the outcome of this test evaluation. The FILTER then tests the
     * value of the anonymous variable.
     * 
     * @param left
     * @param subqueryRoot
     * @param doneSet
     * @param ctx
     * @return
     * 
     *         TODO If there are no shared variables between the (NOT) EXISTS
     *         graph pattern and join group in which it appears (i.e., no join
     *         variables) then the (NOT) EXISTS should be handled as a RUN_ONCE
     *         ASK Subquery. It will produce a single solution in whicn the
     *         anonymous variable is either true or false. As an optimization
     *         based on the value of the anonymous variable, the entire join
     *         group may either be failed once the solution to the ASK SUBQUERY
     *         is known.
     * 
     *         TODO Mark the ASK SUBQUERY and the MINUS join group with an
     *         annotation which identifies the "FILTER variables" which must be
     *         bound before they can run (if bound by a required join) and which
     *         thereby govern when they are to be evaluated. Use the presence of
     *         that annotation to guide the reordering of the joins by the
     *         {@link ASTJoinOrderByTypeOptimizer} such that we run those nodes
     *         as early as possible and (in the case of (NOT) EXISTS before the
     *         FILTER which references the anonymous variable which is bound by
     *         the ASK subquery).
     *         <p>
     *         Note: While that while the change for ticket 515 fixes that
     *         query, it is possible that we still could get bad join orderings
     *         when the variables used by the filter are only bound by OPTIONAL
     *         joins. It is also possible that we could run the ASK subquery for
     *         FILTER (NOT) EXISTS earlier if the filter variables are bound by
     *         required joins. This is really identical to the join filter
     *         attachment problem. The problem in the AST is that both the ASK
     *         subquery and the FILTER are present. It seems that the best
     *         solution would be to attach the ASK subquery to the FILTER and
     *         then to run it immediately before the FILTER, letting the
     *         existing filter attachment logic decide where to place the
     *         filter. We would also have to make sure that the FILTER was never
     *         attached to a JOIN since the ASK subquery would have to be run
     *         before the FILTER was evaluated.
     * 
     * 
     *         TODO isAggregate() is probably no longer necessary as we always
     *         lift an aggregation subquery into a named subquery. Probably turn
     *         it into an assert instead to verify that an aggregation subquery
     *         is not being run otherwise.
     * 
     * @see ASTExistsOptimizer
     * @see <a href="https://sourceforge.net/apps/trac/bigdata/ticket/414">
     *      SPARQL 1.1 EXISTS, NOT EXISTS, and MINUS </a>
     * @see <a href="https://sourceforge.net/apps/trac/bigdata/ticket/515">
     *      Query with two "FILTER NOT EXISTS" expressions returns no
     *      results</a>
     * @see <a href="http://trac.blazegraph.com/ticket/988"> bad performance for
     *      FILTER EXISTS </a>
     * @see http://www.w3.org/2009/sparql/wiki/Design:Negation
     */
    private static PipelineOp addExistsSubquery(PipelineOp left,
            final SubqueryRoot subqueryRoot, final Set<IVariable<?>> doneSet,
            final AST2BOpContext ctx) {

        final FilterExistsModeEnum filterExistsMode = subqueryRoot
                .getFilterExistsMode();

        switch (filterExistsMode) {
        case VectoredSubPlan:
            // Vectored sub-plan evaluation.
            return addExistsSubqueryFast(left, subqueryRoot, doneSet, ctx);
        case SubQueryLimitOne:
            // Non-vectored sub-query evaluation.
            return addExistsSubquerySubquery(left, subqueryRoot, doneSet, ctx);
        default:
            throw new UnsupportedOperationException(QueryHints.FILTER_EXISTS
                    + "=" + filterExistsMode);
        }
        
    }

    /**
     * (NOT) EXISTS code path using a vectored sub-plan.
     * 
     * @param left
     * @param subqueryRoot
     * @param doneSet
     * @param ctx
     * @return
     */
    private static PipelineOp addExistsSubqueryFast(PipelineOp left,
            final SubqueryRoot subqueryRoot, final Set<IVariable<?>> doneSet,
            final AST2BOpContext ctx) {

        final boolean usePipelinedHashJoin = usePipelinedHashJoin(ctx, subqueryRoot) ;
       
        // Only Sub-Select is supported by this code path.
        switch (subqueryRoot.getQueryType()) {
        case ASK:
            break;
        default:
            throw new UnsupportedOperationException();
        }

        @SuppressWarnings("rawtypes")
        final Map<IConstraint, Set<IVariable<IV>>> needsMaterialization = new LinkedHashMap<IConstraint, Set<IVariable<IV>>>();

        final IConstraint[] joinConstraints = getJoinConstraints(
                getJoinConstraints(subqueryRoot), needsMaterialization);

        /*
         * Model a sub-group by building a hash index at the start of the
         * group. We then run the group.  Finally, we do a hash join of
         * the hash index against the solutions in the group.
         * 
         * @see https://sourceforge.net/apps/trac/bigdata/ticket/377#comment:4
         */
        final String solutionSetName = "--set-" + ctx.nextId(); // Unique name.

        final Set<IVariable<?>> joinVarSet = ctx.sa.getJoinVars(
                subqueryRoot, new LinkedHashSet<IVariable<?>>());

        @SuppressWarnings("rawtypes")
        final IVariable[] joinVars = joinVarSet.toArray(new IVariable[0]);

        /**
         * Compute the set of variables we need to project in. This is typically
         * identical to the set of join vars, but my differ for queries such
         * as
         * 
         * <code>
            SELECT * WHERE {
              ?a :p ?n
              FILTER NOT EXISTS {
                ?a :q ?m .
                FILTER(?n = ?m)
              }
            }
           </code>
         *
         * , where we join on ?a, but need to project in ?n as well (since
         * the scope of the FILTER includes the outer scope).
         */
        final Set<IVariable<?>> projectInVars = ctx.sa.getMaybeIncomingBindings(
              subqueryRoot, new LinkedHashSet<IVariable<?>>());
        final Set<IVariable<?>> spannedVars = 
              ctx.sa.getSpannedVariables(subqueryRoot, new HashSet<IVariable<?>>());
//        projectInVars.retainAll(alpVars);
        projectInVars.retainAll(spannedVars);
        final IVariable<?>[] projectInVarsArr =
              projectInVars.toArray(new IVariable<?>[projectInVars.size()]);
        
        
        final INamedSolutionSetRef namedSolutionSet = 
            NamedSolutionSetRefUtility.newInstance(
                usePipelinedHashJoin ? null : ctx.queryId, solutionSetName, joinVars);

        /*
         * Note: We also need to set the "asksVar" annotation to get back T/F
         * for each source solution depending on whether or not it passed the
         * graph pattern. If order for this to work, we need to output both the
         * joinSet (askVar:=true) and the set of things which did not join
         * (askVar:=false). The set of things which did not join is identified
         * in the same manner that we identify the "OPTIONAL" solutions, so this
         * is really more like an "OPTIONAL" join.
         */
        final JoinTypeEnum joinType = JoinTypeEnum.Exists;

        // lastPass is required except for normal joins.
        final boolean lastPass = true; 

        // true if we will release the HTree as soon as the join is done.
        // Note: also requires lastPass.
        final boolean release = lastPass;

        /*
         * Pass all variable bindings along.
         * 
         * Note: If we restrict the [select] annotation to only those variables
         * projected by the subquery, then we will wind up pruning any variables
         * used in the join group which are NOT projected into the subquery.
         * 
         * @see https://sourceforge.net/apps/trac/bigdata/ticket/515
         */
//        
//        // The variables projected by the subquery.
//        final IVariable<?>[] projectedVars = subqueryRoot.getProjection()
//                .getProjectionVars();
        
        // The variable which gets bound if the solutions "exist".
        final IVariable<?> askVar = subqueryRoot.getAskVar();

        if (askVar == null)
            throw new UnsupportedOperationException();

        PipelineOp subqueryPlan = null;
        if (usePipelinedHashJoin) {
           /**
            * Subquery execution is controlled by the pipelined hash join
            * itself, so for the pipelined variant we translate the subplan
            * as a standalone pipeline op and attach it to the annotation.
            */
           subqueryPlan = 
              convertJoinGroupOrUnion(
                 null /* standalone */, subqueryRoot.getWhereClause(),
                 new LinkedHashSet<IVariable<?>>(doneSet)/* doneSet */, ctx);
        } 

        
        left = addHashIndexOp(left, usePipelinedHashJoin, ctx, subqueryRoot, 
              joinType, joinVars, joinConstraints, projectInVarsArr, namedSolutionSet, 
              null /* bindingsSetSource */, askVar, subqueryPlan);


        // Everything is visible inside of the EXISTS graph pattern.
//        /*
//         * Only the variables which are projected by the subquery may flow
//         * into the subquery. Adding a projection operator before the
//         * subquery plan ensures that variables which are not visible are
//         * dropped out of the solutions flowing through the subquery.
//         * However, those variables are already present in the hash index so
//         * they can be reunited with the solutions for the subquery in the
//         * solution set hash join at the end of the subquery plan.
//         */
//        left = new ProjectionOp(leftOrEmpty(left), //
//                new NV(BOp.Annotations.BOP_ID, ctx.nextId()),//
//                new NV(BOp.Annotations.EVALUATION_CONTEXT,
//                        BOpEvaluationContext.CONTROLLER),//
//                new NV(PipelineOp.Annotations.SHARED_STATE,true),// live stats
//                new NV(ProjectionOp.Annotations.SELECT, projectedVars)//
//        );
        
        /*
         * FIXME EXISTS: Try DISTINCT in the sub-plan and compare to correctness
         * without for (NOT) EXISTS and to performance of the non-vectored code
         * path for EXISTS>
         */

        // in case the subquery has not been inlined, append it to the pipeline
        if (!usePipelinedHashJoin) {
           left = convertJoinGroupOrUnion(left, subqueryRoot.getWhereClause(),
                   new LinkedHashSet<IVariable<?>>(doneSet)/* doneSet */, ctx);
        }
        
        
        if (!usePipelinedHashJoin) {
            
            if(ctx.nativeHashJoins) {
                
                left = applyQueryHints(new HTreeSolutionSetHashJoinOp(
                    leftOrEmpty(left),//
                    new NV(BOp.Annotations.BOP_ID, ctx.nextId()),//
                    new NV(BOp.Annotations.EVALUATION_CONTEXT,
                            BOpEvaluationContext.CONTROLLER),//
                    new NV(PipelineOp.Annotations.MAX_PARALLEL, 1),//
                    new NV(PipelineOp.Annotations.SHARED_STATE, true),// live stats.
//                    new NV(HTreeSolutionSetHashJoinOp.Annotations.OPTIONAL, optional),//
//                    new NV(HTreeSolutionSetHashJoinOp.Annotations.JOIN_VARS, joinVars),//
//                    new NV(HTreeSolutionSetHashJoinOp.Annotations.SELECT, null/*all*/),// 
//                    new NV(HTreeSolutionSetHashJoinOp.Annotations.CONSTRAINTS, joinConstraints),//
                    new NV(HTreeSolutionSetHashJoinOp.Annotations.RELEASE, release),//
                    new NV(HTreeSolutionSetHashJoinOp.Annotations.LAST_PASS, lastPass),//
                    new NV(HTreeSolutionSetHashJoinOp.Annotations.NAMED_SET_REF, namedSolutionSet)//
                ), subqueryRoot, ctx);
                
            } else {
                
               left = applyQueryHints(new JVMSolutionSetHashJoinOp(
                   leftOrEmpty(left),//
                   new NV(BOp.Annotations.BOP_ID, ctx.nextId()),//
                   new NV(BOp.Annotations.EVALUATION_CONTEXT,
                           BOpEvaluationContext.CONTROLLER),//
                   new NV(PipelineOp.Annotations.MAX_PARALLEL, 1),//
                   new NV(PipelineOp.Annotations.SHARED_STATE, true),// live stats.
//                   new NV(JVMSolutionSetHashJoinOp.Annotations.OPTIONAL, optional),//
//                   new NV(JVMSolutionSetHashJoinOp.Annotations.JOIN_VARS, joinVars),//
//                   new NV(JVMSolutionSetHashJoinOp.Annotations.SELECT, null/*all*/),//
//                   new NV(JVMSolutionSetHashJoinOp.Annotations.CONSTRAINTS, joinConstraints),//
                   new NV(JVMSolutionSetHashJoinOp.Annotations.RELEASE, release),//
                   new NV(JVMSolutionSetHashJoinOp.Annotations.LAST_PASS, lastPass),//
                   new NV(JVMSolutionSetHashJoinOp.Annotations.NAMED_SET_REF, namedSolutionSet)//
               ), subqueryRoot, ctx);
               
            }
        }

        /*
         * For each filter which requires materialization steps, add the
         * materializations steps to the pipeline and then add the filter to the
         * pipeline.
         */
        left = addMaterializationSteps3(left, doneSet, needsMaterialization,
                subqueryRoot.getQueryHints(), ctx);

        return left;

    }
    
    /**
     * A non-vectored implementation for (NOT) EXISTS using one
     * {@link SubqueryOp} per source solution.
     */
    private static PipelineOp addExistsSubquerySubquery(PipelineOp left,
            final SubqueryRoot subqueryRoot, final Set<IVariable<?>> doneSet,
            final AST2BOpContext ctx) {

        // Only "ASK" subqueries are allowed.
        switch (subqueryRoot.getQueryType()) {
        case ASK:
            break;
        default:
            throw new UnsupportedOperationException();
        }

        @SuppressWarnings("rawtypes")
        final Map<IConstraint, Set<IVariable<IV>>> needsMaterialization = new LinkedHashMap<IConstraint, Set<IVariable<IV>>>();

        final IConstraint[] joinConstraints = getJoinConstraints(
                getJoinConstraints(subqueryRoot), needsMaterialization);

        final boolean aggregate = StaticAnalysis.isAggregate(subqueryRoot);
        
        /*
         * The anonymous variable which gets bound based on the (NOT) EXISTS
         * graph pattern.
         */
        final IVariable<?> askVar = subqueryRoot.getAskVar();

        if (askVar == null)
            throw new UnsupportedOperationException();

        /*
         * Impose LIMIT ONE on the non-vectored sub-query.
         * 
         * Note: This reduces the amount of work for the sub-query.
         * 
         * For EXISTS, this means that we stop if we find at least one solution.
         * The askVar becomes bound to true. The IConstraint associated with the
         * EXISTS FILTER will therefore evaluate to true.
         * 
         * For NOT EXISTS, this means that we stop if we find at least one
         * solution. The askVar becomes bound to true (this is the same as for
         * EXISTS). The IConstraint associated with the NOT EXISTS FILTER will
         * therefore evaluate to false since it tests !askVar.
         */
        subqueryRoot.setSlice(new SliceNode(0L/* offset */, 1L/* limit */));
        
        final PipelineOp subqueryPlan = convertQueryBase(null/* left */,
                subqueryRoot, doneSet, ctx);

        left = new SubqueryOp(leftOrEmpty(left),// SUBQUERY
                new NV(Predicate.Annotations.BOP_ID, ctx.nextId()),//
                new NV(SubqueryOp.Annotations.SUBQUERY, subqueryPlan),//
                new NV(SubqueryOp.Annotations.JOIN_TYPE, JoinTypeEnum.Normal),//
                new NV(SubqueryOp.Annotations.ASK_VAR, askVar),//
                new NV(SubqueryOp.Annotations.SELECT, subqueryRoot.getProjection().getProjectionVars()),//
                new NV(SubqueryOp.Annotations.CONSTRAINTS, joinConstraints),//
                new NV(SubqueryOp.Annotations.IS_AGGREGATE, aggregate)//
        );

        /*
         * For each filter which requires materialization steps, add the
         * materializations steps to the pipeline and then add the filter to the
         * pipeline.
         */
        left = addMaterializationSteps3(left, doneSet, needsMaterialization,
                subqueryRoot.getQueryHints(), ctx);

        return left;

    }

    /**
     * Generate the query plan for a join group or union. This is invoked for
     * the top-level "WHERE" clause and may be invoked recursively for embedded
     * join groups.
     * 
     * @param left
     * @param groupNode
     * @param ctx
     * @return
     */
    private static PipelineOp convertJoinGroupOrUnion(final PipelineOp left,
            final IGroupNode<? extends IGroupMemberNode> groupNode,
            final Set<IVariable<?>> doneSet,
            final AST2BOpContext ctx) {

        if (groupNode instanceof UnionNode) {

            return convertUnion(left, (UnionNode) groupNode, doneSet, ctx);

        } else if (groupNode instanceof JoinGroupNode) {

            return convertJoinGroup(left, (JoinGroupNode) groupNode, doneSet,
                    ctx, true/* needsEndOp */);

        } else {

            throw new IllegalArgumentException();

        }

    }

    /**
     * Generate the query plan for a union.
     * <p>
     * Note: A UNION operation is converted into a plan using the {@link Tee}
     * operator. This allows us to run the sub-plans "inlined" within the main
     * pipeline. This pattern is significantly faster than old evaluation
     * pattern which issued one sub-query per child of the UNION per source
     * solution.
     * 
     * @param left
     * @param unionNode
     * @param ctx
     * @return
     */
    private static PipelineOp convertUnion(PipelineOp left,
            final UnionNode unionNode, final Set<IVariable<?>> doneSet,
            final AST2BOpContext ctx) {

        if (unionNode.isOptional()) {
            /*
             * This in fact shows up in the TCK which is a bit weird.
             */
            log.warn("Optional union? : " + ctx.astContainer);
        }

        final int arity = unionNode.size();

        if (arity == 0) {
            /*
             * TODO We can probably just return [left]. The old evaluation
             * strategy code would translate an empty union into an empty
             * iterator. That could be captured by a rewrite of the AST which
             * recognizes and removes empty UNION nodes.
             */
            throw new IllegalArgumentException();

        }

        /*
         * We are going to route all the subqueries here when they're done,
         * by replacing the SINK_REF on the topmost operator in the subquery.
         */
        final int downstreamId = ctx.nextId();

        /*
         * Pre-generate the ids for the Tee operators.
         */
        final int[] subqueryIds = new int[arity];

        for (int i = 0; i < arity; i++) {

            subqueryIds[i] = ctx.nextId();

        }

        /*
         * Should kinda look like this:
         * 
         *       copy := CopyOp( lastBOp4 )[bopId=5]
         *       subquery4 := firstBOp4( lastBOp3 )[bopId=41]->...->lastBOp4(...)[sinkRef=5]
         *       subquery3 := firstBOp3( lastBOp2 )[bopId=31]->...->lastBOp3(...)[sinkRef=5]
         *       subquery2 := firstBOp2( lastBOp1 )[bopId=21]->...->lastBOp2(...)[sinkRef=5]
         *       subquery1 := firstBOp1( tee3 )[bopId=11]->...->lastBOp1(...)[sinkRef=5]
         *       tee3   := TEE( tee2 )[bopId=03;sinkRef=31;altSinkRef=41]
         *       tee2   := TEE( tee1 )[bopId=02;sinkRef=03;altSinkRef=21]
         *       tee1   := TEE( left )[bopId=01;sinkRef=02;altSinkRef=11]
         *       left
         */

        int thisTeeId = ctx.nextId();
        int nextTeeId = ctx.nextId();
        
        /*
         * We need one less Tee than we have subqueries.
         */
        for (int j = 0; j < (arity - 1); j++) {
        	
            final LinkedList<NV> anns = new LinkedList<NV>();

            anns.add(new NV(BOp.Annotations.BOP_ID, thisTeeId));
            
            if (j < (arity - 2)) {
            
            	/* 
            	 * Not the last one - send the Tee to the next Tee and the next 
            	 * subquery.
            	 */
            	anns.add(new NV(PipelineOp.Annotations.SINK_REF, nextTeeId));
            	anns.add(new NV(PipelineOp.Annotations.ALT_SINK_REF, subqueryIds[j]));
            	
    			thisTeeId = nextTeeId;
            	nextTeeId = ctx.nextId();
            	
            } else {
            	
            	/*
            	 * Last one - send the Tee to the last two subqueries.
            	 */
            	anns.add(new NV(PipelineOp.Annotations.SINK_REF, subqueryIds[j]));
            	anns.add(new NV(PipelineOp.Annotations.ALT_SINK_REF, subqueryIds[j+1]));
            	
            }
            
            left = applyQueryHints(
                    new Tee(leftOrEmpty(left), NV.asMap(anns
                            .toArray(new NV[anns.size()]))), unionNode, ctx);

        }
        
        /*
         * Since this is a UNION, the only known materialized variables which we
         * can rely on are those which are known materialized for ALL of the
         * child join groups (the intersection). That intersection is then added
         * to what was known materialized on entry to the UNION.
         */
        int i = 0;
        // Start with everything already known to be materialized.
        final Set<IVariable<?>> doneSetsIntersection = new LinkedHashSet<IVariable<?>>(doneSet);
        for (IGroupMemberNode child : unionNode) {

            // convert the child
            if (!(child instanceof JoinGroupNode))
                throw new RuntimeException("Illegal child type for union: "
                        + child.getClass());
 
            /*
             * Need to make sure the first operator in the group has the right
             * Id.
             * 
             * FIXME Rolling back r7319 which broke UNION processing. 
             */
            left = new CopyOp(leftOrEmpty(left), NV.asMap(new NV[] {//
                    new NV(Predicate.Annotations.BOP_ID, subqueryIds[i++]),//
                    }));

            // Start with everything already known to be materialized.
            final Set<IVariable<?>> tmp = new LinkedHashSet<IVariable<?>>(
                    doneSet);

            // Convert the child join group.
            final PipelineOp subquery = convertJoinGroup(left,
                    (JoinGroupNode) child, tmp/* doneSet */, ctx, false/* needsEndOp */);

            /*
             * Retain anything known materialized on entry to the subgroup plus
             * anything which the subgroup is known to have materialized. Unless
             * all subgroups materialize a variable which was not known to be
             * materialized on entry, that variable will not be known
             * materialized outside of the UNION.
             */
            doneSetsIntersection.retainAll(tmp);

            /*
             * Route all "subqueries" to the same place. This works because the
             * subqueries array is passed in as references to the topmost (last)
             * operator in the subquery pipeline, and this is the one whose
             * SINK_REF we need to change.
             */
            left = (PipelineOp) subquery.setProperty(
                    PipelineOp.Annotations.SINK_REF, downstreamId);

        }

        /*
         * All the subqueries get routed here when they are done.
         */
        left = applyQueryHints(new CopyOp(leftOrEmpty(left),//
                new NV(Predicate.Annotations.BOP_ID, downstreamId),//
                new NV(BOp.Annotations.EVALUATION_CONTEXT,
                        BOpEvaluationContext.CONTROLLER)//
                ), unionNode, ctx);

        // Add in anything which was known materialized for all child groups.
        doneSet.addAll(doneSetsIntersection);

        return left;

    }

    /**
     * Generate the query plan for an arbitrary length path.
     */
    private static PipelineOp convertArbitraryLengthPath(PipelineOp left,
            final ArbitraryLengthPathNode alpNode, final Set<IVariable<?>> doneSet,
            final AST2BOpContext ctx) {

        final boolean usePipelinedHashJoin = usePipelinedHashJoin(ctx, alpNode);
       
        /**
         * The inner operations is quite complex, we definitely want to avoid
         * executing it for the same variable bindings over and over again.
         * Furthermore, the current version of the operator is not capable of
         * joining with unknown variables. Therefore, we need to compute the
         * distinct projection over the variables that are passed in. We do
         * this through the common HashJoinPattern, i.e. pass in the distinct
         * variables that are bound inside the ALP and re-join in the end using
         * the hash index. This can help significantly to reduce efforts.
         */

        /**
         * Calculate the join variables as the intersection of the maybe
         * incoming bindings of the ALP node with the variables bound inside.
         * For short, this is the subset of the ALP node's variable that
         * is possibly also bound from previous computations.
         */
        final Set<IVariable<?>> alpVars =
              ctx.sa.getDefinitelyProducedBindings
              (alpNode, new LinkedHashSet<IVariable<?>>(), true);
        
        final Set<IVariable<?>> joinVarsSet = ctx.sa.getDefinitelyIncomingBindings(
              alpNode, new LinkedHashSet<IVariable<?>>());
        joinVarsSet.retainAll(alpVars);

        final IVariable<?>[] joinVars = 
              joinVarsSet.toArray(new IVariable<?>[joinVarsSet.size()]);

        /**
         * We project in everything that might help in binding the variables
         * of the ALP node.
         */
        final Set<IVariable<?>> alpUsedVars = alpNode.getUsedVars();
        
        final Set<IVariable<?>> projectInVars = ctx.sa.getMaybeIncomingBindings(
              alpNode, new LinkedHashSet<IVariable<?>>());
//        projectInVars.retainAll(alpVars);
        projectInVars.retainAll(alpUsedVars);
        IVariable<?>[] projectInVarsArr =
              projectInVars.toArray(new IVariable<?>[projectInVars.size()]);

        
        if (log.isDebugEnabled()) {
            log.debug(alpNode.getUsedVars());
            log.debug(ctx.sa.getMaybeIncomingBindings(
              alpNode, new LinkedHashSet<IVariable<?>>()));
            log.debug(projectInVars);
        }
        
        /**
         * Set up a named solution set associated with a hash index operation.
         * Note that we pass in the project in variables, so the hash join
         * will output a distinct projection over these variables (which is
         * a prerequisite to guarantee correctness and efficiency of the ALP op.
         */
        final String solutionSetName = "--set-" + ctx.nextId(); // Unique name.
              
		// See BLZG-1493 (queryId is null to use the then running query rather
		// than the parent to resolve the IHashJoinUtility instance for the
        // sub-queries evaluated by the property path operator.
        final INamedSolutionSetRef namedSolutionSet = 
              NamedSolutionSetRefUtility.newInstance( 
              null/*ctx.queryId*/, solutionSetName, joinVars);
        
        /**
         * Next, convert the child join group into a subquery
         */
        final JoinGroupNode subgroup = (JoinGroupNode) alpNode.subgroup();

        PipelineOp subquery = convertJoinGroup(null/*left*/,
                subgroup, doneSet, ctx, false/* needsEndOp */);

        if (ctx.isCluster()) {
            
            /**
             * Note: This is necessary if the first operator in the query plan
             * is a sharded join and we want it to run using a sharded index
             * view. Without this, the operator will actually run against the
             * global index view.
             * <p>
             * Note: There may be other ways to "fix" this. See the ticket for
             * more information.
             * 
             * @see <a href="http://trac.blazegraph.com/ticket/478" > Cluster does
             *      not map input solution(s) across shards </a>
             * @see <a href="http://trac.blazegraph.com/ticket/942" > Property path
             *      errors in scale-out </a>
             */
            
            subquery = applyQueryHints(
                    new StartOp(BOp.NOARGS, NV.asMap(new NV[] {//
                                    new NV(Predicate.Annotations.BOP_ID, ctx
                                            .nextId()),
                                    new NV(SliceOp.Annotations.EVALUATION_CONTEXT,
                                            BOpEvaluationContext.CONTROLLER), })),
                    alpNode, ctx);
            
        }

        /**
         * Now, we're ready to set up the ALPOp at the core. 
         */
        final IVariableOrConstant<?> leftTerm = 
        		alpNode.left().getValueExpression();
        
        final IVariableOrConstant<?> rightTerm = 
        		alpNode.right().getValueExpression();
        
        final IVariable<?> tVarLeft = 
        		alpNode.tVarLeft().getValueExpression();
        
        final IVariable<?> tVarRight = 
        		alpNode.tVarRight().getValueExpression();
        
        final IVariable<?> edgeVar = alpNode.edgeVar() != null ? 
                alpNode.edgeVar().getValueExpression() : null;
           	
        final IVariableOrConstant<?> middleTerm = alpNode.middle() != null ? 
                alpNode.middle().getValueExpression() : null;
                
        final List<IVariable<?>> dropVars = new ArrayList<>();
        for (VarNode v : alpNode.dropVars()) {
            dropVars.add(v.getValueExpression());
        }

        PipelineOp alpOp = null;
        if (usePipelinedHashJoin) {

           /**
            * Subquery execution is controlled by the pipelined hash join
            * itself, so for the pipelined variant we translate the subplan
            * as a standalone pipeline op and attach it to the annotation.
            */
           alpOp = applyQueryHints(new ArbitraryLengthPathOp(leftOrEmpty(null),//
                 new NV(ArbitraryLengthPathOp.Annotations.SUBQUERY, subquery),
                 new NV(ArbitraryLengthPathOp.Annotations.LEFT_TERM, leftTerm),
                 new NV(ArbitraryLengthPathOp.Annotations.RIGHT_TERM, rightTerm),
                 new NV(ArbitraryLengthPathOp.Annotations.TRANSITIVITY_VAR_LEFT, tVarLeft),
                 new NV(ArbitraryLengthPathOp.Annotations.TRANSITIVITY_VAR_RIGHT, tVarRight),
                     new NV(ArbitraryLengthPathOp.Annotations.EDGE_VAR, edgeVar),
                     new NV(ArbitraryLengthPathOp.Annotations.MIDDLE_TERM, middleTerm),
                 new NV(ArbitraryLengthPathOp.Annotations.LOWER_BOUND, alpNode.lowerBound()),
                 new NV(ArbitraryLengthPathOp.Annotations.UPPER_BOUND, alpNode.upperBound()),
                     new NV(ArbitraryLengthPathOp.Annotations.PROJECT_IN_VARS, projectInVarsArr),
                     new NV(ArbitraryLengthPathOp.Annotations.DROP_VARS, dropVars),
                 new NV(Predicate.Annotations.BOP_ID, ctx.nextId()),//
                 new NV(BOp.Annotations.EVALUATION_CONTEXT,
                        BOpEvaluationContext.CONTROLLER)//
                 ), alpNode, ctx);

        }

        left = addHashIndexOp(left, usePipelinedHashJoin, ctx, alpNode, 
              JoinTypeEnum.Normal, joinVars, null, projectInVarsArr, 
              namedSolutionSet, null /* bindingsSetSource */,
              null /* askVar */, alpOp);

        
        // in case the alpOp has not been inlined, append it to the pipeline
        if (!usePipelinedHashJoin) {
           
           left = applyQueryHints(new ArbitraryLengthPathOp(leftOrEmpty(left),//
                 new NV(ArbitraryLengthPathOp.Annotations.SUBQUERY, subquery),
                 new NV(ArbitraryLengthPathOp.Annotations.LEFT_TERM, leftTerm),
                 new NV(ArbitraryLengthPathOp.Annotations.RIGHT_TERM, rightTerm),
                 new NV(ArbitraryLengthPathOp.Annotations.TRANSITIVITY_VAR_LEFT, tVarLeft),
                 new NV(ArbitraryLengthPathOp.Annotations.TRANSITIVITY_VAR_RIGHT, tVarRight),
                     new NV(ArbitraryLengthPathOp.Annotations.EDGE_VAR, edgeVar),
                     new NV(ArbitraryLengthPathOp.Annotations.MIDDLE_TERM, middleTerm),
                 new NV(ArbitraryLengthPathOp.Annotations.LOWER_BOUND, alpNode.lowerBound()),
                 new NV(ArbitraryLengthPathOp.Annotations.UPPER_BOUND, alpNode.upperBound()),
                     new NV(ArbitraryLengthPathOp.Annotations.PROJECT_IN_VARS, projectInVarsArr),
                     new NV(ArbitraryLengthPathOp.Annotations.DROP_VARS, dropVars),
                 new NV(Predicate.Annotations.BOP_ID, ctx.nextId()),//
                 new NV(BOp.Annotations.EVALUATION_CONTEXT,
                        BOpEvaluationContext.CONTROLLER)//
                 ), alpNode, ctx);
         }

        /**
         * Finally, re-join the inner result with the hash index.
         */
        if (!usePipelinedHashJoin) {

            if(ctx.nativeHashJoins) {
               
                left = applyQueryHints(new HTreeSolutionSetHashJoinOp(
                    leftOrEmpty(left),//
                    new NV(BOp.Annotations.BOP_ID, ctx.nextId()),//
                    new NV(BOp.Annotations.EVALUATION_CONTEXT,
                           BOpEvaluationContext.CONTROLLER),//
                    new NV(PipelineOp.Annotations.MAX_PARALLEL, 1),//
                    new NV(PipelineOp.Annotations.SHARED_STATE, true),// live stats.
                    new NV(HTreeSolutionSetHashJoinOp.Annotations.CONSTRAINTS, null),//
                    new NV(HTreeSolutionSetHashJoinOp.Annotations.RELEASE, true),//
                    new NV(HTreeSolutionSetHashJoinOp.Annotations.LAST_PASS, true),//
                    new NV(HTreeSolutionSetHashJoinOp.Annotations.NAMED_SET_REF, namedSolutionSet)//
                    ), subgroup, ctx);
               
            } else {

                left = applyQueryHints(new JVMSolutionSetHashJoinOp(
                    leftOrEmpty(left),//
                      new NV(BOp.Annotations.BOP_ID, ctx.nextId()),//
                      new NV(BOp.Annotations.EVALUATION_CONTEXT,
                              BOpEvaluationContext.CONTROLLER),//
                      new NV(PipelineOp.Annotations.MAX_PARALLEL, 1),//
                      new NV(PipelineOp.Annotations.SHARED_STATE, true),// live stats.
                      new NV(JVMSolutionSetHashJoinOp.Annotations.CONSTRAINTS, null),//
                      new NV(JVMSolutionSetHashJoinOp.Annotations.RELEASE, true),//
                      new NV(JVMSolutionSetHashJoinOp.Annotations.LAST_PASS, true),//
                      new NV(JVMSolutionSetHashJoinOp.Annotations.NAMED_SET_REF, namedSolutionSet)//
                ), subgroup, ctx);
              
            } 
        } // else: hash join is built-in, nothing to do here
       
        return left;

    }

    /**
     * Generate the query plan for a zero length path.
     */
    private static PipelineOp convertZeroLengthPath(PipelineOp left,
            final ZeroLengthPathNode zlpNode, final Set<IVariable<?>> doneSet,
            final AST2BOpContext ctx) {

        final IVariableOrConstant<?> leftTerm = 
        		(IVariableOrConstant<?>) zlpNode.left().getValueExpression();
        
        final IVariableOrConstant<?> rightTerm = 
        		(IVariableOrConstant<?>) zlpNode.right().getValueExpression();
        
        left = applyQueryHints(new ZeroLengthPathOp(leftOrEmpty(left),//
    			new NV(ZeroLengthPathOp.Annotations.LEFT_TERM, leftTerm),
    			new NV(ZeroLengthPathOp.Annotations.RIGHT_TERM, rightTerm),
                new NV(Predicate.Annotations.BOP_ID, ctx.nextId()),//
                new NV(BOp.Annotations.EVALUATION_CONTEXT,
                        BOpEvaluationContext.CONTROLLER)//
                ), zlpNode, ctx);

        return left;

    }

    /**
     * Join group consists of: statement patterns, constraints, and sub-groups
     * <p>
     * Sub-groups can be either join groups (optional) or unions (non-optional)
     * <p>
     * No such thing as a non-optional sub join group (in Sparql 1.0)
     * <p>
     * No such thing as an optional statement pattern, only optional sub-groups
     * <p>
     * Optional sub-groups with at most one statement pattern can be lifted into
     * this group using an optional PipelineJoin, but only if that sub-group has
     * no constraints that need materialized variables. (why? because if we put
     * in materialization steps in between the join and the constraint, the
     * constraint won't have the same optional semantics as the join and will
     * lose its association with that join and its "optionality".)
     * 
     * <pre>
     * 1. Partition the constraints:
     *    -preConditionals: all variables already bound.
     *    -joinConditionals: variables bound by statement patterns in this group.
     *    -postConditionals: variables bound by sub-groups of this group (or not at all).
     *    
     * 2. Pipeline the preConditionals. Add materialization steps as needed.
     * 
     * 3. Non-optional joins and non-optional subqueries.
     * 
     *   3a. Join the statement patterns. Use the static optimizer to attach
     *       constraints to joins. Lots of funky stuff with materialization and
     *       named / default graph joins.
     * 
     *   3b. Pipeline the SPARQL 1.1 subquery.
     * 
     *   3c. Hash join for each named subquery include. 
     * 
     * 4. Pipeline the optional sub-groups (join groups). Lift single optional
     * statement patterns into this group (avoid the subquery op) per the
     * instructions above regarding materialization and constraints. Unions are
     * handled here because they do not always produce bindings for a given
     * variable and hence have semantics similar to optionals for the purposes
     * of attaching constraints and reordering join graphs. For union, make sure 
     * it's not an empty union.
     * 
     * 5. Pipeline the postConditionals. Add materialization steps as needed.
     * </pre>
     * 
     * @param joinGroup
     *            The join group.
     * @param doneSet
     *            The set of variables which are already known to be
     *            materialized.
     * @param ctx
     *            The evaluation context.
     * @param needsEndOp
     *            When <code>true</code> and the parent is not-
     *            <code>null</code>, adds an {@link EndOp} to the plan.
     */
    private static PipelineOp convertJoinGroup(//
            PipelineOp left,//
            final JoinGroupNode joinGroup,//
            final Set<IVariable<?>> doneSet,//
            final AST2BOpContext ctx,//
            final boolean needsEndOp) {

//        final StaticAnalysis sa = ctx.sa;
//
        // /*
        // * Place the StartOp at the beginning of the pipeline.
        // *
        // * TODO We only need a start op on a cluster if there is a requirement
        // * to marshall all solutions from a parent's evaluation context onto
        // the
        // * top-level query controller. I am not sure that we ever have to do
        // * this for a subquery, but there might be cases where it is required.
        // * For all other cases, we should begin with left := null. However,
        // * there are cases where getParent() is running into a null reference
        // * during query evaluation if [left := null] here. Look into and
        // resolve
        // * those issues.
        // */
        // if(left == null)
        // left = addStartOp(ctx);

        /*
         * Anonymous variable(s) (if any) which were injected into the solutions
         * in support of (NOT) EXISTS and which need to be dropped before we
         * exit this group.
         */
        final LinkedList<IVariable<?>> dropVars = new LinkedList<IVariable<?>>();
        
        /*
         * This checks to make sure that join filters were attached to join
         * nodes, in which case they should no longer be present as direct
         * children of this group.
         * 
         * @see ASTAttachJoinFilterOptimizer
         * 
         * I commented this out because this is allowed now - because of
         * property paths we now have filters that are not attached to joins,
         * but this is perfectly fine.
         * 
         * TODO Allow the ArbitraryLengthPathOp to accept filters.
         */
//        assert sa.getJoinFilters(joinGroup).isEmpty() : "Unattached join filters: "
//                + joinGroup;
        
        /*
         * FIXME We need to move away from the DataSetJoin class and replace it
         * with an IPredicate to which we have attached an inline access path.
         * That transformation needs to happen in a rewrite rule, which means
         * that we will wind up removing the IN filter and replacing it with an
         * AST node for that inline AP (something conceptually similar to a
         * statement pattern but for a column projection of the variable for the
         * IN expression). That way we do not have to magically "subtract" the
         * known "IN" filters out of the join- and post- filters.
         * 
         * This could be done now using a query local named solution set as an
         * inline access path. However, named solution sets are not currently
         * shipped around on a cluster, so that would not yet work on a cluster
         * for default graphs joins unless those joins are marked as running on
         * the query controller (I think that they might be).
         * 
         * @see https://sourceforge.net/apps/trac/bigdata/ticket/233 (Replace
         * DataSetJoin with an "inline" access path.)
         * 
         * @see JoinGroupNode#getInFilters()
         */
        final Set<FilterNode> inFilters = new LinkedHashSet<FilterNode>();
        inFilters.addAll(joinGroup.getInFilters());

        final AtomicInteger start = new AtomicInteger(0);

        if (ctx.gpuEvaluation != null
        	&& joinGroup.getProperty(com.bigdata.rdf.sparql.ast.eval.GpuAnnotations.EVALUATE_ON_GPU,
        			com.bigdata.rdf.sparql.ast.eval.GpuAnnotations.DEFAULT_EVALUATE_ON_GPU)) {
        	
        	left = ctx.gpuEvaluation.convertJoinGroup(left, joinGroup, doneSet, start, ctx);
        	
        }
<<<<<<< HEAD
        else
        if (joinGroup.getQueryHintAsBoolean(QueryHints.MERGE_JOIN,
=======
        else if (joinGroup.getQueryHintAsBoolean(QueryHints.MERGE_JOIN,
>>>>>>> 541c2236
                ctx.mergeJoin)) {

            /*
             * Attempt to interpret the leading sequence in the group as a merge
             * join.
             */
            
            left = doMergeJoin(left, joinGroup, doneSet, start, ctx);
            
        }

        if (QueryOptimizerEnum.Runtime.equals(joinGroup.getQueryOptimizer())) {

            /*
             * Inspect the remainder of the join group. If we can isolate a join
             * graph and filters, then we will push them down into an RTO
             * JoinGroup. Since the joins have already been ordered by the
             * static optimizer, we can accept them in sequence along with any
             * attachable filters.
             */
            
            left = convertRTOJoinGraph(left, joinGroup, doneSet, ctx, start);
            
            /*
             * Fall through. Anything not handled in this section will be
             * handled as part of normal join group processing below.
             */

        }
        
        /*
         * Translate the remainder of the group. 
         */
        final int arity = joinGroup.arity();
        for (int i = start.get(); i < arity; i++) {

            final IGroupMemberNode child = (IGroupMemberNode) joinGroup.get(i);

            if (child instanceof StatementPatternNode) {
                final StatementPatternNode sp = (StatementPatternNode) child;
                /*
                 * Add statement pattern joins and the filters on those joins.
                 * 
                 * Note: This handles both required and optional statement
                 * pattern joins, but not optional join groups.
                 * 
                 * Note: This winds up handling materialization steps as well
                 * (it calls through to Rule2BOpUtility).
                 */
                final Predicate<?> pred = toPredicate(sp, ctx);
                final boolean optional = sp.isOptional();
                left = join(left, //
                        pred,//
                        optional ? new LinkedHashSet<IVariable<?>>(doneSet)
                                : doneSet,//
                        getJoinConstraints(sp), //
                        null, // cutoffLimit
                        sp.getQueryHints(), //
                        ctx);
                continue;
            } else if (child instanceof ArbitraryLengthPathNode) {
                final ArbitraryLengthPathNode alpNode = (ArbitraryLengthPathNode) child;
                left = convertArbitraryLengthPath(left, alpNode, doneSet, ctx);
                continue;
            } else if (child instanceof ZeroLengthPathNode) {
                final ZeroLengthPathNode zlpNode = (ZeroLengthPathNode) child;
                left = convertZeroLengthPath(left, zlpNode, doneSet, ctx);
                continue;
            } else if (child instanceof ServiceNode) {
                // SERVICE
                left = addServiceCall(left, (ServiceNode) child, doneSet, ctx);
                continue;
            } else if (child instanceof NamedSubqueryInclude) {
                /*
                 * INCLUDE
                 */
                left = addNamedSubqueryInclude(left,
                        (NamedSubqueryInclude) child, doneSet, ctx);
                continue;
            } else if (child instanceof BindingsClause) {
                /*
                 * VALUES clause
                 */
                left = addValues(left,
                        (BindingsClause) child, doneSet, ctx);
                continue;
            } else if (child instanceof SubqueryRoot) {
                final SubqueryRoot subquery = (SubqueryRoot) child;
                switch (subquery.getQueryType()) {
                case ASK:
                    /*
                     * The graph pattern for (NOT) EXISTS. An anonymous variable
                     * becomes bound to the truth state of the graph pattern
                     * (whether or not a solution exists). The FILTER in which
                     * the (NOT) EXISTS appears then tests the truth state of
                     * that anonmyous variable. The graph pattern must be
                     * evaluated before the FILTER in order for the anonymous
                     * variable to be bound.
                     */
                    dropVars.add(subquery.getAskVar());
                    left = addExistsSubquery(left, subquery, doneSet, ctx);
                    break;
                case SELECT:
                    /*
                     * SPARQL 1.1 style subqueries which were not lifted out
                     * into named subqueries.
                     */
                    left = addSparql11Subquery(left, subquery, doneSet, ctx);
                    break;
                default:
                    throw new UnsupportedOperationException(
                            "Subquery has queryType=" + subquery.getQueryType());
                }
                continue;
            } else if (child instanceof UnionNode) {
//                @SuppressWarnings("unchecked")
                final UnionNode unionNode = (UnionNode) child;
                left = convertUnion(left, unionNode, doneSet, ctx);
                continue;
            } else if (child instanceof GraphPatternGroup<?>) {
                /*
                 * Sub-groups, OPTIONAL groups, and UNION.
                 * 
                 * This is all handled by addSubgroup. The plan within the
                 * subgroup will be somewhat different if the subgroup is a
                 * JoinGroupNode or a UnionNode, but join filter attachment is
                 * handled by the same code in both cases.
                 * 
                 * FIXME For optional SPs and optional child groups, the same
                 * optimizer which attaches the join filters to the required
                 * joins should order the join filters after the last optional
                 * in which any variable required by that filter MIGHT be bound.
                 * I think that the getJoinGroupConstraints() code might already
                 * handle this, but ASTAttachJoinFiltersOptimizer only looks at
                 * the required joins right now. Once we do this we will no
                 * longer have "post-" conditionals in the join group as all
                 * "post-" filters will not be run at the earliest allowable
                 * moment.
                 */
                @SuppressWarnings("unchecked")
                final GraphPatternGroup<IGroupMemberNode> subgroup = (GraphPatternGroup<IGroupMemberNode>) child;
                final boolean required = !(subgroup.isOptional() || subgroup
                        .isMinus());
                left = addSubgroup(left, subgroup, required ? doneSet
                        : new LinkedHashSet<IVariable<?>>(doneSet), ctx);
                continue;
            } else if (child instanceof FilterNode) {
                final FilterNode filter = (FilterNode) child;
                if (inFilters.contains(filter)) {
                    left = addKnownInConditional(left, filter, ctx);
                    continue;
                }
                // FILTER
                left = addConditional(left, joinGroup, filter, doneSet, ctx);
                continue;
            } else if (child instanceof AssignmentNode) {
               
               if (mustBeResolvedInContext((AssignmentNode)child,ctx)) {
                  
                  left = addResolvedAssignment(left, (AssignmentNode) child, 
                        doneSet, joinGroup.getQueryHints(), ctx);
                  
               } else {
                  
                  left = addAssignment(left, (AssignmentNode) child, doneSet,
                        joinGroup.getQueryHints(), ctx, false/* projection */);
                  
               }

               continue;
               
            } else if (child instanceof BindingsClause) {
//                // LET / BIND
//                left = addAssignment(left, (AssignmentNode) child, doneSet,
//                        joinGroup.getQueryHints(), ctx, false/* projection */);
                continue;
            } else {
                throw new UnsupportedOperationException("child: " + child);
            }
        } // next child.
        
        if (!dropVars.isEmpty()) {
            final IVariable<?>[] a = dropVars.toArray(new IVariable[dropVars
                    .size()]);
            left = applyQueryHints(new DropOp(leftOrEmpty(left), //
                    new NV(BOp.Annotations.BOP_ID, ctx.nextId()), //
                    new NV(DropOp.Annotations.DROP_VARS, a)//
            ), joinGroup, ctx);
        }
        
        /*
         * Add the end operator if necessary.
         */
        if (needsEndOp && joinGroup.getParent() != null) {
            left = addEndOp(left, ctx);
        }

        return left;

    }

    /**
     * Attempt to translate the join group using a merge join.
     * <P>
     * We recognize a merge join when there an INCLUDE followed by either a
     * series of INCLUDEs -or- a series of <code>OPTIONAL {INCLUDE}</code>s in
     * the group. The initial INCLUDE becomes the primary source for the merge
     * join (the hub). Each INCLUDE after the first must have the same join
     * variables. If the <code>OPTIONAL {INCLUDE}</code>s pattern is recognized
     * then the MERGE JOIN is itself OPTIONAL. The sequences of such INCLUDEs in
     * this group is then translated into a single MERGE JOIN operator.
     * <p>
     * Note: The critical pattern for a merge join is that we have a hash index
     * against which we may join several other hash indices. To join, of course,
     * the hash indices must all have the same join variables. The pattern
     * recognized here is based on an initial INCLUDE (defining the first hash
     * index) followed by several either required or OPTIONAL INCLUDEs, which
     * are the additional hash indices. The merge join itself is the N-way
     * solution set hash join and replaces the sequence of 2-way solution set
     * hash joins which we would otherwise do for those solution sets. It is
     * more efficient because the output of each 2-way join is fed into the next
     * 2-way join, which blows up the input cardinality for the next 2-way hash
     * join. While the merge join will consider the same combinations of
     * solutions, it does so with a very efficient linear pass over the hash
     * indices.
     * <p>
     * For the JVM Merge Join operator we have to do a SORT first, but the HTree
     * imposes a consistent ordering by the hash bits so we can go directly to
     * the linear pass. (It is actually log linear due to the tree structure of
     * the HTree, which we presume has basically the same costs as a function of
     * depth as a B+Tree, but it is against main memory and it is a sequential
     * scan of the index so it should be effectively linear.)
     * 
     * @param left
     * @param joinGroup
     * @param doneSet
     * @param start
     *            Modified by side-effect to indicate how many children were
     *            absorbed by the "merge-join" IFF a merge join was used.
     * @param ctx
     * 
     * @return <i>left</i> if no merge join was recognized and otherwise the
     *         merge join plan.
     * 
     *         TODO We also need to handle join filters which appear between
     *         INCLUDES. That should not prevent a merge join. Instead, those
     *         join filters can just be moved to after the MERGE JOIN. (The join
     *         filters wind up not attached to the INCLUDE when there is a
     *         materialization requirement for the filter. The materialization
     *         step can not occur in the merge join, so we either have to move
     *         the filter beyond the merge-join or we have to stop collecting
     *         INCLUDEs at the first unattached join filter.)
     * 
     *         TODO Pre-filters could also mess this up. The should be lifted
     *         out into the parent join group.
     * 
     *         TODO This should be done in the AST where we can manage the join
     *         order, verify the join variables, etc.
     */
    private static PipelineOp doMergeJoin(PipelineOp left,
            final JoinGroupNode joinGroup,
            final Set<IVariable<?>> doneSet,
            final AtomicInteger start,
            final AST2BOpContext ctx) {
        
//        final StaticAnalysis sa = ctx.sa;
        
        boolean mergeJoin = true; // until proven otherwise.
        
        final int arity = joinGroup.arity();

        /*
         * The named solution set which is the hub of the merge join and null if
         * we do not find such a hub.
         */
        final NamedSubqueryInclude firstInclude;
//        final NamedSubqueryRoot hub;
        if (arity >= 2 && joinGroup.get(0) instanceof NamedSubqueryInclude) {
            firstInclude = (NamedSubqueryInclude) joinGroup.get(0);
//            hub = firstInclude.getNamedSubqueryRoot(sa.getQueryRoot());
        } else {
            return left;
        }
        
        final List<NamedSubqueryInclude> requiredIncludes = new LinkedList<NamedSubqueryInclude>();
        final List<NamedSubqueryInclude> optionalIncludes = new LinkedList<NamedSubqueryInclude>();

        // Collect the join constraints from each INCLUDE that we will use.
        final List<FilterNode> joinConstraints = new LinkedList<FilterNode>();
        
        /*
         * Join variables must be the same for all secondary sources. They are
         * set once we find the first secondary source.
         */
        final Set<IVariable<?>> joinVars = new LinkedHashSet<IVariable<?>>();

        // Start at the 2nd member in the group.
        int j;
        for (j = 1; j < arity && mergeJoin; j++) {

            final IGroupMemberNode child = (IGroupMemberNode) joinGroup
                    .get(j);

            if (requiredIncludes.isEmpty()
                    && (child instanceof JoinGroupNode)
                    && ((JoinGroupNode) child).isOptional()
                    && ((JoinGroupNode) child).arity() == 1
                    && (((JoinGroupNode) child).get(0) instanceof NamedSubqueryInclude)) {

                /*
                 * OPTIONAL {INCLUDE x}.
                 */

                final NamedSubqueryInclude nsi = (NamedSubqueryInclude) ((JoinGroupNode) child)
                        .get(0);

//                final NamedSubqueryRoot nsr = nsi.getNamedSubqueryRoot(sa
//                        .getQueryRoot());

                final Set<IVariable<?>> theJoinVars = nsi.getJoinVarSet();

                if (joinVars.isEmpty()) {
                    joinVars.addAll(theJoinVars);
                } else if (!joinVars.equals(theJoinVars)) {
                    /*
                     * The join variables are not the same.
                     * 
                     * TODO It is possible to fix this for some queries since
                     * the there is some flexibility in how we choose the join
                     * variables. However, we need to model the MERGE JOIN in
                     * the AST in order to do that since, by this time, we have
                     * already generated the physical query plan for the named
                     * subquery and the join vars are baked into that plan.
                     */
                    break;
                }

                optionalIncludes.add(nsi);

                // Combine the attached join filters (if any).
                joinConstraints.addAll(nsi.getAttachedJoinFilters());

            } else if (optionalIncludes.isEmpty()
                    && child instanceof NamedSubqueryInclude) {

                /*
                 * INCLUDE %namedSet JOIN ON (theJoinVars)
                 */

                final NamedSubqueryInclude nsi = (NamedSubqueryInclude) child;

//                final NamedSubqueryRoot nsr = nsi.getNamedSubqueryRoot(sa
//                        .getQueryRoot());

                final Set<IVariable<?>> theJoinVars = nsi.getJoinVarSet();

                if (joinVars.isEmpty()) {

                    if (theJoinVars.isEmpty()) {

                        /**
                         * If the 2nd INCLUDE does not have any join variables
                         * either then we can not do a merge join. However, see
                         * the comment block immediately below. We should be
                         * doing better in join variable assignment for
                         * sub-selects!
                         */
                        
                        break;
                        
                    }
                    
                    joinVars.addAll(theJoinVars);
                    
                } else if (!joinVars.equals(theJoinVars)) {

                    /**
                     * The join variables are not the same.
                     * 
                     * TODO It is possible to fix this for some queries since
                     * the there is some flexibility in how we choose the join
                     * variables. However, we need to model the MERGE JOIN in
                     * the AST in order to do that since, by this time, we have
                     * already generated the physical query plan for the named
                     * subquery and the join vars are baked into that plan.
                     * 
                     * TODO In fact, we probably can be more aggressive about
                     * putting join variables onto sub-selects and named
                     * subqueries. If static analysis can predict that some
                     * variable(s) are known bound on exit, then those should be
                     * annotated as join variables for the sub-select. I've
                     * looked into this a few times, but have not yet wrestled
                     * it to the ground. It would probably make a big difference
                     * for some queries.
                     * 
                     * @see <a
                     *      href="https://sourceforge.net/apps/trac/bigdata/ticket/534#comment:2">
                     *      BSBM BI Q5 Error when using MERGE JOIN </a>
                     */
                    
                    break;
                    
                }

                requiredIncludes.add(nsi);

                // Combine the attached join filters (if any).
                joinConstraints.addAll(nsi.getAttachedJoinFilters());

            } else {

                // End of the INCLUDEs.
                break;

            }

        }

        final int minIncludes = 1;
        if (requiredIncludes.size() < minIncludes
                && optionalIncludes.size() < minIncludes) {
            /*
             * The primary source will be the [firstInclude] identified above.
             * In addition, we need at least one other INCLUDE which satisify
             * the criteria to do a MERGE JOIN. If we do not have that then we
             * can not do a MERGE JOIN.
             */
            mergeJoin = false;
        }

        if (!mergeJoin) {
            
            return left;
            
        }

        /*
         * We will do a merge join.
         */

        // Figure out if the join is required or optional.
        final boolean optional = requiredIncludes.isEmpty();
        final JoinTypeEnum joinType = optional ? JoinTypeEnum.Optional
                : JoinTypeEnum.Normal;
        
        // The list of includes that we will process.
        final List<NamedSubqueryInclude> includes = optional ? optionalIncludes
                : requiredIncludes;
        
        // The join variables as an IVariable[].
        final IVariable<?>[] joinvars2 = joinVars
                .toArray(new IVariable[joinVars.size()]);
        
        // The hash index for the first source.
        final INamedSolutionSetRef firstNamedSolutionSetRef = NamedSolutionSetRefUtility
                .newInstance(ctx.queryId, firstInclude.getName(), joinvars2);

        if (!firstInclude.getJoinVarSet().equals(joinVars)) {
            
            /*
             * If the primary source does not share the same join variables,
             * then we need to build a hash index on the join variables which
             * are used by the other sources.
             */
            
            left = addNamedSubqueryInclude(left, firstInclude, doneSet, ctx);
            
            final IHashJoinUtilityFactory joinUtilFactory;
            if (ctx.nativeHashJoins) {
                joinUtilFactory = HTreeHashJoinUtility.factory;
            } else {
                joinUtilFactory = JVMHashJoinUtility.factory;
            }
            
            left = applyQueryHints(new HashIndexOp(leftOrEmpty(left),//
                new NV(BOp.Annotations.BOP_ID, ctx.nextId()),//
                new NV(BOp.Annotations.EVALUATION_CONTEXT,
                        BOpEvaluationContext.CONTROLLER),//
                new NV(PipelineOp.Annotations.MAX_PARALLEL, 1),//
                new NV(PipelineOp.Annotations.LAST_PASS, true),// required
                new NV(PipelineOp.Annotations.SHARED_STATE, true),// live stats.
    //                new NV(HashIndexOp.Annotations.OPTIONAL, optional),//
                new NV(HashIndexOp.Annotations.JOIN_TYPE, joinType),//
                new NV(HashIndexOp.Annotations.JOIN_VARS, joinvars2),//
    //                new NV(HashIndexOp.Annotations.SELECT, selectVars),//
                new NV(HashIndexOp.Annotations.HASH_JOIN_UTILITY_FACTORY,
                        joinUtilFactory),//
                new NV(HashIndexOp.Annotations.NAMED_SET_REF, firstNamedSolutionSetRef),//
                new NV(IPredicate.Annotations.RELATION_NAME, 
                      new String[]{ctx.getLexiconNamespace()})
            ), joinGroup, ctx);
        }
        
        /*
         * Setup the sources (one per INCLUDE).
         */
        final INamedSolutionSetRef[] namedSolutionSetRefs;
        {
            
            final List<INamedSolutionSetRef> list = new LinkedList<INamedSolutionSetRef>();

            list.add(firstNamedSolutionSetRef);

            for (NamedSubqueryInclude nsi : includes) {

                list.add(NamedSolutionSetRefUtility.newInstance(
                        ctx.queryId, nsi.getName(), joinvars2));

            }
            
            namedSolutionSetRefs = list
                    .toArray(new INamedSolutionSetRef[list.size()]);

        }

        /*
         * TODO Figure out if we can release the named solution sets.
         * 
         * Note: We are very likely to be able to release the named
         * solution sets after the merge join, but it is not guaranteed
         * that none of the source solution sets is being INCLUDEd more
         * than once.
         */
        boolean release = false;

        /*
         * FIXME This needs to be an IConstraint[][] which causes the join
         * constraints to be attached to the same joins that they were attached
         * to in the original query plan.  I need to change the code in the
         * merge join operators first.  Right now, the merge join does not
         * properly handle join constraints.
         */

        final List<IConstraint> constraints = new LinkedList<IConstraint>();

        // convert constraints to join constraints (BLZG-1648).
        for (FilterNode filter : joinConstraints) {
        
            constraints
                    .add(new SPARQLConstraint<XSDBooleanIV<BigdataLiteral>>(
                            filter.getValueExpression()));
            
        }
        final IConstraint[] c = constraints.toArray(new IConstraint[0]);
        
        /*
         * FIXME Update the doneSet *after* the merge join based on the doneSet
         * for each INCLUDE which is folded into the merge join.
         */
        if (ctx.nativeHashJoins) {
            
            left = applyQueryHints(new HTreeMergeJoin(leftOrEmpty(left), //
                    new NV(BOp.Annotations.BOP_ID, ctx.nextId()),//
                    new NV(BOp.Annotations.EVALUATION_CONTEXT,
                            BOpEvaluationContext.CONTROLLER),//
                    new NV(PipelineOp.Annotations.MAX_PARALLEL, 1),// required?
                    new NV(PipelineOp.Annotations.LAST_PASS, true),// required?
                    new NV(PipelineOp.Annotations.SHARED_STATE, true),// live stats.
                    new NV(HTreeMergeJoin.Annotations.NAMED_SET_REF,
                            namedSolutionSetRefs),//
//                    new NV(HTreeMergeJoin.Annotations.JOIN_TYPE, joinType),//
                    new NV(HTreeMergeJoin.Annotations.CONSTRAINTS, c),//
                    new NV(HTreeMergeJoin.Annotations.RELEASE,
                                release)//
            ), joinGroup, ctx);

        } else {
            
            left = applyQueryHints(new JVMMergeJoin(leftOrEmpty(left), //
                    new NV(BOp.Annotations.BOP_ID, ctx.nextId()),//
                    new NV(BOp.Annotations.EVALUATION_CONTEXT,
                            BOpEvaluationContext.CONTROLLER),//
                    new NV(PipelineOp.Annotations.MAX_PARALLEL, 1),// required?
                    new NV(PipelineOp.Annotations.LAST_PASS, true),// required?
                    new NV(PipelineOp.Annotations.SHARED_STATE, true),// live stats.
                    new NV(JVMMergeJoin.Annotations.NAMED_SET_REF,
                            namedSolutionSetRefs),//
//                    new NV(JVMMergeJoin.Annotations.JOIN_TYPE, joinType),//
                    new NV(JVMMergeJoin.Annotations.CONSTRAINTS, c),//
                    new NV(JVMMergeJoin.Annotations.RELEASE,
                            release)//
            ), joinGroup, ctx);

        }

        // Advance beyond the last consumed INCLUDE.
        start.set(j);

        return left;

    }
    
    /**
     * Conditionally add a {@link StartOp} iff the query will rin on a cluster.
     * 
     * @param queryBase
     *            The {@link QueryBase} for which a {@link StartOp} might be
     *            required.
     * @param ctx
     * 
     * @return The {@link StartOp} iff this query will run on a cluster and
     *         otherwise <code>null</code>.
     * 
     * @see <a href="https://sourceforge.net/apps/trac/bigdata/ticket/478">
     *      Cluster does not map input solution(s) across shards</a>
     */
    private static final PipelineOp addStartOpOnCluster(
            final QueryBase queryBase, final AST2BOpContext ctx) {

		if (ctx.isCluster()) {
		
			/*
			 * Note: This is necessary if the first operator in the query plan
			 * is a sharded join and we want it to run using a sharded index
			 * view. Without this, the operator will actually run against the
			 * global index view.
			 * 
			 * Note: There may be other ways to "fix" this.  See the ticket for
			 * more information.
			 * 
			 * @see https://sourceforge.net/apps/trac/bigdata/ticket/478
			 */
			
			return addStartOp(queryBase, ctx);
			
		}

		return null;

	}
    
    /**
     * Adds a {@link StartOp}.
     * <p>
     * Note: {@link StartOp} is not necessary in query plans. It is just a
     * convenient concept. When not using {@link StartOp}, the first operator in
     * the plan just needs to have an empty <code>args[]</code>. The only time
     * this is really necessary is when the top-level query plan would otherwise
     * be empty (a <code>null</code>). In this case, the {@link StartOp} just
     * copies its inputs to its outputs (which is all it ever does).
     * 
     * @return The {@link StartOp}.
     */
    private static final PipelineOp addStartOp(final QueryBase queryBase,
            final AST2BOpContext ctx) {

        final PipelineOp start = applyQueryHints(
                new StartOp(BOp.NOARGS, NV.asMap(new NV[] {//
                                new NV(Predicate.Annotations.BOP_ID, ctx
                                        .nextId()),
                                new NV(SliceOp.Annotations.EVALUATION_CONTEXT,
                                        BOpEvaluationContext.CONTROLLER), })),
                queryBase, ctx);

        return start;

    }

    /**
     * Add an assignment to the query plan. Note that this method does not
     * resolve the IV of the bound variable (which might be bound to a mocked
     * IV) against the dictionary. Actually, this can be considered a simple,
     * performance optimized version to translate assignment nodes that can
     * be used whenever resolving of the IV is not necessary (e.g., because
     * the IV is filtered away or directly passed to the result).
     * 
     * See addAndResolveAssignment method for an alternative that also resolves
     * constructed (mocked) IVs against the dictionary.
     * 
     * @param left
     * @param assignmentNode
     *            The {@link AssignmentNode} (LET() or BIND()).
     * @param doneSet
     * @param queryHints
     *            The query hints from the AST node that dominates the
     *            assignment and from which we will take any query hints. E.g.,
     *            a PROJECTION or a JOIN GROUP.
     * @param ctx
     * @param projection
     * @return
     */
    @SuppressWarnings({ "unchecked", "rawtypes" })
    private static final PipelineOp addAssignment(PipelineOp left,
//            final ASTBase dominatingASTNode,//
            final AssignmentNode assignmentNode,//
            final Set<IVariable<?>> doneSet, //
            final Properties queryHints,//
            final AST2BOpContext ctx,//
            final boolean projection) {

        final IValueExpression ve = assignmentNode.getValueExpression();

        final Set<IVariable<IV>> vars = new LinkedHashSet<IVariable<IV>>();

        /*
         * Get the vars this filter needs materialized.
         */
        final ComputedMaterializationRequirement req = assignmentNode
                .getMaterializationRequirement();

        vars.addAll(req.getVarsToMaterialize());

        /*
         * Remove the ones we've already done.
         */
        vars.removeAll(doneSet);

        final int bopId = ctx.nextId();

        final ConditionalBind b = new ConditionalBind(
                assignmentNode.getVar(),
                assignmentNode.getValueExpression(), projection);

        IConstraint c = new ProjectedConstraint(b);

        /*
         * We might have already materialized everything we need for this
         * filter.
         */
        if (vars.size() > 0) {

            left = addMaterializationSteps1(left, bopId, ve, vars,
                    queryHints, ctx);

            if(req.getRequirement()==Requirement.ALWAYS) {

                /*
                 * Add all the newly materialized variables to the set we've
                 * already done.
                 */

                doneSet.addAll(vars);
                
            }

            c = new TryBeforeMaterializationConstraint(c);

        }

        left = applyQueryHints(//
                new ConditionalRoutingOp(leftOrEmpty(left), //
                new NV(BOp.Annotations.BOP_ID, bopId), //
                new NV(ConditionalRoutingOp.Annotations.CONDITION, c)//
            ), queryHints, ctx);

        return left;

    }

    /**
     * Add an assignment to the query plan and resolve the IV of the bound
     * variable (which might be bound to a mocked IV) against the dictionary. 
     * Using this method for translating assignments. This might come with a
     * performance overhead, since a dictionary join is involved. However,
     * using this method is always safe in the sense that the variable that
     * is bound may be used in subsequent joins.
     * 
     * See addAssignment for a performance optimized method that does not
     * resolve constructed (mocked) IVs against the dictionary.
     * 
     * @param left
     * @param assignmentNode
     *            The {@link AssignmentNode} (LET() or BIND()).
     * @param doneSet variable set containing 
     * @param queryHints
     *            The query hints from the AST node that dominates the
     *            assignment and from which we will take any query hints. E.g.,
     *            a PROJECTION or a JOIN GROUP.
     * @param ctx The evaluation context.
     * 
     * @return the resulting PipelineOp
     */
    @SuppressWarnings({ "unchecked", "rawtypes" })    
    private static PipelineOp addResolvedAssignment(PipelineOp left,
        final AssignmentNode assignmentNode,//
        final Set<IVariable<?>> doneSet, //
        final Properties queryHints,//
        final AST2BOpContext ctx) {
       
       final IValueExpression ve = assignmentNode.getValueExpression();

       final Set<IVariable<IV>> vars = new LinkedHashSet<IVariable<IV>>();

       /*
        * Get the vars this filter needs materialized.
        */
       final ComputedMaterializationRequirement req = assignmentNode
               .getMaterializationRequirement();

       vars.addAll(req.getVarsToMaterialize());

       /*
        * Remove the ones we've already done.
        */
       vars.removeAll(doneSet);

       final int bopId = ctx.nextId();

       /*
        * Construct an IConstraint operating over a fresh variable, to avoid
        * conflicts with existing (already bounb variables): this is necessary,
        * because the values constructed in the assignment node might be mocked
        * values, which cannot be joined to existing values prior to being
        * resolved against the dictionary. This join will be built on top in
        * a later step, see comment below.
        */
       final Var freshVar = Var.var();
       final ConditionalBind b = new ConditionalBind(
             freshVar,
             assignmentNode.getValueExpression(), false);

       final IConstraint c = new ProjectedConstraint(b);

       /*
        * We might have already materialized everything we need for this
        * filter.
        */
       if (vars.size() > 0) {

           left = addMaterializationSteps1(left, bopId, ve, vars,
                   queryHints, ctx);

           if(req.getRequirement()==Requirement.ALWAYS) {

               /*
                * Add all the newly materialized variables to the set we've
                * already done.
                */

               doneSet.addAll(vars);
               
           }

       }

       /**
        * The pipeline we construct in the following works as follows, from
        * bottom to top:
        * 
        * A. Innermost is a conditional routing op that processes the condition
        *   and computes the bound values. We feed in the ConditionalBind
        *   expression c, which operates over freshVar and thus does not
        *   conflict with any mappings in the mapping set.
        *   
        * B. On top, we place a MockTermResolverOp, which batch joins the
        *    values for freshVar against the dictionary.
        *   
        * C. The resolved values for freshVar now coexist with potential
        *    prior mappings for the assignment node variable, so we use the
        *    VariableUnificationOp to calculate kind of an implicit join over
        *    the mapping sets (thereby collating freshVar with the assignment
        *    node variable again).
        */
       
       // operator A.
       left = applyQueryHints(//
               new ConditionalRoutingOp(leftOrEmpty(left), //
               new NV(BOp.Annotations.BOP_ID, bopId), //
               new NV(ConditionalRoutingOp.Annotations.CONDITION, c)//
           ), queryHints, ctx);

       // operator B.
       final Set<IVariable<IV>> iVars = new LinkedHashSet<IVariable<IV>>();
       iVars.add(freshVar);
       left = addMockTermResolverOp(
             left,//
             iVars,//
             ChunkedMaterializationOp.Annotations.DEFAULT_MATERIALIZE_INLINE_IVS,
             null,//
             assignmentNode.getQueryHints(),//
             ctx//
             ); 
       
       // operator C.
       left = addVariableUnificationOp(
                left, assignmentNode.getVar(), freshVar, ctx);
       
       return left;       

   }

   /**
     * Add a FILTER which will not be attached to a required join to the
     * pipeline.
     * 
     * @param left
     * @param joinGroup
     *            The parent join group.
     * @param filter
     *            The filter.
     * @param doneSet
     *            The set of variables which are already known to be
     *            materialized.
     * @param ctx
     * @return
     */
    @SuppressWarnings("rawtypes")
    private static final PipelineOp addConditional(//
            PipelineOp left,//
            final JoinGroupNode joinGroup,//
            final FilterNode filter,//
            final Set<IVariable<?>> doneSet, //
            final AST2BOpContext ctx) {

        @SuppressWarnings("unchecked")
        final IValueExpression<IV> ve = (IValueExpression<IV>) filter
                .getValueExpression();

        final Set<IVariable<IV>> vars = new LinkedHashSet<IVariable<IV>>();

        /*
         * Get the variables that this filter needs materialized.
         */
        final ComputedMaterializationRequirement req = filter
                .getMaterializationRequirement();

        vars.addAll(req.getVarsToMaterialize());

        /*
         * Remove the ones we've already done.
         */
        vars.removeAll(doneSet);

        final int bopId = ctx.nextId();

        /*
         * If we have not materialized everything we need for this filter then
         * add those materialization steps now.
         */
        if (!vars.isEmpty()) {

            // Add materialization steps for those variables.
            left = addMaterializationSteps1(left, bopId, ve, vars,
                    joinGroup.getQueryHints(), ctx);

            if (req.getRequirement() == Requirement.ALWAYS) {
                
                /*
                 * Add all the newly materialized variables to the set we've
                 * already done.
                 */

                doneSet.addAll(vars);
                
            }

        }

        final IConstraint c = new SPARQLConstraint<XSDBooleanIV<BigdataLiteral>>(
                ve);

        left = applyQueryHints(new ConditionalRoutingOp(leftOrEmpty(left),//
                new NV(BOp.Annotations.BOP_ID, bopId), //
                new NV(ConditionalRoutingOp.Annotations.CONDITION, c)//
                ), joinGroup, ctx);

        return left;

    }

    /**
     * Convert an IN filter to a join with an inline access path.
     * 
     * @see https://sourceforge.net/apps/trac/bigdata/ticket/233 (Replace
     *      DataSetJoin with an "inline" access path.)
     * 
     *      TODO This mechanism is not currently being used. If we decide to
     *      keep it, we could use a {@link JVMSolutionSetHashJoinOp}. Just push
     *      the data into the hash index and then just that operator to join it
     *      into the pipeline. Then we could ditch the {@link DataSetJoin}.
     *      <p>
     *      See {@link JoinGroupNode#getInFilters()} for how and where this is
     *      currently disabled.
     */
    @SuppressWarnings("rawtypes")
    private static final PipelineOp addKnownInConditional(PipelineOp left,
            final FilterNode filter, final AST2BOpContext ctx) {

        final InBOp bop = (InBOp) filter.getValueExpression();
        
        final IConstant<IV>[] set = bop.getSet();
        
        final LinkedHashSet<IV> ivs = new LinkedHashSet<IV>();
        
        for (IConstant<IV> iv : set) {
        
            ivs.add(iv.get());
            
        }

        final IVariable var = (IVariable) bop.getValueExpression();

        left = new DataSetJoin(leftOrEmpty(left), NV.asMap(new NV[] {//
                new NV(DataSetJoin.Annotations.VAR, var),//
                new NV(DataSetJoin.Annotations.BOP_ID, ctx.nextId()),//
                new NV(DataSetJoin.Annotations.GRAPHS, ivs) //
                }));

        return left;

    }
    
    /**
     * This method handles sub-groups, including UNION, required sub-groups,
     * OPTIONAL subgroups, and MINUS.
     * <p>
     * The basic pattern for efficient sub-group evaluation is to build a hash
     * index before the sub-group, run the sub-group against the solutions in
     * that hash index, and then hash join the sub-group solutions back into the
     * solutions in the hash index. This last step reunites the sub-group
     * solutions with the solutions in the parent group. The hash index and hash
     * join steps use the same join variables. This pattern works best when one
     * or more join variables can be identified for the hash index / hash join
     * steps.
     * 
     * @param left
     * @param subgroup
     * @param ctx
     * @return
     * 
     * @see https://sourceforge.net/apps/trac/bigdata/ticket/397
     */
	private static PipelineOp addSubgroup(//
			PipelineOp left,//
			final GraphPatternGroup<IGroupMemberNode> subgroup,//
			final Set<IVariable<?>> doneSet,
			final AST2BOpContext ctx//
			) {

	   final boolean usePipelinedHashJoin = usePipelinedHashJoin(ctx, subgroup) ;
	   
		if (ctx.isCluster()
				&& BOpUtility.visitAll((BOp) subgroup,
						NamedSubqueryInclude.class).hasNext()) {
			/*
			 * Since something in the subgroup (or recursively in some
			 * sub-subgroup) will require access to a named solution set, we
			 * add a CopyOp() to force the solutions to be materialized on
			 * the top-level query controller before issuing the subquery.
			 * 
			 * @see https://sourceforge.net/apps/trac/bigdata/ticket/379#comment:1
			 */
			left = new CopyOp(leftOrEmpty(left), NV.asMap(new NV[] {//
				new NV(Predicate.Annotations.BOP_ID, ctx.nextId()),//
				new NV(SliceOp.Annotations.EVALUATION_CONTEXT,
						BOpEvaluationContext.CONTROLLER),//
				}));

        }

		  // true iff the sub-group is OPTIONAL.
        final boolean optional = subgroup.isOptional();
        
        // true iff the sub-group is MINUS
        final boolean minus = subgroup instanceof JoinGroupNode
                && ((JoinGroupNode) subgroup).isMinus();
        
        // The type of join.
        final JoinTypeEnum joinType = optional ? JoinTypeEnum.Optional
                : minus ? JoinTypeEnum.NotExists : JoinTypeEnum.Normal;

        @SuppressWarnings("rawtypes")
        final Map<IConstraint, Set<IVariable<IV>>> needsMaterialization = 
           new LinkedHashMap<IConstraint, Set<IVariable<IV>>>();

        final IConstraint[] joinConstraints = getJoinConstraints(
                getJoinConstraints(subgroup), needsMaterialization);

        if (!joinType.isNormal() && joinConstraints != null) {
            /*
             * Note: Join filters should only be attached to required joins, not
             * to OPTIONAL joins (except for a simple optional statement pattern
             * node) or OPTIONAL join groups.
             */
            throw new AssertionError(
                    "Non-required group has attached join filters: " + subgroup);
        }

	    /*
	     * Model a sub-group by building a hash index at the start of the
	     * group. We then run the group.  Finally, we do a hash join of
	     * the hash index against the solutions in the group.  If the
	     * group is optional, then the hash join is also optional.
	     * 
	     * @see https://sourceforge.net/apps/trac/bigdata/ticket/377#comment:4
	     */
        final String solutionSetName = "--set-" + ctx.nextId(); // Unique name.

        @SuppressWarnings("rawtypes")
        final IVariable[] joinVars = subgroup.getJoinVars();
       
        if (joinVars == null) {
            /*
             * The AST optimizer which assigns the join variables did not
             * run.
             * 
             * Note: It is Ok if there are no join variables (an empty[]).
             * Sometimes there are no join variables and we wind up doing a
             * cross-product compare in the hash join. However, it is NOT Ok
             * if the join variables annotation was never set (a null).
             */
            throw new RuntimeException("Join variables not specified: "
                    + subgroup);
        }
        
//        if (joinVars.length == 0) {
//
//            /*
//             * Note: If there are no join variables then the join will examine
//             * the full N x M cross product of solutions. That is very
//             * inefficient, so we are logging a warning.
//             */
//
//            log.warn("No join variables: " + subgroup);
//
//        }
                
        final INamedSolutionSetRef namedSolutionSet = 
            NamedSolutionSetRefUtility.newInstance(
                usePipelinedHashJoin ? null : ctx.queryId, solutionSetName, joinVars);

        final IVariable<?>[] projectInVars = subgroup.getProjectInVars();
           

        PipelineOp subqueryPlan = null;
        if (usePipelinedHashJoin) {
           /**
            * Subquery execution is controlled by the pipelined hash join
            * itself, so for the pipelined variant we translate the subplan
            * as a standalone pipeline op and attach it to the annotation.
            */
           subqueryPlan = 
              convertJoinGroupOrUnion(null /* standalone */, subgroup, doneSet, ctx);
           
        } 
        
        left = addHashIndexOp(left, usePipelinedHashJoin, ctx, subgroup, 
              joinType, joinVars, joinConstraints, projectInVars, 
              namedSolutionSet, null /* bindingsSetSource */,
              null /* askVar */, subqueryPlan);

        // in case the subquery has not been inlined, append it to the pipeline
        if (!usePipelinedHashJoin) {
           left = convertJoinGroupOrUnion(left, subgroup, doneSet, ctx);
        }
        
        // lastPass unless this is a normal join.
        final boolean lastPass = !joinType.isNormal();
        
        // true if we will release the HTree as soon as the join is done.
        // Note: also requires lastPass.
        final boolean release = lastPass && true;

        // join can be pipelined unless last pass evaluation is required
        final int maxParallel = lastPass ? 1
                : ctx.maxParallelForSolutionSetHashJoin;

        if (!usePipelinedHashJoin) {

            if(ctx.nativeHashJoins) {
                left = applyQueryHints(new HTreeSolutionSetHashJoinOp(
                    new BOp[] { left },//
                    new NV(BOp.Annotations.BOP_ID, ctx.nextId()),//
                    new NV(BOp.Annotations.EVALUATION_CONTEXT,
                            BOpEvaluationContext.CONTROLLER),//
                    new NV(PipelineOp.Annotations.MAX_PARALLEL, maxParallel),//
                    new NV(PipelineOp.Annotations.SHARED_STATE, true),// live stats.
//                    new NV(HTreeSolutionSetHashJoinOp.Annotations.OPTIONAL, optional),//
//                    new NV(HTreeSolutionSetHashJoinOp.Annotations.JOIN_VARS, joinVars),//
//                    new NV(HTreeSolutionSetHashJoinOp.Annotations.SELECT, selectVars),//
                    new NV(HTreeSolutionSetHashJoinOp.Annotations.CONSTRAINTS, joinConstraints),//
                    new NV(HTreeSolutionSetHashJoinOp.Annotations.RELEASE, release),//
                    new NV(HTreeSolutionSetHashJoinOp.Annotations.LAST_PASS, lastPass),//
                    new NV(HTreeSolutionSetHashJoinOp.Annotations.NAMED_SET_REF, namedSolutionSet)//
                    ), subgroup, ctx);
            } else {
               
               left = applyQueryHints(new JVMSolutionSetHashJoinOp(
                  new BOp[] { left },
                  new NV(BOp.Annotations.BOP_ID, ctx.nextId()),//
                  new NV(BOp.Annotations.EVALUATION_CONTEXT,
                          BOpEvaluationContext.CONTROLLER),//
                  new NV(PipelineOp.Annotations.MAX_PARALLEL, maxParallel),//
                  new NV(PipelineOp.Annotations.SHARED_STATE, true),// live stats.
//                    new NV(JVMSolutionSetHashJoinOp.Annotations.OPTIONAL, optional),//
//                    new NV(JVMSolutionSetHashJoinOp.Annotations.JOIN_VARS, joinVars),//
//                    new NV(JVMSolutionSetHashJoinOp.Annotations.SELECT, selectVars),//
                  new NV(JVMSolutionSetHashJoinOp.Annotations.CONSTRAINTS, joinConstraints),//
                  new NV(JVMSolutionSetHashJoinOp.Annotations.RELEASE, release),//
                  new NV(JVMSolutionSetHashJoinOp.Annotations.LAST_PASS, lastPass),//
                  new NV(JVMSolutionSetHashJoinOp.Annotations.NAMED_SET_REF, namedSolutionSet)//                  
                  ), subgroup, ctx);
            } 
            
        } // else: hash join is built-in, nothing to do here

        /*
         * For each filter which requires materialization steps, add the
         * materializations steps to the pipeline and then add the filter to the
         * pipeline.
         */
        left = addMaterializationSteps3(left, doneSet, needsMaterialization,
                subgroup.getQueryHints(), ctx);

        return left;
        
    }


   /**
     * Wrap with an operator which will be evaluated on the query controller so
     * the results will be streamed back to the query controller in scale-out.
     * <p>
     * Note: For scale-out, we need to stream the results back to the node from
     * which the subquery was issued. If the subquery is issued against the
     * local query engine where the {@link IBindingSet} was produced, then the
     * that query engine is the query controller for the subquery and an
     * {@link EndOp} on the subquery would bring the results for the subquery
     * back to that query controller.
     * <p>
     * Note: This should be conditional based on whether or not we are running
     * on a cluster, but also see
     * https://sourceforge.net/apps/trac/bigdata/ticket/227.
     */
    private static final PipelineOp addEndOp(PipelineOp left,
            final AST2BOpContext ctx) {

		if (left != null
				&& ctx.isCluster()
                && !left.getEvaluationContext().equals(
                        BOpEvaluationContext.CONTROLLER)) {

            left = new EndOp(leftOrEmpty(left),//
                    NV.asMap(
                            //
                            new NV(BOp.Annotations.BOP_ID, ctx.nextId()),//
                            new NV(BOp.Annotations.EVALUATION_CONTEXT,
                                    BOpEvaluationContext.CONTROLLER)//
                    ));

        }

        return left;

    }

    /**
     * Add DISTINCT semantics to the pipeline.
     * 
     * @param preserveOrder
     *            When <code>true</code> the solution set order must be
     *            preserved by the DISTINCT operator. This is necessary when
     *            both ORDER BY and DISTINCT are specified in a query.
     * 
     * TODO Support parallel decomposition of distinct on a cluster (DISTINCT
     * can be run on each node if we hash partition the DISTINCT operator based
     * on the variables on which DISTINCT will be imposed and the results when
     * streamed back to the controller will still be distinct.)
     */
    private static final PipelineOp addDistinct(PipelineOp left,
            final QueryBase query, final boolean preserveOrder,
            final AST2BOpContext ctx) {

        final int bopId = ctx.nextId();

        final ProjectionNode projection = query.getProjection();

        if (projection.isWildcard())
            throw new AssertionError("Wildcard projection was not rewritten.");

        final IVariable<?>[] vars = projection.getProjectionVars();

        final PipelineOp op;
        if (!ctx.nativeDistinctSolutions || preserveOrder) {
            /*
             * DISTINCT on the JVM heap.
             */
            final List<NV> anns = new LinkedList<NV>();
            anns.add(new NV(JVMDistinctBindingSetsOp.Annotations.BOP_ID, bopId));
            anns.add(new NV(JVMDistinctBindingSetsOp.Annotations.VARIABLES,
                    vars));
            anns.add(new NV(
                    JVMDistinctBindingSetsOp.Annotations.EVALUATION_CONTEXT,
                    BOpEvaluationContext.CONTROLLER));
            anns.add(new NV(JVMDistinctBindingSetsOp.Annotations.SHARED_STATE,
                    true));
            if (preserveOrder) {
                /*
                 * @see https://sourceforge.net/apps/trac/bigdata/ticket/563 (ORDER
                 * BY + DISTINCT)
                 */
                anns.add(new NV(PipelineOp.Annotations.MAX_PARALLEL, 1));
                anns.add(new NV(SliceOp.Annotations.REORDER_SOLUTIONS, false));
            }
            op = new JVMDistinctBindingSetsOp(leftOrEmpty(left),//
                    anns.toArray(new NV[anns.size()])//
            );
        } else {
            /*
             * DISTINCT on the native heap.
             */
            if(preserveOrder) {
                /*
                 * TODO The HTree DISTINCT operator is not preserving the input
                 * order. This is probably due to vectoring. This limits the
                 * scalablity of DISTINCT + ORDER BY since the HTree is not
                 * being used.
                 * 
                 * Note: It is possible to implement a DISTINCT operator which
                 * relies on the fact that the solutions are already ordered IFF
                 * the ordering is consistent with the projected variables such
                 * that we can compare the last solution output with the current
                 * solution and decide (without maintaining a hash index)
                 * whether the current solution has distinct bindings for the
                 * projected variables. However, this operator would not handle
                 * all cases of DISTINCT + ORDER BY for analytic query. In order
                 * to have a scalable solution which covers all cases, we would
                 * have to ensure that the HTree DISTINCT + ORDER BY operator
                 * DID NOT reorder solutions. That probably means that we would
                 * have to turn off vectoring in the HTree DISTINCT + ORDER BY
                 * operator.
                 */
                throw new UnsupportedOperationException();
            }
            final INamedSolutionSetRef namedSolutionSet = NamedSolutionSetRefUtility.newInstance(
                    ctx.queryId, "--distinct-"+ctx.nextId(), vars);
            op = new HTreeDistinctBindingSetsOp(leftOrEmpty(left),//
                    new NV(HTreeDistinctBindingSetsOp.Annotations.BOP_ID,
                           bopId),//
                    new NV(HTreeDistinctBindingSetsOp.Annotations.VARIABLES,
                           vars),//
                    new NV(PipelineOp.Annotations.EVALUATION_CONTEXT,
                           BOpEvaluationContext.CONTROLLER),//
                    new NV(HTreeDistinctBindingSetsOp.Annotations.NAMED_SET_REF,
                           namedSolutionSet),//
                    new NV(PipelineOp.Annotations.SHARED_STATE, true),// for live stat updates.
                    new NV(PipelineOp.Annotations.MAX_PARALLEL, 1),//
                    new NV(IPredicate.Annotations.RELATION_NAME, 
                            new String[]{ctx.getLexiconNamespace()})            );
        }

        // Note: applies query hints to JVM or HTree based DISTINCT.
        left = applyQueryHints(op, query, ctx);

        return left;

    }

    /**
     * Add an aggregation operator. It will handle the <code>GROUP BY</code> (if
     * any), the optional <code>HAVING</code> filter, and projected
     * <code>SELECT</code> expressions. A generalized aggregation operator will
     * be used unless the aggregation corresponds to some special case, e.g.,
     * pipelined aggregation.
     * 
     * @param left
     *            The previous operator in the pipeline.
     * @param projection
     *            The projected select expressions (MUST be aggregates when
     *            interpreted in context with groupBy and having).
     * @param groupBy
     *            The group by clause (optional).
     * @param having
     *            The having clause (optional).
     * @param ctx
     * 
     * @return The left-most operator in the pipeline.
     */
    @SuppressWarnings("rawtypes")
    private static final PipelineOp addAggregation(PipelineOp left,
            final ProjectionNode projection, final GroupByNode groupBy,
            final HavingNode having, final AST2BOpContext ctx) {

        final IValueExpression<?>[] projectExprs = projection
                .getValueExpressions();

        final IValueExpression<?>[] groupByExprs = groupBy == null ? null
                : groupBy.getValueExpressions();

        final IConstraint[] havingExprs = having == null ? null : having
                .getConstraints();

        final IGroupByState groupByState = new GroupByState(projectExprs,
                groupByExprs, havingExprs);

        final IGroupByRewriteState groupByRewrite = new GroupByRewriter(
                groupByState);

        // The query hints are taken from the PROJECTION.
        final Properties queryHints = projection.getQueryHints();
        
        final int bopId = ctx.nextId();

        final GroupByOp op;

        /*
         * We need to materialize variables which are used in value expressions
         * where the functions applied to the variable have materialization
         * requirements.
         * 
         * We also need to materialize variables which appear in ORDER BY
         * expressions.
         * 
         * We do not need to materialize the variable on which the value
         * expression becomes bound.
         * 
         * We do not need to materialize a bare variable which appears in a
         * GROUP BY or SELECT expression.
         * 
         * TODO Review. I believe that AssignmentNode.getValueExpression()
         * should always return the Bind().
         */
        final Set<IVariable<IV>> vars = new LinkedHashSet<IVariable<IV>>();

        if (projectExprs != null) {

            for (IValueExpression expr : projectExprs) {

                if (expr instanceof Bind) {

                    // We do not need to materialize the variable on which the
                    // computed expression is bound.
//                    vars.add(((Bind) expr).getVar());

                    // Note: side-effect on expr!
                    expr = ((Bind) expr).getExpr();

                }

                if (expr instanceof IVariable<?>) {

                    // We do not need to materialize a bare variable.
//                    vars.add((IVariable<IV>) expr);

                } else {

                    StaticAnalysis.gatherVarsToMaterialize(expr, vars);

                }

            }

        }

        if (groupByExprs != null) {

            for (IValueExpression expr : groupByExprs) {

                if (expr instanceof Bind) {

                    // We do not need to materialize the variable on which the
                    // computed expression is bound.
//                    vars.add(((Bind) expr).getVar());

                    // Note: side-effect on expr.
                    expr = ((Bind) expr).getExpr();

                }

                if (expr instanceof IVariable<?>) {

                    // We do not need to materialize a bare variable.
//                    vars.add((IVariable<IV>) expr);

                } else {

                    StaticAnalysis.gatherVarsToMaterialize(expr, vars);

                }

            }

        }

        left = addMaterializationSteps2(left, bopId, vars, queryHints, ctx);

        if (!groupByState.isAnyDistinct() && !groupByState.isSelectDependency()
                && !groupByState.isNestedAggregates()) {

            /*
             * Extremely efficient pipelined aggregation operator.
             * 
             * TODO This operation can be parallelized on a cluster either if it
             * does not use any operators which can not be decomposed (such as
             * AVERAGE) or if we rewrite such operators into AVG(X) :=
             * SUM(X)/COUNT(X). When it is parallelized, we need to run it on
             * each node and add another instance of this operator on the query
             * controller which aggregates the aggregates from the nodes in the
             * cluster. If we have done rewrites of things like AVERAGE, then we
             * can not compute the AVERAGE until after we have computed the
             * aggregate of aggregates. The simplest way to do that is using a
             * LET operator after the aggregates have been combined.
             */

            op = new PipelinedAggregationOp(leftOrEmpty(left),//
                    NV.asMap(new NV[] {//
                            new NV(BOp.Annotations.BOP_ID, bopId),//
                            new NV(BOp.Annotations.EVALUATION_CONTEXT,
                                    BOpEvaluationContext.CONTROLLER),//
                            new NV(PipelineOp.Annotations.PIPELINED, true),//
                            new NV(PipelineOp.Annotations.MAX_PARALLEL, 1),//
                            new NV(PipelineOp.Annotations.SHARED_STATE, true),//
                            new NV(GroupByOp.Annotations.GROUP_BY_STATE,
                                    groupByState), //
                            new NV(GroupByOp.Annotations.GROUP_BY_REWRITE,
                                    groupByRewrite), //
                            new NV(PipelineOp.Annotations.LAST_PASS, true),//
                    }));

        } else {

            /*
             * General aggregation operator on the JVM heap.
             * 
             * TODO There is a sketch of a generalized aggregation operator for
             * the native heap but it needs to be reworked (the control
             * structure is incorrect). This generalized aggregation operator
             * for the native heap would be a better only when the #of solutions
             * to be grouped is large and we can not pipeline the aggregation.
             * (The code for this is either on the CI machine or the
             * workstation). BBT 8/17/2011.
             */

            op = new MemoryGroupByOp(leftOrEmpty(left), NV.asMap(new NV[] {//
                            new NV(BOp.Annotations.BOP_ID, bopId),//
                            new NV(BOp.Annotations.EVALUATION_CONTEXT,
                                    BOpEvaluationContext.CONTROLLER),//
                            new NV(PipelineOp.Annotations.PIPELINED, false),//
                            new NV(PipelineOp.Annotations.MAX_MEMORY, 0),//
                            new NV(GroupByOp.Annotations.GROUP_BY_STATE,
                                    groupByState), //
                            new NV(GroupByOp.Annotations.GROUP_BY_REWRITE,
                                    groupByRewrite), //
                    }));

        }

        left = applyQueryHints(op, queryHints, ctx);

        return left;

    }

    /**
     * Add an ORDER BY operator.
     */
    @SuppressWarnings({ "unchecked", "rawtypes" })
    private static final PipelineOp addOrderBy(PipelineOp left,
            final QueryBase queryBase, final OrderByNode orderBy,
            final AST2BOpContext ctx) {

        // The query hints are taken from the QueryBase
        final Properties queryHints = queryBase.getQueryHints();

        final Set<IVariable<IV>> vars = new LinkedHashSet<IVariable<IV>>();

        final ISortOrder<IV>[] sortOrders = new ISortOrder[orderBy.size()];

        final Iterator<OrderByExpr> it = orderBy.iterator();

        for (int i = 0; it.hasNext(); i++) {

            final OrderByExpr orderByExpr = it.next();

            IValueExpression<?> expr = orderByExpr.getValueExpression();

            if (!(expr instanceof IVariableOrConstant<?> && !(expr instanceof IBind))) {

                /*
                 * Wrap the expression with a BIND of an anonymous variable.
                 */

                expr = new Bind(Var.var("--anon" + ctx.nextId()), expr);

            }

            if (expr instanceof IVariable<?>) {

                vars.add((IVariable<IV>) expr);

            } else {

                StaticAnalysis.gatherVarsToMaterialize(
                        expr, vars);

            }

            sortOrders[i] = new SortOrder(expr, orderByExpr.isAscending());

        }

        final int sortId = ctx.nextId();

        left = addMaterializationSteps2(left, sortId, vars, queryHints, ctx);

        left = applyQueryHints(
                new MemorySortOp(
                        leftOrEmpty(left),
                        NV.asMap(new NV[] {//
                                new NV(MemorySortOp.Annotations.BOP_ID, sortId),//
                                new NV(MemorySortOp.Annotations.SORT_ORDER,
                                        sortOrders),//
                                new NV(
                                        MemorySortOp.Annotations.VALUE_COMPARATOR,
                                        new IVComparator()),//
                                new NV(
                                        MemorySortOp.Annotations.EVALUATION_CONTEXT,
                                        BOpEvaluationContext.CONTROLLER),//
                                new NV(MemorySortOp.Annotations.PIPELINED, true),//
                                new NV(MemorySortOp.Annotations.MAX_PARALLEL, 1),//
                                new NV(MemorySortOp.Annotations.REORDER_SOLUTIONS, false),//
//                                new NV(MemorySortOp.Annotations.SHARED_STATE,
//                                        true),//
                                new NV(MemorySortOp.Annotations.LAST_PASS, true),//
                        })), queryHints, ctx);

        return left;

    }

    /**
     * Impose an OFFSET and/or LIMIT on a query.
     */
    private static final PipelineOp addSlice(PipelineOp left,
            final QueryBase queryBase, final SliceNode slice,
            final AST2BOpContext ctx) {

        final int bopId = ctx.nextId();

        left = applyQueryHints(new SliceOp(leftOrEmpty(left),//
                new NV(SliceOp.Annotations.BOP_ID, bopId),//
                new NV(SliceOp.Annotations.OFFSET, slice.getOffset()),//
                new NV(SliceOp.Annotations.LIMIT, slice.getLimit()),//
                new NV(SliceOp.Annotations.EVALUATION_CONTEXT,
                        BOpEvaluationContext.CONTROLLER),//
                new NV(SliceOp.Annotations.PIPELINED, true),//
                new NV(SliceOp.Annotations.MAX_PARALLEL, 1),//
                new NV(SliceOp.Annotations.REORDER_SOLUTIONS,false),//
                new NV(SliceOp.Annotations.SHARED_STATE, true)//
                ), queryBase, ctx);

        return left;

    }

    /**
     * Method produces a {@link Predicate} which captures the semantics of the
     * {@link StatementPatternNode}.
     * <p>
     * Note: This method is responsible for layering in the default graph and
     * named graph semantics on the access path associated with a statement
     * pattern.
     * <p>
     * Note: This method is NOT responsible for selecting the statement index to
     * use for the access path. That is decided when we determine the join
     * ordering.
     * 
     * @param sp
     *            The statement pattern.
     * @param ctx
     * 
     * @return The {@link Predicate} which models the access path constraints
     *         for that statement pattern.
     * 
     * @see https://sourceforge.net/apps/trac/bigdata/ticket/233 (Replace
     *      DataSetJoin with an "inline" access path.)
     */
    @SuppressWarnings("rawtypes")
    protected static final Predicate toPredicate(final StatementPatternNode sp,
            final AST2BOpContext ctx) {

        final QueryRoot query = ctx.astContainer.getOptimizedAST();
        
        final AbstractTripleStore database = ctx.getAbstractTripleStore();

        final DatasetNode dataset = query.getDataset();

//        final Value predValue = sp.p().getValue();
//        if (log.isDebugEnabled()) {
//            log.debug(predValue);
//        }

        final IVariableOrConstant<IV> s = sp.s().getValueExpression();
        final IVariableOrConstant<IV> p = sp.p().getValueExpression();
        final IVariableOrConstant<IV> o = sp.o().getValueExpression();

        // The graph term/variable iff specified by the query.
        final TermNode cvar = sp.c();
        final IVariableOrConstant<IV> c = cvar == null ? null : cvar
                .getValueExpression();

        // The annotations for the predicate.
        final List<NV> anns = new LinkedList<NV>();

        anns.add(new NV(IPredicate.Annotations.RELATION_NAME,
                new String[] { database.getSPORelation().getNamespace() }));

        // timestamp
        anns.add(new NV(IPredicate.Annotations.TIMESTAMP, database
                .getSPORelation().getTimestamp()));

        // bopId for the predicate.
        anns.add(new NV(IPredicate.Annotations.BOP_ID, ctx.nextId()));

        // Propagate the estimated cardinality to the Predicate.
        anns.add(new NV(Annotations.ESTIMATED_CARDINALITY,
                sp.getProperty(Annotations.ESTIMATED_CARDINALITY)));

        // Propagate the index which would be used if we do not run the
        // predicate "as-bound".
        anns.add(new NV(Annotations.ORIGINAL_INDEX,
                sp.getProperty(Annotations.ORIGINAL_INDEX)));

        /*
         * BufferAnnotations are used by all PipelineOps to control their
         * vectoring. However, some BufferAnnotations are *also* used by the
         * AccessPath associated with a Predicate. We now copy those annotations
         * from the StatementPatternNode onto the Predicate. See
         * AccessPath<init>() for the set of annotations that it pulls from the
         * Predicate asssociated with the AccessPath.
         * 
         * Note: These annotations are *also* present on the PipelineOp
         * generated from the StatementPatternNode. On the Predicate, they
         * control the behavior of the AccessPath. On the PipelineOp, e.g.,
         * PipelineJoin, the control the vectoring of the pipeline operator.
         */
        {

            final Properties queryHints = sp.getQueryHints();
            
            conditionalCopy(anns, queryHints, BufferAnnotations.CHUNK_CAPACITY);
            
            conditionalCopy(anns, queryHints,
                    BufferAnnotations.CHUNK_OF_CHUNKS_CAPACITY);
            
            conditionalCopy(anns, queryHints,
                    IPredicate.Annotations.FULLY_BUFFERED_READ_THRESHOLD);

            conditionalCopy(anns, queryHints, IPredicate.Annotations.KEY_ORDER);

            // Note: moved up from below and modified to use conditionalCopy().
            conditionalCopy(anns, queryHints,
                    IPredicate.Annotations.CUTOFF_LIMIT);
            
        }

//        {
//            // Propagate the optional query hint override for the index to use.
//            final Object tmp = sp.getQueryHint(IPredicate.Annotations.KEY_ORDER);
//            if (tmp != null) {
//                anns.add(new NV(IPredicate.Annotations.KEY_ORDER, tmp));
//            }
//        }

        if (sp.isOptional()) {
            // Mark the join as optional.
            anns.add(new NV(IPredicate.Annotations.OPTIONAL, Boolean.TRUE));
        }

		if (sp.getProperty(StatementPatternNode.Annotations.DISTINCT_TERM_SCAN_VAR) != null) {
			// propagate annotation for distinct-term-scan. see #1035
			anns.add(new NV(
					StatementPatternNode.Annotations.DISTINCT_TERM_SCAN_VAR,
					sp.getProperty(StatementPatternNode.Annotations.DISTINCT_TERM_SCAN_VAR)));
		}
        
		if (sp.getProperty(StatementPatternNode.Annotations.FAST_RANGE_COUNT_VAR) != null) {
			// propagate annotation for fast-range-count. see #1037
			anns.add(new NV(
					StatementPatternNode.Annotations.FAST_RANGE_COUNT_VAR,
					sp.getProperty(StatementPatternNode.Annotations.FAST_RANGE_COUNT_VAR)));
		}
        
        /*
		 * Statements about statements.
		 * 
		 * <a href="https://sourceforge.net/apps/trac/bigdata/ticket/526">
		 * Reification Done Right</a>
		 */
		final VarNode sidVar = sp.sid();
		if (QueryHints.DEFAULT_REIFICATION_DONE_RIGHT && sidVar != null) {

			anns.add(new NV(SPOPredicate.Annotations.SID, sidVar
					.getValueExpression()));

		}
        
        final RangeNode range = sp.getRange();
        if (range != null) {
            // Add the RangeBOp
            anns.add(new NV(IPredicate.Annotations.RANGE, range.getRangeBOp()));
        }

//        Note: Move above and modified to use conditionalCopy.
//        
//        final String cutoffLimit = sp.getQueryHint(QueryHints.CUTOFF_LIMIT);
//        if (cutoffLimit != null) {
//            // Add the cutoff limit
//            anns.add(new NV(IPredicate.Annotations.CUTOFF_LIMIT, Long
//                    .valueOf(cutoffLimit)));
//        }

        if ( sp.getProperty(GpuAnnotations.EVALUATE_ON_GPU) != null) {
           // propagate annotation for GPU acceleration
           anns.add( new NV(GpuAnnotations.EVALUATE_ON_GPU,
                            sp.getProperty(GpuAnnotations.EVALUATE_ON_GPU)) );
        }

        final Properties queryHints = sp.getQueryHints();
        
        if (queryHints != null
                && Boolean.parseBoolean(queryHints.getProperty(
                        QueryHints.HASH_JOIN, "false"))) {

            /*
             * Use a hash join for this predicate.
             * 
             * Note: In order to run the predicate using a hash join we need to
             * figure out what the JOIN_VARS[] will be for the predicate. The
             * join variables must be (a) bound by the predicate when we run the
             * access path; and (b) known incoming bound for the predicate when
             * we run that join in the current evaluation order.
             */

            // Start with everything known bound on entry.
            final Set<IVariable<?>> joinVars = ctx.sa
                    .getDefinitelyIncomingBindings(sp,
                            new LinkedHashSet<IVariable<?>>());

            // Find all variables which this predicate will bind.
            final Set<IVariable<?>> predVars = ctx.sa
                    .getDefinitelyProducedBindings(sp,
                            new LinkedHashSet<IVariable<?>>(), false/* recursive */);
            
            // Retain only those variables which this predicate will bind.
            joinVars.retainAll(predVars);
            
            if (!joinVars.isEmpty()) {

                /*
                 * A hash join can only be used when there is at least one
                 * variable which is known to be bound and which will also be
                 * bound by the predicate.
                 */

                anns.add(new NV(QueryHints.HASH_JOIN, true));

                anns.add(new NV(HashJoinAnnotations.JOIN_VARS, joinVars
                        .toArray(new IVariable[joinVars.size()])));

            }
            
        }
        
        if (queryHints != null && Boolean.parseBoolean(queryHints.getProperty(
                QueryHints.HISTORY, "false"))) {
            
            anns.add(new NV(SPOPredicate.Annotations.INCLUDE_HISTORY, true));
            
        }
        
        if (!database.isQuads()) {
            /*
             * Either triple store mode or provenance mode.
             */
            if (cvar != null && database.isStatementIdentifiers()
                    && cvar.getValue() != null) {
                /*
                 * Note: The context position is used as a statement identifier
                 * (SID). SIDs may be used to retrieve provenance statements
                 * (statements about statement) using high-level query. SIDs are
                 * represented as blank nodes and is not possible to have them
                 * bound in the original query. They only become bound during
                 * query evaluation.
                 */
                throw new IllegalArgumentException(
                        "Context position is a statement identifier and may not be bound in the original query: "
                                + sp);
            }
        } else {
            /*
             * Quad store mode.
             */

            // quads mode.
            anns.add(new NV(AST2BOpJoins.Annotations.QUADS, true));
            // attach the Scope.
            anns.add(new NV(AST2BOpJoins.Annotations.SCOPE, sp.getScope()));

            /*
             * Note: For a default graph access path, [cvar] can not become
             * bound since the context is stripped from the visited ISPOs.
             */
            if (dataset != null) {
                // attach the DataSet.
                anns.add(new NV(AST2BOpJoins.Annotations.DATASET, dataset));
                switch (sp.getScope()) {
                case DEFAULT_CONTEXTS: {
                    if (dataset.getDefaultGraphFilter() != null) {
                        anns.add(new NV(
                                IPredicate.Annotations.INDEX_LOCAL_FILTER,
                                ElementFilter.newInstance(dataset
                                        .getDefaultGraphFilter())));
                    }
                    break;
                }
                case NAMED_CONTEXTS: {
                    if (dataset.getNamedGraphFilter() != null) {
                        anns.add(new NV(
                                IPredicate.Annotations.INDEX_LOCAL_FILTER,
                                ElementFilter.newInstance(dataset
                                        .getNamedGraphFilter())));
                    }
                    break;
                }
                default:
                    throw new AssertionError();
                }
            }
        } // quads

        /*
		 * Layer on filters which can run on the local access path (close to the
		 * data).
		 * 
		 * Note: We can now stack filters so there may be other things which can
		 * be leveraged here.
		 * 
		 * TODO Handle StatementPatternNode#EXISTS here in support of GRAPH uri
		 * {}, which is an existence test for a non-empty context. (This turns
		 * into an iterator with a limit of ONE (1) on the {@link
		 * SPOAccessPath}. This should turn into a LIMIT annotation on the
		 * access path (which does not currently recognize an offset/limit
		 * annotation; instead you use an alternative iterator call).
		 * 
		 * We may require an inline access path attached to a predicate in order
		 * to support GRAPH ?g {}, which is basically an inline AP for the
		 * dataset. That should probably be another annotation on the
		 * StatementPatternNode, perhaps COLUMN_PROJECTION (var,vals) or
		 * IN(var,vals)? There are also several StatementPatternNode annotation
		 * concepts which have been sketched out for DISTINCT, EXISTS, IN, and
		 * RANGE. Those annotations could be used to do the right thing in
		 * toPredicate().
		 * 
		 * Remove the "knownIN" stuff contributed by Matt.
		 * 
		 * @see ASTGraphGroupOptimizer
		 * 
		 * @see TestNamedGraphs
		 * 
		 * @see Inline AP + filter if AP is not perfect issues.
		 * 
		 * @see https://sourceforge.net/apps/trac/bigdata/ticket/429
		 * (Optimization for GRAPH uri {} and GRAPH ?foo {})
		 * 
		 * TODO Can this be reworked into physical operators similar to how we
		 * are now handling fast-range-count (#1037) and distinct-term scan
		 * (#1037)?
		 */
        {

            final List<IFilter> filters = new LinkedList<IFilter>();

            if (Boolean.valueOf(sp.getProperty(
                    StatementPatternNode.Annotations.DISTINCT,
                    StatementPatternNode.Annotations.DEFAULT_DISTINCT))) {

                /*
                 * Visit only the distinct values for the first key component.
                 * 
                 * TODO  We MUST pin the choice of the index for this filter. In
                 * order to do that we need to interact with the join ordering
                 * since we typically want to run this first in a join group.
                 * 
                 * TODO GRAPH ?g {} can use this to visit the distinct named
                 * graphs for which there exists a statement in the database.
                 * 
                 * TODO One exception where we can not use PARALLEL without
                 * also imposing DISTINCT is the @DISTINCT annotation in
                 * scale-out. This is because a given IV in the first key
                 * component could span more than one shard.
                 */
                filters.add(new DistinctTermAdvancer(database.isQuads() ? 4 : 3));
                
            }

            if (!query.getIncludeInferred()) {
                /*
                 * Filter out anything which is not an Explicit statement.
                 */
                filters.add(ElementFilter
                        .newInstance(ExplicitSPOFilter.INSTANCE));
            }

            final int nfilters = filters.size();
            final IFilter filter;
            if (nfilters > 0) {
                if (nfilters == 1) {
                    // Just the one filter.
                    filter = filters.get(0);
                } else {
                    // Stack multiple filters.
                    final FilterBase tmp = new NOPFilter();
                    for (IFilter f : filters) {
                        tmp.addFilter(f);
                    }
                    filter = tmp;
                }
                /*
                 * Attach a filter on elements visited by the access path.
                 */
                anns.add(new NV(IPredicate.Annotations.INDEX_LOCAL_FILTER,
                        filter));
            }

        }
        
        /*
         * Explicitly set the access path / iterator flags.
         * 
         * Note: High level query generally permits iterator level parallelism.
         * We set the PARALLEL flag here so it can be used if a global index
         * view is chosen for the access path.
         * 
         * Note: High level query for SPARQL always uses read-only access paths.
         * If you are working with a SPARQL extension with UPDATE or INSERT INTO
         * semantics then you will need to remote the READONLY flag for the
         * mutable access paths.
         */
        {
         
            final int flags = IRangeQuery.DEFAULT | IRangeQuery.PARALLEL
                    | IRangeQuery.READONLY;
            
            anns.add(new NV(IPredicate.Annotations.FLAGS, flags));
            
        }

        {
        
            // Decide on the correct arity for the predicate.
            final BOp[] vars;
            if (!database.isQuads() && !database.isStatementIdentifiers()) {
                vars = new BOp[] { s, p, o };
            } else if (c == null) {
                vars = new BOp[] { s, p, o, Var.var("--anon-"+ctx.nextId()) };
            } else {
                vars = new BOp[] { s, p, o, c };
            }

            return new SPOPredicate(vars, anns.toArray(new NV[anns.size()]));

        }

    }

    /**
     * Conditionally copy a query hint, adding it to the caller's list.
     * 
     * @param anns
     *            The caller's list.
     * @param queryHints
     *            The query hints (optional).
     * @param name
     *            The name of a query hint to copy. It will be added to
     *            <code>anns</code> if a non-default value is found in the given
     *            <code>queryHints</code>.
     */
    private static void conditionalCopy(final List<NV> anns,
            final Properties queryHints, final String name) {
        
        if (queryHints == null)
            return;

        final Object val = queryHints.getProperty(name);

        if (val != null) {
        
            anns.add(new NV(name, val));
            
        }
        
    }
    
//    /**
//     * Convert an {@link IValueExpressionNode} (recursively) to an
//     * {@link IValueExpression}. If the {@link IValueExpression} can be reduced
//     * to an {@link IConstant}, then that {@link IConstant} will be be returned
//     * instead. Either way, the {@link IValueExpression} is set on the
//     * {@link IValueExpressionNode} as a side effect.
//     * 
//     * @param globals
//     *            The global annotations, including the lexicon namespace.
//     * @param node
//     *            The expression to convert.
//     * 
//     * @return The converted expression.
//     * 
//     * @see ASTSetValueExpressionsOptimizer
//     * 
//     * @see BLZG-1343 (MathBOp and DateTime abstraction)
//     * 
//     * @deprecated by the version that accepts the BOpContextBase. See
//     *             BLZG-1372:: Callers should be refactored to pass in the
//     *             BOpContextBase from {@link AST2BOpContext#context} in order
//     *             to allow correct resolution of the {@link LexiconRelation}
//     *             and {@link ILexiconConfiguration} required to properly
//     *             evaluate {@link IValueExpression}s.
//     */
//    @SuppressWarnings("rawtypes")
//    public static final IValueExpression<? extends IV> toVE(
//            final GlobalAnnotations globals,
//            final IValueExpressionNode node) {
//        return toVE(null/*context*/,globals,node);
//    }
    
    /**
     * Convert an {@link IValueExpressionNode} (recursively) to an
     * {@link IValueExpression}. If the {@link IValueExpression} can be reduced
     * to an {@link IConstant}, then that {@link IConstant} will be be returned
     * instead. Either way, the {@link IValueExpression} is set on the
     * {@link IValueExpressionNode} as a side effect.
     * 
     * @param context
     *            The {@link BOpContextBase} is required in order to resolve the
     *            {@link ILexiconConfiguration} and {@link LexiconRelation}.
     *            These are required for the evaluation of some
     *            {@link IValueExpression}s.
     * @param globals
     *            The global annotations, including the lexicon namespace.
     * @param node
     *            The expression to convert.
     * 
     * @return The converted expression.
     * @throws IllegalArgumentException
     *             if any argument is <code>null</code>.
     * 
     * @see ASTSetValueExpressionsOptimizer
     * 
     * @see BLZG-1372 toVE() was refactored to pass in the
     *      {@link BOpContextBase} to allow correct resolution of the
     *      {@link LexiconRelation} and {@link ILexiconConfiguration} in order
     *      to properly evaluate {@link IValueExpression}s during query
     *      optimization.
     */
    @SuppressWarnings("rawtypes")
    public static final IValueExpression<? extends IV> toVE(
            final BOpContextBase context,
    		final GlobalAnnotations globals,
            final IValueExpressionNode node) {

        if (context == null)
            throw new IllegalArgumentException();
        if (globals == null)
            throw new IllegalArgumentException();
        if (node == null)
            throw new IllegalArgumentException();

        // Convert AST value expr node => IValueExpressionNode.
        final IValueExpression<? extends IV> ve1 = toVE1(context, globals, node);

        // Reduce IValueExpressionNode to constant when possible.
        try {

            final IValueExpression<? extends IV> ve2 = toVE2(context, ve1);

            if (ve2 != ve1) {

                // The IValueExpression was evaluated to an IConstant.
                node.setValueExpression(ve2);

                return ve2;

            }

            return ve1;

//        } catch (ContextNotAvailableException ex) {
//            
//            /*
//             * The value expression could not be evaluated because it could not
//             * resolve the ILexiconConfiguration from the EmptyBindingSet.
//             * 
//             * TODO This is thrown during query optimization since the necessary
//             * context is not available at that point. That should be fixed, but
//             * it is a static method invocation so we would have to touch a lot
//             * of code. [Fixed in BLZG-1343].
//             */
//        
//            return ve1;

        } catch (SparqlTypeErrorException ex) {

            /*
             * The value expression could not be evaluated to a constant at this
             * time.
             */

            return ve1;

        }
        
    }

    /**
     * Attempt to evaluate complex {@link IValueExpression}s (those which are
     * not a simple {@link IVariable} or {@link IConstant}) against an empty
     * binding set. If we can evaluate the {@link IValueExpression}, then return
     * the result as an {@link IConstant}. Otherwise, return the original
     * {@link IValueExpression}.
     * 
     * @param ve
     *            The {@link IValueExpression}.
     * 
     * @return A new {@link IConstant} if a complex {@link IValueExpression} was
     *         an effective constant and otherwise the argument.
     * 
     * @throws SparqlTypeErrorException
     *             if the evaluation of the value expression at this time
     *             resulted in a SPARQL type error.
     */
    @SuppressWarnings("rawtypes")
    private static final IValueExpression<? extends IV> toVE2(
            final BOpContextBase context,//
            final IValueExpression<? extends IV> ve) {

        if (ve instanceof IVariableOrConstant) {

            /*
             * Variables and constants can not be further reduced.
             */

            return ve;
        }

        /*
         * Look for things that we can not resolve now.
         * 
         * Note: We need to scan the value expression recursively before we
         * evaluate it in order to catch things like aggregates, BOUND(), and
         * COALESCE() when nested inside of other value expressions.
         */
        {

            final Iterator<BOp> itr = BOpUtility.preOrderIterator((BOp) ve);

            while (itr.hasNext()) {

                final BOp op = itr.next();
                
                if (op instanceof IAggregate) {

                    /*
                     * Aggregates can not be evaluated at this time.
                     */

                    return ve;

                }

                if (op instanceof IsBoundBOp || op instanceof CoalesceBOp) {

                    /*
                     * These handle unbound variables with special semantics and
                     * can not be evaluated until we have an actual solution as
                     * they will not throw a SparqlTypeErrorException for an
                     * unbound variable.
                     */

                    return ve;

                }
                
                if (op instanceof UnknownFunctionBOp) {
                	
                	/*
                	 * We want to defer on unknown functions until execution
                	 * time (to allow simple parsing to succeed).
                	 */
                	
                	return ve;
                	
                }
                
                if (op instanceof UUIDBOp) {// || op instanceof NowBOp) {
                    
                    /*
                     * We cannot pre-generate these, they need to be unique
                     * for each call.
                     */
                    return ve;
                    
                }

            }

        }

        // BLZG-1343 (MathBOp and DateTime abstraction)
        final IValueExpression<? extends IV> ve2 = new Constant<IV>(
                ve.get(new ContextBindingSet(context, EmptyBindingSet.INSTANCE)));

//        System.err.println("ve=" + ve + " => " + ve2);

        return ve2;

    }

    /**
     * Convert an {@link IValueExpressionNode} (recursively) to an
     * {@link IValueExpression}. The {@link IValueExpression} is set on the
     * {@link IValueExpressionNode} as a side effect.
     * 
     * @param globals
     *            The global annotations, including the lexicon namespace.
     * @param node
     *            The expression to convert.
     * 
     * @return The converted expression.
     * 
     * @see ASTSetValueExpressionsOptimizer
     */
    @SuppressWarnings("rawtypes")
    private static final IValueExpression<? extends IV> toVE1(
            final BOpContextBase context,
    		final GlobalAnnotations globals,
            final IValueExpressionNode node) {

        /*
         * Check to see if value expression has already been created and cached
         * on node.
         */
        if (node.getValueExpression() != null) {

            return node.getValueExpression();

        }

        if (node instanceof VarNode) {

            return node.getValueExpression();

        } else if (node instanceof ConstantNode) {

            return node.getValueExpression();

        } else if (node instanceof AssignmentNode) {

            final AssignmentNode assignment = (AssignmentNode) node;

            final IValueExpressionNode valueExpr = assignment
                    .getValueExpressionNode();

            final IValueExpression<? extends IV> ve = toVE(context, globals, valueExpr);

            return ve;

        } else if (node instanceof FunctionNode) {

            final FunctionNode functionNode = (FunctionNode) node;

            final URI functionURI = functionNode.getFunctionURI();

            final Map<String, Object> scalarValues = functionNode.getScalarValues();

            final ValueExpressionNode[] args = functionNode.args().toArray(
                    new ValueExpressionNode[functionNode.arity()]);

            final IValueExpression<? extends IV> ve = FunctionRegistry.toVE(
                    context, globals, functionURI, scalarValues, args);

            functionNode.setValueExpression(ve);

            return ve;

        } else {

            throw new IllegalArgumentException(node.toString());

        }

    }

    
    
    /**
     * Use a pipeline operator which resolves mocked terms in the binding set
     * against the dictionary.
     * 
     * @param left
     *            The left (upstream) operator that immediately proceeds the
     *            materialization steps.
     * @param vars
     *            The variables pointing to mocked IVs to be resolved.
     * @param queryHints
     *            The query hints from the dominating AST node.
     * @param ctx
     *            The evaluation context.
     * 
     * @return The final bop added to the pipeline by this method. If there are
     *         no variables that require resolving, then this just returns
     *         <i>left</i>.
     * 
     * @see MockTermResolverOp
     */
    private static PipelineOp addMockTermResolverOp(//
            PipelineOp left,//
            final Set<IVariable<IV>> vars,//
            final boolean materializeInlineIvs,//
            final Long cutoffLimit,//
            final Properties queryHints,//
            final AST2BOpContext ctx//
            ) {

        final int nvars = vars.size();

        if (nvars == 0)
            return left;

        final long timestamp = ctx.getLexiconReadTimestamp();

        final String ns = ctx.getLexiconNamespace();

        return (PipelineOp) applyQueryHints(new MockTermResolverOp(leftOrEmpty(left),
            new NV(MockTermResolverOp.Annotations.VARS, vars.toArray(new IVariable[nvars])),//
            new NV(MockTermResolverOp.Annotations.RELATION_NAME, new String[] { ns }), //
            new NV(MockTermResolverOp.Annotations.TIMESTAMP, timestamp), //
            new NV(PipelineOp.Annotations.SHARED_STATE, !ctx.isCluster()),// live stats, but not on the cluster.
            new NV(BOp.Annotations.BOP_ID, ctx.nextId())//
            ), queryHints, ctx);
    }
    
    /**
     * Constructs an operator that unifies variables in a mapping set, thereby
     * filtering mappings out for which the variables cannot be unified, see
     * {@link VariableUnificationOp} for detailed documentation.
     * 
     * @param left
     *            The left (upstream) operator that immediately proceeds the
     *            materialization steps.
     * @param targetVar
     *            the target variable for unification, which will remain bound
     *            in mappings passing the unification process
     * @param tmpVar
     *            the variable for unification that will be removed/renamed in
     *            mappings passing the unification process
     * @param ctx The evaluation context.
     * 
     * @return The final bop added to the pipeline by this method.
     * 
     * @see VariableUnificationOp
     */
    private static PipelineOp addVariableUnificationOp(//
          PipelineOp left,//
          final IVariable<IV> targetVar,
          final IVariable<IV> tmpVar,
          final AST2BOpContext ctx) {
       
       return new VariableUnificationOp(leftOrEmpty(left),
             new NV(VariableUnificationOp.Annotations.VARS, 
                      new IVariable[] { targetVar, tmpVar }),
             new NV(BOp.Annotations.BOP_ID, ctx.nextId()));
    }

    
    /**
     * 
     * @param left the left-side pipeline op
     * @param usePipelinedHashJoin whether or not to use the 
     *            {@link PipelinedHashIndexAndSolutionSetJoinOp} or not
     * @param ctx the evaluation context
     * @param node current query node
     * @param joinType type of the join
     * @param joinVars the variables on which the join is performed
     * @param joinConstraints the join constraints
     * @param projectInVars the variables to be projected into the right op;
     *            this parameter is optional, if set to null, the full result
     *            set will be returned by the hash index op
     * @param namedSolutionSet the named solution set
     * @param bindingSetsSource bindings sets to be consumed by the hash index
     *           (may be null, set as HashIndexOp.Annotations.BINDING_SETS_SOURCE)
     * @param an additional ASK var, to be bound for the EXISTS case indicating
     *        whether the returned result matched or not
     * @param subqueryPlan the subquery plan, to be inlined if
     *           usePipelinedHashJoin equals <code>true</code> only
     * 
     * @return the new pipeline op
     */
    private static PipelineOp addHashIndexOp(
        PipelineOp left,
        final boolean usePipelinedHashJoin,
        final AST2BOpContext ctx,
        final ASTBase node,
        final JoinTypeEnum joinType,
        final IVariable<?>[] joinVars,
        final IConstraint[] joinConstraints,
        final IVariable<?>[] projectInVars,
        final INamedSolutionSetRef namedSolutionSet,
        final IBindingSet[] bindingSetsSource,
        final IVariable<?> askVar,
        final PipelineOp subqueryPlan) {
      
       
       final Set<IVariable<?>> joinVarsSet = new HashSet<IVariable<?>>();
       if (joinVars!=null) {
          for (int i=0; i<joinVars.length; i++) {
             joinVarsSet.add(joinVars[i]);
          }
       }

       final Set<IVariable<?>> projectInVarsSet = new HashSet<IVariable<?>>();
       if (projectInVars!=null) {
          for (int i=0; i<projectInVars.length; i++) {
             projectInVarsSet.add(projectInVars[i]);
          }
       }
       
       /** 
        * If the set of variables we want to project in equals the join
        * variables, then we can inline the projection into thee hash index
        * operation, which provides an efficient way to calculate the
        * DISTINCT projection over the join variables. 
        */
       boolean inlineProjection = joinVarsSet.equals(projectInVarsSet);
       
       final IHashJoinUtilityFactory joinUtilFactory;
       if (ctx.nativeHashJoins) {
           if (usePipelinedHashJoin) {
               joinUtilFactory = HTreePipelinedHashJoinUtility.factory;               
           } else {
               joinUtilFactory = HTreeHashJoinUtility.factory;
           }
       } else {
          
          if (usePipelinedHashJoin) {
             joinUtilFactory = JVMPipelinedHashJoinUtility.factory;             
          } else {
             joinUtilFactory = JVMHashJoinUtility.factory;             
          }
       }
       
       if (usePipelinedHashJoin) {
          
          left = applyQueryHints(new PipelinedHashIndexAndSolutionSetJoinOp(leftOrEmpty(left),//
              new NV(BOp.Annotations.BOP_ID, ctx.nextId()),//
              new NV(BOp.Annotations.EVALUATION_CONTEXT,
                     BOpEvaluationContext.CONTROLLER),//
              new NV(PipelineOp.Annotations.MAX_PARALLEL, 1),// required for lastPass
              new NV(PipelineOp.Annotations.LAST_PASS, true),// required
              new NV(PipelineOp.Annotations.SHARED_STATE, true),// live stats.
              new NV(HashIndexOp.Annotations.JOIN_TYPE, joinType),//
              new NV(HashIndexOp.Annotations.JOIN_VARS, joinVars),//
              new NV(HashIndexOp.Annotations.BINDING_SETS_SOURCE, bindingSetsSource),
              /**
               * For the pipelined hash index op, the projection is handled inline,
               * so we need to pass in this information; note that, for this 
               * variant, there is no projection at the end of this method.
               * Note that, in turn, this operator does not support the 
               * OUTPUT_DISTINCT_JVs annotation, since this is a "built-in"
               * functionality of the operator.
               */
              new NV(PipelinedHashIndexAndSolutionSetJoinOp.Annotations.PROJECT_IN_VARS, projectInVars),//
              new NV(HashIndexOp.Annotations.CONSTRAINTS, joinConstraints),//
              new NV(HashIndexOp.Annotations.ASK_VAR, askVar),//
              new NV(HashIndexOp.Annotations.HASH_JOIN_UTILITY_FACTORY, joinUtilFactory),//
              new NV(HashIndexOp.Annotations.NAMED_SET_REF, namedSolutionSet),//
              // the pipelined hash index may also contain a subquery for inner evaluation
              new NV(PipelinedHashIndexAndSolutionSetJoinOp.Annotations.SUBQUERY, subqueryPlan),
              new NV(IPredicate.Annotations.RELATION_NAME, 
                    new String[]{ctx.getLexiconNamespace()})              
          ), node, ctx);
          
       } else {
          
          left = applyQueryHints(new HashIndexOp(leftOrEmpty(left),//
                new NV(BOp.Annotations.BOP_ID, ctx.nextId()),//
                new NV(BOp.Annotations.EVALUATION_CONTEXT,
                       BOpEvaluationContext.CONTROLLER),//
                new NV(PipelineOp.Annotations.MAX_PARALLEL, 1),// required for lastPass
                new NV(PipelineOp.Annotations.LAST_PASS, true),// required
                new NV(PipelineOp.Annotations.SHARED_STATE, true),// live stats.
                new NV(HashIndexOp.Annotations.JOIN_TYPE, joinType),//
                new NV(HashIndexOp.Annotations.JOIN_VARS, joinVars),//
                new NV(HashIndexOp.Annotations.BINDING_SETS_SOURCE, bindingSetsSource),
                new NV(HashIndexOp.Annotations.OUTPUT_DISTINCT_JVs, inlineProjection),//
                new NV(HashIndexOp.Annotations.CONSTRAINTS, joinConstraints),//
                new NV(HashIndexOp.Annotations.ASK_VAR, askVar),//
                new NV(HashIndexOp.Annotations.HASH_JOIN_UTILITY_FACTORY, joinUtilFactory),//
                new NV(HashIndexOp.Annotations.NAMED_SET_REF, namedSolutionSet),//
                new NV(IPredicate.Annotations.RELATION_NAME, 
                      new String[]{ctx.getLexiconNamespace()})
            ), node, ctx);

       }
       
       
        /** 
         * If the projection was not inlined, we need to apply it on top.
         * Note that, for the pipelined hash join, everything is "all-in-one",
         * so we must not project here but the projection is inlined by default.
         */
        if (!inlineProjection && !usePipelinedHashJoin) {
           /*
            * Adding a projection operator before the
            * subquery plan ensures that variables which are not visible are
            * dropped out of the solutions flowing through the subquery.
            * However, those variables are already present in the hash index so
            * they can be reunited with the solutions for the subquery in the
            * solution set hash join at the end of the subquery plan.
            * 
            * Note that, when projecting variables inside the subquery, we need
            * to remove duplicates in the outer solution, to avoid a blowup in
            * the result size (the inner result is joined with the complete
            * outer result retained though the previous HashIndexOp at a later
            * point anyway, what we're doing here just serves the purpose to avoid
            * the computation of unneeded bindings inside the subclause, in the
            * sense that we pass in every possible binding once), cf. ticket #835.
            * 
            * A query where this happens is, for instance:
            * 
            * select *
            * where {
            *   ?a :knows ?b .
            *   OPTIONAL {
            *     ?b :knows ?c .
            *     ?c :knows ?d .
            *     filter(?a != :paul) # Note: filter applies to variable in the outer group.
            *    }
            *  }
            *  
            *  The join variable for the subgroup/optional is ?b, but we also
            *  need to project in ?a, since the variable is visible inside the
            *  filter. See TestOptionals.test_optionals_emptyWhereClause.
            */
           left = addDistinctProjectionOp(left, ctx, node, projectInVars);        
         
        }
      
        return left;      
    }

    /**
     * Appends a distinct projection to the current pipeline
     * 
     * @param left the current pipeline
     * @param ctx the context
     * @param node the node associated with the distinct projection
     * @param projectionVars the variables to distinct-project
     * 
     * @return the pipeline extended by a disctint binding sets op
     */
    private static PipelineOp addDistinctProjectionOp(PipelineOp left,
       final AST2BOpContext ctx, final ASTBase node,
       final IVariable<?>[] projectionVars) {
      
       if (!ctx.nativeDistinctSolutions) {
          
          final List<NV> anns = new LinkedList<NV>();
          anns.add(new NV(
              JVMDistinctBindingSetsOp.Annotations.BOP_ID, ctx.nextId()));
          anns.add(new NV(
              JVMDistinctBindingSetsOp.Annotations.VARIABLES, projectionVars));
          anns.add(new NV(
              JVMDistinctBindingSetsOp.Annotations.EVALUATION_CONTEXT,
              BOpEvaluationContext.CONTROLLER));
          anns.add(new NV(
              JVMDistinctBindingSetsOp.Annotations.SHARED_STATE, true));
     
          left = new JVMDistinctBindingSetsOp(leftOrEmpty(left),//
              anns.toArray(new NV[anns.size()]));
          
       } else {

          final INamedSolutionSetRef namedSolutionSet = 
             NamedSolutionSetRefUtility.newInstance(
                ctx.queryId, "--distinct-"+ctx.nextId(), projectionVars);
          
          final List<NV> anns = new LinkedList<NV>();
          anns.add(new NV(
              HTreeDistinctBindingSetsOp.Annotations.BOP_ID, ctx.nextId()));
          anns.add(new NV(
              HTreeDistinctBindingSetsOp.Annotations.VARIABLES, projectionVars));
          anns.add(new NV(
              HTreeDistinctBindingSetsOp.Annotations.EVALUATION_CONTEXT,
              BOpEvaluationContext.CONTROLLER));
          anns.add(new NV(
              HTreeDistinctBindingSetsOp.Annotations.SHARED_STATE, true));
          anns.add(new NV(PipelineOp.Annotations.MAX_PARALLEL, 1));
          anns.add(new NV(HTreeDistinctBindingSetsOp.Annotations.NAMED_SET_REF,
                       namedSolutionSet));
          anns.add(new NV(IPredicate.Annotations.RELATION_NAME, 
                  new String[]{ctx.getLexiconNamespace()}));

          
          left = new HTreeDistinctBindingSetsOp(leftOrEmpty(left),//
              anns.toArray(new NV[anns.size()]));

       }
      
       return left;
   }

   /**
     * Makes a static (pessimistic) best effort decision whether or not the
     * assignment node needs to be resolved (i.e., its possibly mocked IV must
     * be resolved against the dictionary). 
     * 
     * @param ass the assignment node to investigate
     * @param ctx the query evaluation context
     * 
     * @return false if it can be guaranteed that the IVs are not mocked or
     *               do not need to be resolved, true otherwise
     */
    private static boolean mustBeResolvedInContext(
       final AssignmentNode ass, final AST2BOpContext ctx) {

       final IValueExpression<?> vexp = ass.getValueExpression();
       
       /* APPROACH: SCAN FOR SAFE CASES, RETURN true IF NOT ENCOUNTERED */
       
       /*
        * We're always fine with numerical and boolean expressions.
        */
       if (vexp instanceof MathBOp ||
           vexp instanceof XSDBooleanIVValueExpression) {
           
           // need to take care of resolution if inlining of literals is disabled
           return !ctx.getAbstractTripleStore().isInlineLiterals();
            
       }
       
       /*
        * Handle cases where the assignment node is a constant with 
        * known bound value.
        */
       if (vexp instanceof IConstant) {
          final IConstant<?> vexpAsConst = (IConstant<?>)vexp;
          final Object val = vexpAsConst.get();
          
          if (val instanceof TermId) {    
             
             // whenever IV is not mocked, we're fine
             final TermId<?> valAsTermId = (TermId<?>)val;
             if (!valAsTermId.isNullIV()) {
                return false;
             }
   
          } else if (val instanceof NumericIV) {

             // also, numerics don't pose problems
             return false;
          }
       }
          
       
       /*
        * In case of more complex assignment expressions, we may still not
        * require to resolve the IV in case the bound variable is not used
        * anywhere else in the query. To do so, we count the number of 
        * occurrences of the variable in the root query; if it occurs more
        * than once in the non-select clause (i.e., more often than the binding
        * in the assignment node, it is (in the general case) not safe to
        * suppress the resolving.
        * 
        * Note: this again is overly broad. However, there are only rare cases
        * where the same variable is used twice independently (e.g. in
        * unconnected unions), which we ignore here.
        */
       final IVariable<?> assVar = ass.getVar();
       final QueryRoot root =  ctx.sa.getQueryRoot();

       if (BOpUtility.countVarOccurrencesOutsideProjections(root, assVar) <= 1) {
          return false;
       }
          
       /*
        * Fallback: we can't be sure that resolval is not required
        */
       return true;
   }
    

   /**
    * Decides, based on the parameters, whether we prefer a pipelined hash
    * join or not. The decision is made based on global configuration,
    * query hints (which may override the global setting), and finally
    * the structure of the query (LIMIT queries are good candidates for
    * pipelined joins).
    * 
    * @param ctx the context
    * @param node the node for which to possibly use the pattern 
    * @return true if a pipeled hash join is preferred
    */
   private static boolean usePipelinedHashJoin(
      AST2BOpContext ctx, QueryNodeBase node) {

      // query hints override global setting
      final String queryHint = node.getQueryHint(QueryHints.PIPELINED_HASH_JOIN);
      if (queryHint!=null && !queryHint.isEmpty()) {
         return Boolean.valueOf(queryHint);
      }

      // apply global setting if enabled
      if (ctx.pipelinedHashJoins) {
         return true;
      }
      
      // otherwise, investigate the query plan
      final ASTContainer container = ctx.astContainer;
      final QueryRoot queryRoot = container.getOptimizedAST();

      // check for LIMIT
      final SliceNode slice = queryRoot.getSlice();
      if (slice == null || slice.getLimit() == SliceNode.Annotations.DEFAULT_LIMIT) {
         return false; // no LIMIT specified
      }
     
      // if we end up here: there's a LIMIT clause in the query
      // -> assert that there's no ORDER BY (order by will require full result
      //    computation, so it rules out the benefits of the pipelined hash join
      final OrderByNode orderBy = queryRoot.getOrderBy();
      boolean noOrderBy = orderBy==null || orderBy.isEmpty();
      
      return noOrderBy;
   }
}<|MERGE_RESOLUTION|>--- conflicted
+++ resolved
@@ -3053,12 +3053,7 @@
         	left = ctx.gpuEvaluation.convertJoinGroup(left, joinGroup, doneSet, start, ctx);
         	
         }
-<<<<<<< HEAD
-        else
-        if (joinGroup.getQueryHintAsBoolean(QueryHints.MERGE_JOIN,
-=======
         else if (joinGroup.getQueryHintAsBoolean(QueryHints.MERGE_JOIN,
->>>>>>> 541c2236
                 ctx.mergeJoin)) {
 
             /*
