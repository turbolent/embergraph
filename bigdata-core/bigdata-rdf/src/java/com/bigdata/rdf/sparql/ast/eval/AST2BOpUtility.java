--- conflicted
+++ resolved
@@ -5574,11 +5574,7 @@
               new NV(BOp.Annotations.EVALUATION_CONTEXT,
                      BOpEvaluationContext.CONTROLLER),//
               new NV(PipelineOp.Annotations.MAX_PARALLEL, 1),// required for lastPass
-<<<<<<< HEAD
-              new NV(PipelineOp.Annotations.LAST_PASS, true),// required TODO: is this needed?
-=======
               new NV(PipelineOp.Annotations.LAST_PASS, true),// required
->>>>>>> ea44cd9f
               new NV(PipelineOp.Annotations.SHARED_STATE, true),// live stats.
               new NV(HashIndexOp.Annotations.JOIN_TYPE, joinType),//
               new NV(HashIndexOp.Annotations.JOIN_VARS, joinVars),//
