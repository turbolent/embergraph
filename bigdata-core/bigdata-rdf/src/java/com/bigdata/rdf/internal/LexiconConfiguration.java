--- conflicted
+++ resolved
@@ -218,7 +218,7 @@
      * 
      * @see BLZG-1592 (ConcurrentModificationException in MathBOp when using expression in BIND)
      */
-    private final ArrayList<IMathOpHandler> typeHandlers = new ArrayList<IMathOpHandler>();
+    private static final ArrayList<IMathOpHandler> typeHandlers = new ArrayList<IMathOpHandler>();
 
     @Override
     public final BigdataValueFactory getValueFactory() {
@@ -834,11 +834,7 @@
 					 * parseable as an IPv4.
 					 */
 					return new IPv4AddrIV<BigdataLiteral>(v);
-<<<<<<< HEAD
                 case PACKED_LONG:
-=======
-				 case PACKED_LONG:
->>>>>>> 963668ef
 				    /*
 				     * Extension for packed long value in the range [0;72057594037927935L].
 				     */
