--- conflicted
+++ resolved
@@ -330,8 +330,5 @@
 # /src/resources/config/
 /src/resources/config/bigdataCluster-bbt.config
 
-<<<<<<< HEAD
-=======
 # ignore all HA CI benchmark files.
->>>>>>> 5bd45631
 benchmark