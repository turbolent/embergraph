
import java.net.NetworkInterface;

import com.sun.jini.config.ConfigUtil;
import net.jini.constraint.BasicMethodConstraints;
import net.jini.core.constraint.ConnectionRelativeTime;
import net.jini.core.constraint.InvocationConstraints;
import net.jini.jeri.BasicILFactory;
import net.jini.jeri.BasicJeriExporter;
import net.jini.jeri.tcp.TcpServerEndpoint;
import net.jini.core.discovery.LookupLocator;

import com.bigdata.util.config.NicUtil;

com.sun.jini.reggie {

    private static exportIpAddr = 
<<<<<<< HEAD
        NicUtil.getIpAddress("default.nic", null, true, true);
=======
        NicUtil.getIpAddress("default.nic", "default", true);
>>>>>>> 032b0439
    private static exportPort = Integer.parseInt("0");

    private static serverILFactory =
        new BasicILFactory(
            new BasicMethodConstraints(
                new InvocationConstraints(
                    new ConnectionRelativeTime(10000), null)),
            null);

    serverExporter = new BasicJeriExporter(TcpServerEndpoint.getInstance(exportIpAddr,exportPort),
                                           serverILFactory,
                                           false,
                                           true);

    initialMemberGroups = new String[] { "testFed" };

    unicastDiscoveryHost = exportIpAddr;
    minMaxServiceLease = 60000L;
}

net.jini.discovery.LookupDiscovery {
    multicastRequestHost = com.sun.jini.reggie.exportIpAddr;
}
<|MERGE_RESOLUTION|>--- conflicted
+++ resolved
@@ -1,45 +1,41 @@
-
-import java.net.NetworkInterface;
-
-import com.sun.jini.config.ConfigUtil;
-import net.jini.constraint.BasicMethodConstraints;
-import net.jini.core.constraint.ConnectionRelativeTime;
-import net.jini.core.constraint.InvocationConstraints;
-import net.jini.jeri.BasicILFactory;
-import net.jini.jeri.BasicJeriExporter;
-import net.jini.jeri.tcp.TcpServerEndpoint;
-import net.jini.core.discovery.LookupLocator;
-
-import com.bigdata.util.config.NicUtil;
-
-com.sun.jini.reggie {
-
-    private static exportIpAddr = 
-<<<<<<< HEAD
-        NicUtil.getIpAddress("default.nic", null, true, true);
-=======
-        NicUtil.getIpAddress("default.nic", "default", true);
->>>>>>> 032b0439
-    private static exportPort = Integer.parseInt("0");
-
-    private static serverILFactory =
-        new BasicILFactory(
-            new BasicMethodConstraints(
-                new InvocationConstraints(
-                    new ConnectionRelativeTime(10000), null)),
-            null);
-
-    serverExporter = new BasicJeriExporter(TcpServerEndpoint.getInstance(exportIpAddr,exportPort),
-                                           serverILFactory,
-                                           false,
-                                           true);
-
-    initialMemberGroups = new String[] { "testFed" };
-
-    unicastDiscoveryHost = exportIpAddr;
-    minMaxServiceLease = 60000L;
-}
-
-net.jini.discovery.LookupDiscovery {
-    multicastRequestHost = com.sun.jini.reggie.exportIpAddr;
-}
+
+import java.net.NetworkInterface;
+
+import com.sun.jini.config.ConfigUtil;
+import net.jini.constraint.BasicMethodConstraints;
+import net.jini.core.constraint.ConnectionRelativeTime;
+import net.jini.core.constraint.InvocationConstraints;
+import net.jini.jeri.BasicILFactory;
+import net.jini.jeri.BasicJeriExporter;
+import net.jini.jeri.tcp.TcpServerEndpoint;
+import net.jini.core.discovery.LookupLocator;
+
+import com.bigdata.util.config.NicUtil;
+
+com.sun.jini.reggie {
+
+    private static exportIpAddr = 
+        NicUtil.getIpAddress("default.nic", "default", true);
+    private static exportPort = Integer.parseInt("0");
+
+    private static serverILFactory =
+        new BasicILFactory(
+            new BasicMethodConstraints(
+                new InvocationConstraints(
+                    new ConnectionRelativeTime(10000), null)),
+            null);
+
+    serverExporter = new BasicJeriExporter(TcpServerEndpoint.getInstance(exportIpAddr,exportPort),
+                                           serverILFactory,
+                                           false,
+                                           true);
+
+    initialMemberGroups = new String[] { "testFed" };
+
+    unicastDiscoveryHost = exportIpAddr;
+    minMaxServiceLease = 60000L;
+}
+
+net.jini.discovery.LookupDiscovery {
+    multicastRequestHost = com.sun.jini.reggie.exportIpAddr;
+}