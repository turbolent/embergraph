/*
 * A configuration file used by some of the unit tests in this package.
 */
import java.io.File;
import com.sun.jini.config.ConfigUtil;
import com.bigdata.jini.util.ConfigMath;
import com.bigdata.util.config.NicUtil;

/**
 * Zookeeper server configuration.
 */
org.apache.zookeeper.server.quorum.QuorumPeerMain {

    /* Directory for zookeeper's persistent state.
     */
    serviceDir = new File("test-zoo");
    //dataDir = new File("/var/zookeeper");

    /* Optional directory for the zookeeper log files.
     * 
     * Note: A dedicated log device is highly recommended!
     */
    //dataLogDir=new File("/var/zookeeper-log");

    // required.
    clientPort=2181;

    tickTime=2000;

    initLimit=5;

    syncLimit=2;

    private static appHome = 
        System.getProperty("app.home", ConfigMath.getAbsolutePath(new File(".")) );
    private static localIpAddr = 
<<<<<<< HEAD
        NicUtil.getIpAddress("default.nic", null, true, true);
=======
        NicUtil.getIpAddress("default.nic", "default", true);
>>>>>>> 032b0439

    /* A comma delimited list of the known zookeeper servers together
     * with their assigned "myid".
     *
     * Note: You SHOULD specify the full list of servers that are
     * available to the federation. An instance of zookeeper will be
     * started automatically on each host running ServicesManager that
     * is present in the [servers] list IF no instance is found
     * running on that host at the specified [clientPort].
     * 
     * Note: zookeeper interprets NO entries as the localhost with
     * default peer and leader ports. This will work as long as the
     * localhost is already running zookeeper.  However, zookeeper
     * WILL NOT automatically start zookeeper if you do not specify
     * the [servers] property.  You can also explicitly specify
     * "localhost" as the hostname, but that only works for a single
     * machine.
     *
     * Note: jini can not handle the zookeeper [server.#] properties
     * since the property name is not a legal java
     * identifier. Therefore we use a meta-property "servers" whose
     * value is the list of the individual server properties.  The
     * syntax is obvious, if ugly.
     */
    // standalone
    servers = ConfigUtil.concat( new String[] { "1=", localIpAddr, ":2888:3888" } );

    // ensemble
    //servers="1=zoo1:2888:3888, 2=zoo2:2888:3888, 3=zoo3:2888:3888";

	/* It is Ok to do this in general _except_ that we change to the service
	 * directory before we start the service so relative path names WILL NOT
	 * work.
	 */
    // To avoid having to set the log4j.jar system property
    // when tests are run using eclipse
    private static zkVersion = 
        ConfigUtil.concat( new String[] { appHome,
            "${/}bigdata-jini${/}lib${/}apache${/}zookeeper-3.2.1.jar" } );
    private static zkJar = System.getProperty("zookeeper.jar", zkVersion);

    private static log4jVersion = 
        ConfigUtil.concat( new String[] { appHome, 
            "${/}bigdata${/}lib${/}apache${/}log4j-1.2.15.jar" } );
    private static log4jJar = System.getProperty("log4j.jar", log4jVersion);

    classpath = new String[] { zkJar, log4jJar };

    /* Optional command line arguments for the JVM used to execute
     * zookeeper.
     *
     * Note: swapping for zookeeper is especially bad since the
     * operations are serialized, so if anything hits then disk then
     * all operations in the queue will have that latency as well.
     */
    //args=new String[]{"-Xmx2G"};

    /* zookeeper server logging configuration (value is a URI!)
     *
     * Again, note problem with relative URI - must be absolution to be
     * located since we change to the service directory before starting
     * the service.
     */
    log4j="file:"+System.getProperty("log4j.path",
    	ConfigMath.getAbsolutePath(new File("bigdata/src/resources/logging"))
    	)+"/log4j.properties";

}<|MERGE_RESOLUTION|>--- conflicted
+++ resolved
@@ -34,11 +34,7 @@
     private static appHome = 
         System.getProperty("app.home", ConfigMath.getAbsolutePath(new File(".")) );
     private static localIpAddr = 
-<<<<<<< HEAD
-        NicUtil.getIpAddress("default.nic", null, true, true);
-=======
         NicUtil.getIpAddress("default.nic", "default", true);
->>>>>>> 032b0439
 
     /* A comma delimited list of the known zookeeper servers together
      * with their assigned "myid".
