<project xmlns="http://maven.apache.org/POM/4.0.0" xmlns:xsi="http://www.w3.org/2001/XMLSchema-instance"
  xsi:schemaLocation="http://maven.apache.org/POM/4.0.0 http://maven.apache.org/xsd/maven-4.0.0.xsd">
  <modelVersion>4.0.0</modelVersion>

  <parent>
    <groupId>com.blazegraph</groupId>
    <artifactId>blazegraph-parent</artifactId>
    <version>1.5.2-SNAPSHOT</version>
    <relativePath>../blazegraph-parent/pom.xml</relativePath>
  </parent>
<!-- TODO:  Research group IDs and java package naming -->
  <groupId>com.blazegraph</groupId>
  <artifactId>bigdata-jini</artifactId>
  <version>1.0-SNAPSHOT</version>
  <name>bigdata-jini</name>
  <packaging>jar</packaging>

    <profiles>
     <profile>
      <id>localZookeeper</id>
      <activation>
        <activeByDefault>true</activeByDefault>
       </activation>
       <properties>
	<zookeeper.Installation>${local.test.zookeeper.installDir}</zookeeper.Installation>
       </properties>
     </profile>
     <profile>
      <id>testZookeeper</id>
      <activation>
        <activeByDefault>false</activeByDefault>
        <property>
          <name>TEST_ZOOKEEPER_HOME</name>
        </property>
       </activation>
       <properties>
	<zookeeper.Installation>${env.TEST_ZOOKEEPER_HOME}</zookeeper.Installation>
       </properties>
     </profile>
    </profiles>

  <build>
    <plugins>
<!--
        <plugin>
        <groupId>jini</groupId>
        <artifactId>maven-jini-plugin</artifactId>
        <version>2.0</version>
        <configuration>
          <port>5464</port>
          <dir>.</dir>
          <securityPolicy>policy.all</securityPolicy>
          <loggingManager>com.sun.jini.logging.LogManager</loggingManager>
          <serviceConfig>src/test/resources/startAll.config</serviceConfig>
          <serverHost>127.0.0.1</serverHost>
          <codebaseHost>127.0.0.1</codebaseHost>
          <jiniHome>./jini2_1</jiniHome>
          <securityDebug>true</securityDebug>
          <serviceDebug>false</serviceDebug>
        </configuration>
      </plugin>
-->
      <plugin>
        <groupId>org.apache.maven.plugins</groupId>
        <artifactId>maven-jar-plugin</artifactId>
        <version>2.6</version>
        <executions>
          <execution>
            <goals>
              <goal>test-jar</goal>
            </goals>
          </execution>
        </executions>
      </plugin>
      <plugin>
        <groupId>org.codehaus.mojo</groupId>
        <artifactId>properties-maven-plugin</artifactId>
 	<version>1.0-alpha-2</version>
        <executions>
           <!-- Associate the read-project-properties goal with the initialize phase, to read the properties file. -->
          <execution>
            <phase>initialize</phase>
            <goals>
              <goal>read-project-properties</goal>
            </goals>
            <configuration>
              <files>
                <file>testServices.properties</file>
              </files>
            </configuration>
          </execution>
        </executions>
      </plugin>
      <plugin>
        <groupId>org.apache.maven.plugins</groupId>
        <artifactId>maven-surefire-plugin</artifactId>
        <version>2.18.1</version>
        <configuration>
         <basedir>${basedir}</basedir>
<<<<<<< HEAD
         <argLine>-server -ea -Xms512m -Xmx4g -XX:+UseMembar -XX:MaxPermSize=500m -Djavadoc=true -Djava.net.preferIPv4Stack=${java.net.preferIPv4Stack} -Djava.security.manager -Djava.security.policy=${java.security.policy} -Dtest.zookeeper.clientPort=${test.zookeeper.clientPort} -Dtest.zookeeper.tickTime=${test.zookeeper.tickTime} -Dlog4j.configuration=${log4j.configuration} -Dtest.zookeeper.installDir=${zookeeper.Installation}</argLine>
=======
         <argLine>-server -ea -Xms512m -Xmx8g -XX:+UseMembar -XX:MaxPermSize=500m -Djavadoc=true -Djava.net.preferIPv4Stack=${java.net.preferIPv4Stack} -Djava.security.manager -Djava.security.policy=${java.security.policy} -Dtest.zookeeper.clientPort=${test.zookeeper.clientPort} -Dtest.zookeeper.tickTime=${test.zookeeper.tickTime} -Dlog4j.configuration=${log4j.configuration} -Dtest.zookeeper.installDir=${zookeeper.Installation}</argLine>
>>>>>>> 9226763f

        </configuration>
      </plugin>
      <plugin>
           <artifactId>maven-antrun-plugin</artifactId>
           <version>1.6</version>
           <executions>
             <execution>
  	       <id>start-zookeeper</id>
	       <goals>
                 <goal>run</goal>
               </goals>
               <phase>process-test-resources</phase>
               <configuration>
                 <target>
                   <ant antfile="build.xml" target="preTestPreparation"/>
                 </target>
               </configuration>
             </execution>
             <execution>
  	       <id>stop-zookeeper</id>
	       <goals>
		<goal>run</goal>
	       </goals>
               <phase>test</phase>
               <configuration>
                 <target>
                   <ant antfile="build.xml" target="postTestCleanup"/>
                 </target>
               </configuration>
             </execution>
           </executions>
         </plugin>
    </plugins>
  </build>

  <reporting>
    <plugins>
      <plugin>
        <groupId>org.apache.maven.plugins</groupId>
        <artifactId>maven-javadoc-plugin</artifactId>
        <configuration>
          <stylesheetfile>${basedir}/src/main/javadoc/stylesheet.css</stylesheetfile>
          <show>public</show>
          <maxmemory>1000m</maxmemory>
          <author>true</author>
	  <version>true</version>
          <doctitle><![CDATA[<h1>bigdata-jini</h1>]]></doctitle>
	  <bottom><![CDATA[<i>Copyright &#169; 2006-2015 SYSTAP, LLC. All Rights Reserved.</i>
<script>
jQuery(document).ready(function(){
  jQuery('ul.sf-menu').superfish({
  pathClass: 'current',
  cssArrows: false
  });
});

(function(i,s,o,g,r,a,m){i['GoogleAnalyticsObject']=r;i[r]=i[r]||function(){
(i[r].q=i[r].q||[]).push(arguments)},i[r].l=1*new Date();a=s.createElement(o),
m=s.getElementsByTagName(o)[0];a.async=1;a.src=g;m.parentNode.insertBefore(a,m)
})(window,document,'script','//www.google-analytics.com/analytics.js','ga');
ga('create', 'UA-50971023-6', 'blazegraph.com');
ga('send', 'pageview');
</script>
]]></bottom> 
        </configuration>
      </plugin>
    </plugins>
  </reporting>

  <repositories>
    <repository>
      <id>bigdata.releases</id>
      <url>http://www.systap.com/maven/releases/</url>
    </repository>
  </repositories>

  <dependencies>
    <dependency>
      <groupId>junit</groupId>
      <artifactId>junit</artifactId>
      <version>3.8.1</version>
      <scope>test</scope>
    </dependency>
     <dependency>
      <groupId>com.blazegraph</groupId>
      <artifactId>junit-ext</artifactId>
      <version>1.1-b3-dev</version>
    </dependency>
     <dependency>
      <groupId>com.blazegraph</groupId>
      <artifactId>bigdata-client</artifactId>
      <version>1.0-SNAPSHOT</version>
    </dependency>
    <dependency>
      <groupId>com.bigdata</groupId>
      <artifactId>bigdata</artifactId>
      <version>1.5.2-SNAPSHOT</version>
    </dependency>
    <dependency>
      <groupId>com.bigdata</groupId>
      <artifactId>bigdata</artifactId>
      <version>1.5.2-SNAPSHOT</version>
      <type>test-jar</type>
      <scope>test</scope>
    </dependency>
    <dependency>
      <groupId>com.bigdata</groupId>
      <artifactId>bigdata</artifactId>
      <version>1.5.1-SNAPSHOT</version>
      <type>test-jar</type>
      <scope>test</scope>
    </dependency>
    <dependency>
      <groupId>org.apache.zookeeper</groupId>
      <artifactId>zookeeper</artifactId>
      <version>3.4.5</version>
    </dependency>
    <dependency>
      <groupId>org.eclipse.jetty</groupId>
      <artifactId>jetty-client</artifactId>
      <version>${jetty.version}</version>
    </dependency>
    <dependency>
      <groupId>org.eclipse.jetty</groupId>
      <artifactId>jetty-proxy</artifactId>
      <version>${jetty.version}</version>
    </dependency>
    <dependency>
      <groupId>org.eclipse.jetty</groupId>
      <artifactId>jetty-server</artifactId>
      <version>${jetty.version}</version>
    </dependency>
    <dependency>
      <groupId>org.eclipse.jetty</groupId>
      <artifactId>jetty-webapp</artifactId>
      <version>${jetty.version}</version>
    </dependency>
<!--
    <dependency>
        <groupId>net.jini</groupId>
        <artifactId>jini-core</artifactId>
        <version>2.2.1</version>
        <type>jar</type>
    </dependency>
-->
    <!-- this is the only version in maven central -->
    <dependency>
        <groupId>net.jini</groupId>
        <artifactId>jini-ext</artifactId>
        <version>2.1</version>
        <type>jar</type>
    </dependency>
    <dependency>
        <groupId>net.jini</groupId>
        <artifactId>jsk-lib</artifactId>
        <version>2.2.1</version>
        <type>jar</type>
    </dependency>
    <dependency>
        <groupId>net.jini</groupId>
        <artifactId>jsk-platform</artifactId>
        <version>2.2.1</version>
        <type>jar</type>
    </dependency>
    <dependency>
        <groupId>net.jini</groupId>
        <artifactId>jsk-resources</artifactId>
        <version>2.2.1</version>
        <type>jar</type>
    </dependency>
    <dependency>
        <groupId>org.apache.river</groupId>
        <artifactId>mahalo</artifactId>
        <version>2.2.1</version>
        <type>jar</type>
    </dependency>
    <dependency>
        <groupId>org.apache.river</groupId>
        <artifactId>mahalo-dl</artifactId>
        <version>2.2.1</version>
        <type>jar</type>
    </dependency>
    <dependency>
        <groupId>org.apache.river</groupId>
        <artifactId>fiddler</artifactId>
        <version>2.2.1</version>
        <type>jar</type>
    </dependency>
    <dependency>
        <groupId>org.apache.river</groupId>
        <artifactId>fiddler-dl</artifactId>
        <version>2.2.1</version>
        <type>jar</type>
    </dependency>
    <dependency>
        <groupId>org.apache.river</groupId>
        <artifactId>reggie</artifactId>
        <version>2.2.1</version>
        <type>jar</type>
    </dependency>
    <dependency>
        <groupId>org.apache.river</groupId>
        <artifactId>reggie-dl</artifactId>
        <version>2.2.1</version>
        <type>jar</type>
    </dependency>
    <dependency>
        <groupId>org.apache.river</groupId>
        <artifactId>mercury</artifactId>
        <version>2.2.1</version>
        <type>jar</type>
    </dependency>
    <dependency>
        <groupId>org.apache.river</groupId>
        <artifactId>mercury-dl</artifactId>
        <version>2.2.1</version>
        <type>jar</type>
    </dependency>
    <dependency>
        <groupId>org.apache.river</groupId>
        <artifactId>outrigger</artifactId>
        <version>2.2.1</version>
        <type>jar</type>
    </dependency>
    <dependency>
        <groupId>org.apache.river</groupId>
        <artifactId>outrigger-dl</artifactId>
        <version>2.2.1</version>
        <type>jar</type>
    </dependency>
    <dependency>
        <groupId>org.apache.river</groupId>
        <artifactId>norm</artifactId>
        <version>2.2.1</version>
        <type>jar</type>
    </dependency>
    <dependency>
        <groupId>org.apache.river</groupId>
        <artifactId>norm-dl</artifactId>
        <version>2.2.1</version>
        <type>jar</type>
    </dependency>
    <dependency>
        <groupId>org.apache.river</groupId>
        <artifactId>start</artifactId>
        <version>2.2.1</version>
        <type>jar</type>
    </dependency>
    <!-- There is no artifact in maven central for tools 2.2.1 -->
    <dependency>
        <groupId>org.apache.river</groupId>
        <artifactId>tools</artifactId>
        <version>2.2.2</version>
        <type>jar</type>
    </dependency>
    <dependency>
	<groupId>com.sun.jini</groupId>
	<artifactId>sun-util</artifactId>
	<version>2.1</version>
    </dependency>
    <dependency>
       <!-- log4j is the primary logger for bigdata. -->
       <groupId>log4j</groupId>
       <artifactId>log4j</artifactId>
       <version>${log4j.version}</version>
     </dependency>
  </dependencies>
</project><|MERGE_RESOLUTION|>--- conflicted
+++ resolved
@@ -97,11 +97,7 @@
         <version>2.18.1</version>
         <configuration>
          <basedir>${basedir}</basedir>
-<<<<<<< HEAD
-         <argLine>-server -ea -Xms512m -Xmx4g -XX:+UseMembar -XX:MaxPermSize=500m -Djavadoc=true -Djava.net.preferIPv4Stack=${java.net.preferIPv4Stack} -Djava.security.manager -Djava.security.policy=${java.security.policy} -Dtest.zookeeper.clientPort=${test.zookeeper.clientPort} -Dtest.zookeeper.tickTime=${test.zookeeper.tickTime} -Dlog4j.configuration=${log4j.configuration} -Dtest.zookeeper.installDir=${zookeeper.Installation}</argLine>
-=======
          <argLine>-server -ea -Xms512m -Xmx8g -XX:+UseMembar -XX:MaxPermSize=500m -Djavadoc=true -Djava.net.preferIPv4Stack=${java.net.preferIPv4Stack} -Djava.security.manager -Djava.security.policy=${java.security.policy} -Dtest.zookeeper.clientPort=${test.zookeeper.clientPort} -Dtest.zookeeper.tickTime=${test.zookeeper.tickTime} -Dlog4j.configuration=${log4j.configuration} -Dtest.zookeeper.installDir=${zookeeper.Installation}</argLine>
->>>>>>> 9226763f
 
         </configuration>
       </plugin>
@@ -209,13 +205,6 @@
       <scope>test</scope>
     </dependency>
     <dependency>
-      <groupId>com.bigdata</groupId>
-      <artifactId>bigdata</artifactId>
-      <version>1.5.1-SNAPSHOT</version>
-      <type>test-jar</type>
-      <scope>test</scope>
-    </dependency>
-    <dependency>
       <groupId>org.apache.zookeeper</groupId>
       <artifactId>zookeeper</artifactId>
       <version>3.4.5</version>
