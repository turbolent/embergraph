<?xml version="1.0"?>
<project xsi:schemaLocation="http://maven.apache.org/POM/4.0.0 http://maven.apache.org/xsd/maven-4.0.0.xsd" xmlns="http://maven.apache.org/POM/4.0.0"
    xmlns:xsi="http://www.w3.org/2001/XMLSchema-instance">
  <modelVersion>4.0.0</modelVersion>
  <parent>
    <groupId>com.blazegraph</groupId>
    <artifactId>blazegraph-parent</artifactId>
    <version>1.5.2-SNAPSHOT</version>
    <relativePath>../blazegraph-parent/pom.xml</relativePath>
  </parent>
  <groupId>com.blazegraph</groupId>
  <artifactId>bigdata-client</artifactId>
  <version>${bigdata.version}</version>
  <name>bigdata-client</name>
  <url>http://maven.apache.org</url>
  <build>
  <plugins>
    <plugin>
           <groupId>org.apache.maven.plugins</groupId>
        <artifactId>maven-jar-plugin</artifactId>
        <version>2.6</version>
        <executions>
          <execution>
            <goals>
              <goal>test-jar</goal>
            </goals>
          </execution>
        </executions>
      </plugin>
  </plugins>
  </build>

  <reporting>
    <plugins>
      <plugin>
        <groupId>org.apache.maven.plugins</groupId>
        <artifactId>maven-javadoc-plugin</artifactId>
        <configuration>
          <stylesheetfile>${basedir}/src/main/javadoc/stylesheet.css</stylesheetfile>
          <show>public</show>
          <maxmemory>1000m</maxmemory>
          <author>true</author>
	  <version>true</version>
          <doctitle><![CDATA[<h1>bigdata-client</h1>]]></doctitle>
          <bottom> <![CDATA[<i>Copyright &#169; 2006-2015 SYSTAP, LLC. All Rights Reserved.</i>
<script>
jQuery(document).ready(function(){
  jQuery('ul.sf-menu').superfish({
  pathClass: 'current',
  cssArrows: false
  });
});

(function(i,s,o,g,r,a,m){i['GoogleAnalyticsObject']=r;i[r]=i[r]||function(){
(i[r].q=i[r].q||[]).push(arguments)},i[r].l=1*new Date();a=s.createElement(o),
m=s.getElementsByTagName(o)[0];a.async=1;a.src=g;m.parentNode.insertBefore(a,m)
})(window,document,'script','//www.google-analytics.com/analytics.js','ga');
ga('create', 'UA-50971023-6', 'blazegraph.com');
ga('send', 'pageview');
</script>
]]></bottom>
 
        </configuration>
      </plugin>
    </plugins>
  </reporting>
  
  <dependencies>
     <dependency>
      <groupId>junit</groupId>
      <artifactId>junit</artifactId>
      <version>${junit4.version}</version>
    </dependency>
    <dependency>
      <groupId>com.blazegraph</groupId>
      <artifactId>junit-ext</artifactId>
      <version>${junit-ext.version}</version>
    </dependency>
<<<<<<< HEAD
    <!-- FIXME Remove bigdata dependency. bigdata-client should not depend on bigdata module.  See BLZG-1271. -->
=======
    <!-- FIXME Remove bigdata dependency. bigdata-client should not depend on bigdata module.  See BLZG-1271. 
	-->
>>>>>>> 44a596a6
    <dependency>
      <groupId>com.bigdata</groupId>
      <artifactId>bigdata</artifactId>
      <version>${bigdata.version}</version>
    </dependency>
    <dependency>
      <groupId>com.bigdata</groupId>
      <artifactId>bigdata</artifactId>
      <version>${bigdata.version}</version>
    <type>test-jar</type>
      <scope>test</scope>
    </dependency>
    <dependency>
       <groupId>com.blazegraph</groupId>
       <artifactId>rdf-properties</artifactId>
       <version>${bigdata.version}</version>
    </dependency>
    <dependency>
      <groupId>org.eclipse.jetty</groupId>
      <artifactId>jetty-client</artifactId>
      <version>${jetty.version}</version>
    </dependency>
    <dependency>
       <!-- log4j is the primary logger for bigdata. -->
       <groupId>log4j</groupId>
       <artifactId>log4j</artifactId>
       <version>${log4j.version}</version>
     </dependency>
  </dependencies>

  </project><|MERGE_RESOLUTION|>--- conflicted
+++ resolved
@@ -76,12 +76,8 @@
       <artifactId>junit-ext</artifactId>
       <version>${junit-ext.version}</version>
     </dependency>
-<<<<<<< HEAD
-    <!-- FIXME Remove bigdata dependency. bigdata-client should not depend on bigdata module.  See BLZG-1271. -->
-=======
     <!-- FIXME Remove bigdata dependency. bigdata-client should not depend on bigdata module.  See BLZG-1271. 
 	-->
->>>>>>> 44a596a6
     <dependency>
       <groupId>com.bigdata</groupId>
       <artifactId>bigdata</artifactId>
