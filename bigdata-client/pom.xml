<?xml version="1.0"?>
<project xsi:schemaLocation="http://maven.apache.org/POM/4.0.0 http://maven.apache.org/xsd/maven-4.0.0.xsd" xmlns="http://maven.apache.org/POM/4.0.0"
    xmlns:xsi="http://www.w3.org/2001/XMLSchema-instance">
  <modelVersion>4.0.0</modelVersion>
  <parent>
    <groupId>com.blazegraph</groupId>
    <artifactId>blazegraph-parent</artifactId>
<<<<<<< HEAD
    <version>1.5.2-SNAPSHOT-BLZG-1370</version>
=======
    <version>1.5.2-SNAPSHOT-BLZG_1269_client</version>
>>>>>>> 1812896a
    <relativePath>../blazegraph-parent/pom.xml</relativePath>
  </parent>
  <groupId>com.blazegraph</groupId>
  <artifactId>bigdata-client</artifactId>
  <version>${bigdata.version}</version>
  <name>bigdata-client</name>
  <url>http://maven.apache.org</url>
  <build>
  <plugins>
    <plugin>
           <groupId>org.apache.maven.plugins</groupId>
        <artifactId>maven-jar-plugin</artifactId>
        <version>2.6</version>
        <executions>
          <execution>
            <goals>
              <goal>test-jar</goal>
            </goals>
          </execution>
        </executions>
      </plugin>
  </plugins>
  </build>

  <reporting>
    <plugins>
      <plugin>
        <groupId>org.apache.maven.plugins</groupId>
        <artifactId>maven-javadoc-plugin</artifactId>
        <configuration>
          <stylesheetfile>${basedir}/src/main/javadoc/stylesheet.css</stylesheetfile>
          <show>public</show>
          <maxmemory>1000m</maxmemory>
          <author>true</author>
	  <version>true</version>
          <doctitle><![CDATA[<h1>bigdata-client</h1>]]></doctitle>
          <bottom> <![CDATA[<i>Copyright &#169; 2006-2015 SYSTAP, LLC. All Rights Reserved.</i>
<script>
jQuery(document).ready(function(){
  jQuery('ul.sf-menu').superfish({
  pathClass: 'current',
  cssArrows: false
  });
});

(function(i,s,o,g,r,a,m){i['GoogleAnalyticsObject']=r;i[r]=i[r]||function(){
(i[r].q=i[r].q||[]).push(arguments)},i[r].l=1*new Date();a=s.createElement(o),
m=s.getElementsByTagName(o)[0];a.async=1;a.src=g;m.parentNode.insertBefore(a,m)
})(window,document,'script','//www.google-analytics.com/analytics.js','ga');
ga('create', 'UA-50971023-6', 'blazegraph.com');
ga('send', 'pageview');
</script>
]]></bottom>
 
        </configuration>
      </plugin>
    </plugins>
  </reporting>
  
  <dependencies>
     <dependency>
      <groupId>junit</groupId>
      <artifactId>junit</artifactId>
      <version>${junit4.version}</version>
    </dependency>
    <dependency>
      <groupId>com.blazegraph</groupId>
      <artifactId>junit-ext</artifactId>
      <version>${junit-ext.version}</version>
    </dependency>
<<<<<<< HEAD
    <!-- FIXME Remove bigdata dependency. bigdata-client should not depend on bigdata module.  See BLZG-1271. 
	-->
    <dependency>
      <groupId>com.bigdata</groupId>
      <artifactId>bigdata</artifactId>
      <version>${bigdata.legacy.version}</version>
    </dependency>
    <dependency>
      <groupId>com.bigdata</groupId>
      <artifactId>bigdata</artifactId>
      <version>${bigdata.legacy.version}</version>
    <type>test-jar</type>
      <scope>test</scope>
    </dependency>
=======
>>>>>>> 1812896a
    <dependency>
       <groupId>com.blazegraph</groupId>
       <artifactId>rdf-properties</artifactId>
       <version>${bigdata.version}</version>
    </dependency>
     <dependency>
       <groupId>com.blazegraph</groupId>
       <artifactId>bigdata-util</artifactId>
       <version>${bigdata.version}</version>
    </dependency>
     <dependency>
      <groupId>org.openrdf.sesame</groupId>
      <artifactId>sesame-runtime</artifactId>
      <version>${sesame.version}</version>
    </dependency>
    <dependency>
      <groupId>org.eclipse.jetty</groupId>
      <artifactId>jetty-client</artifactId>
      <version>${jetty.version}</version>
    </dependency>
    <dependency>
      <groupId>log4j</groupId>
      <artifactId>log4j</artifactId>
      <version>${log4j.version}</version>
     </dependency>
     <dependency>
       <groupId>org.apache.httpcomponents</groupId>
       <artifactId>httpclient</artifactId>
       <version>${apache.httpclient.version}</version>
      </dependency>
      <dependency>
       <groupId>org.apache.httpcomponents</groupId>
           <artifactId>httpmime</artifactId>
           <version>${apache.httpmime.version}</version>
       </dependency>
  </dependencies>

  </project><|MERGE_RESOLUTION|>--- conflicted
+++ resolved
@@ -5,11 +5,7 @@
   <parent>
     <groupId>com.blazegraph</groupId>
     <artifactId>blazegraph-parent</artifactId>
-<<<<<<< HEAD
     <version>1.5.2-SNAPSHOT-BLZG-1370</version>
-=======
-    <version>1.5.2-SNAPSHOT-BLZG_1269_client</version>
->>>>>>> 1812896a
     <relativePath>../blazegraph-parent/pom.xml</relativePath>
   </parent>
   <groupId>com.blazegraph</groupId>
@@ -80,23 +76,6 @@
       <artifactId>junit-ext</artifactId>
       <version>${junit-ext.version}</version>
     </dependency>
-<<<<<<< HEAD
-    <!-- FIXME Remove bigdata dependency. bigdata-client should not depend on bigdata module.  See BLZG-1271. 
-	-->
-    <dependency>
-      <groupId>com.bigdata</groupId>
-      <artifactId>bigdata</artifactId>
-      <version>${bigdata.legacy.version}</version>
-    </dependency>
-    <dependency>
-      <groupId>com.bigdata</groupId>
-      <artifactId>bigdata</artifactId>
-      <version>${bigdata.legacy.version}</version>
-    <type>test-jar</type>
-      <scope>test</scope>
-    </dependency>
-=======
->>>>>>> 1812896a
     <dependency>
        <groupId>com.blazegraph</groupId>
        <artifactId>rdf-properties</artifactId>
