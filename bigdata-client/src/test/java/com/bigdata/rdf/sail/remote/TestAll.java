--- conflicted
+++ resolved
@@ -27,14 +27,11 @@
 import junit.framework.TestCase;
 import junit.framework.TestSuite;
 
-<<<<<<< HEAD
 /**
  * Test suite.
  * 
  * @author <a href="mailto:beebs@users.sourceforge.net">Brad Bebee</a>
  */
-=======
->>>>>>> 6aff7cd9
 public class TestAll extends TestCase {
 
     /**
