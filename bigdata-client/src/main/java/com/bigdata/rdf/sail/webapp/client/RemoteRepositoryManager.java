--- conflicted
+++ resolved
@@ -798,8 +798,115 @@
                 response.abort();
 
         }
-<<<<<<< HEAD
-        
+
+    }
+
+    /**
+     * 
+     * Prepare configuration properties for a new KB instance.
+     * 
+     * @param namespace
+     *            The namespace of the KB instance.
+     * @param properties
+     *            The configuration properties for that KB instance.
+     * 
+     * @return The effective configuration properties for that named data set.
+     * 
+     * @throws Exception
+     */
+    public Properties getPreparedProperties(final String namespace, final Properties properties) throws Exception {
+        return getPreparedProperties(namespace, properties, UUID.randomUUID());
+    }
+
+    public Properties getPreparedProperties(final String namespace, final Properties properties, final UUID uuid)
+            throws Exception {
+
+        if (namespace == null)
+            throw new IllegalArgumentException();
+        if (properties == null)
+            throw new IllegalArgumentException();
+        if (uuid == null)
+            throw new IllegalArgumentException();
+
+        // Set the namespace property.
+        final Properties tmp = PropertyUtil.flatCopy(properties);
+        tmp.setProperty(OPTION_CREATE_KB_NAMESPACE, namespace);
+
+        final String sparqlEndpointURL = baseServiceURL + "/namespace/prepareProperties";
+
+        /*
+         * Note: This operation does not currently permit embedding into a
+         * read/write tx.
+         */
+        final ConnectOptions opts = newConnectOptions(baseServiceURL + "/namespace/prepareProperties", uuid,
+                null/* tx */);
+
+        JettyResponseListener response = null;
+
+        // Setup the request entity.
+        {
+
+            final PropertiesFormat format = PropertiesFormat.XML;
+
+            final ByteArrayOutputStream baos = new ByteArrayOutputStream();
+
+            final PropertiesWriter writer = PropertiesWriterRegistry.getInstance().get(format).getWriter(baos);
+
+            writer.write(tmp);
+
+            final byte[] data = baos.toByteArray();
+
+            final ByteArrayEntity entity = new ByteArrayEntity(data);
+
+            entity.setContentType(format.getDefaultMIMEType());
+
+            opts.entity = entity;
+
+        }
+
+        boolean consumeNeeded = true;
+        try {
+
+            checkResponseCode(response = doConnect(opts));
+
+            final String contentType = response.getContentType();
+
+            if (contentType == null)
+                throw new RuntimeException("Not found: Content-Type");
+
+            final MiniMime mimeType = new MiniMime(contentType);
+
+            final PropertiesFormat format = PropertiesFormat.forMIMEType(mimeType.getMimeType());
+
+            if (format == null)
+                throw new IOException(
+                        "Could not identify format for service response: serviceURI=" + sparqlEndpointURL +
+                                ", contentType=" + contentType + " : response=" + response.getResponseBody());
+
+            final PropertiesParserFactory factory = PropertiesParserRegistry.getInstance().get(format);
+
+            if (factory == null)
+                throw new RuntimeException(
+                        "ParserFactory not found: Content-Type=" + contentType + ", format=" + format);
+
+            final PropertiesParser parser = factory.getParser();
+
+            final Properties preparedProperties = parser.parse(response.getInputStream());
+
+            consumeNeeded = false;
+
+            return preparedProperties;
+
+        } catch (Exception e) {
+            consumeNeeded = !InnerCause.isInnerCause(e, HttpException.class);
+            throw e;
+
+        } finally {
+            if (response != null)
+                response.abort();
+
+        }
+
     }
     
     /**
@@ -863,128 +970,6 @@
 
         }
         
-    }
-
-    /**
-     * Destroy a KB instance.
-     * 
-     * @param namespace
-     *            The namespace of the KB instance.
-     *            
-     * @throws Exception 
-     */
-    public void deleteRepository(final String namespace) throws Exception {
-=======
->>>>>>> 3cdc59b2
-
-    }
-
-    /**
-     * 
-     * Prepare configuration properties for a new KB instance.
-     * 
-     * @param namespace
-     *            The namespace of the KB instance.
-     * @param properties
-     *            The configuration properties for that KB instance.
-     * 
-     * @return The effective configuration properties for that named data set.
-     * 
-     * @throws Exception
-     */
-    public Properties getPreparedProperties(final String namespace, final Properties properties) throws Exception {
-        return getPreparedProperties(namespace, properties, UUID.randomUUID());
-    }
-
-    public Properties getPreparedProperties(final String namespace, final Properties properties, final UUID uuid)
-            throws Exception {
-
-        if (namespace == null)
-            throw new IllegalArgumentException();
-        if (properties == null)
-            throw new IllegalArgumentException();
-        if (uuid == null)
-            throw new IllegalArgumentException();
-
-        // Set the namespace property.
-        final Properties tmp = PropertyUtil.flatCopy(properties);
-        tmp.setProperty(OPTION_CREATE_KB_NAMESPACE, namespace);
-
-        final String sparqlEndpointURL = baseServiceURL + "/namespace/prepareProperties";
-
-        /*
-         * Note: This operation does not currently permit embedding into a
-         * read/write tx.
-         */
-        final ConnectOptions opts = newConnectOptions(baseServiceURL + "/namespace/prepareProperties", uuid,
-                null/* tx */);
-
-        JettyResponseListener response = null;
-
-        // Setup the request entity.
-        {
-
-            final PropertiesFormat format = PropertiesFormat.XML;
-
-            final ByteArrayOutputStream baos = new ByteArrayOutputStream();
-
-            final PropertiesWriter writer = PropertiesWriterRegistry.getInstance().get(format).getWriter(baos);
-
-            writer.write(tmp);
-
-            final byte[] data = baos.toByteArray();
-
-            final ByteArrayEntity entity = new ByteArrayEntity(data);
-
-            entity.setContentType(format.getDefaultMIMEType());
-
-            opts.entity = entity;
-
-        }
-
-        boolean consumeNeeded = true;
-        try {
-
-            checkResponseCode(response = doConnect(opts));
-
-            final String contentType = response.getContentType();
-
-            if (contentType == null)
-                throw new RuntimeException("Not found: Content-Type");
-
-            final MiniMime mimeType = new MiniMime(contentType);
-
-            final PropertiesFormat format = PropertiesFormat.forMIMEType(mimeType.getMimeType());
-
-            if (format == null)
-                throw new IOException(
-                        "Could not identify format for service response: serviceURI=" + sparqlEndpointURL +
-                                ", contentType=" + contentType + " : response=" + response.getResponseBody());
-
-            final PropertiesParserFactory factory = PropertiesParserRegistry.getInstance().get(format);
-
-            if (factory == null)
-                throw new RuntimeException(
-                        "ParserFactory not found: Content-Type=" + contentType + ", format=" + format);
-
-            final PropertiesParser parser = factory.getParser();
-
-            final Properties preparedProperties = parser.parse(response.getInputStream());
-
-            consumeNeeded = false;
-
-            return preparedProperties;
-
-        } catch (Exception e) {
-            consumeNeeded = !InnerCause.isInnerCause(e, HttpException.class);
-            throw e;
-
-        } finally {
-            if (response != null)
-                response.abort();
-
-        }
-
     }
 
     /**
