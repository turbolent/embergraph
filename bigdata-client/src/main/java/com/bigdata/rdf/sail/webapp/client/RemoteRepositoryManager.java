--- conflicted
+++ resolved
@@ -531,7 +531,7 @@
         
         runningQueries.clear();
 
-<<<<<<< HEAD
+
         if (our_httpClient == httpClient && httpClient instanceof AutoCloseable) {
 
             /*
@@ -541,8 +541,6 @@
             ((AutoCloseable) httpClient).close();
 
         }
-=======
->>>>>>> f38039c6
 
         if (our_httpClient != null) {
       
