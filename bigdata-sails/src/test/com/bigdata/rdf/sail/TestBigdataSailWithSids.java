--- conflicted
+++ resolved
@@ -85,16 +85,13 @@
         
         suite.addTestSuite(TestChangeSets.class);
 
+        suite.addTestSuite(TestSids.class);
+
         suite.addTestSuite(TestTxCreate.class);
         
-<<<<<<< HEAD
-        suite.addTestSuite(TestSids.class);
-        
-=======
 		suite.addTestSuite(com.bigdata.rdf.sail.contrib.TestRollbacks.class);
 		suite.addTestSuite(com.bigdata.rdf.sail.contrib.TestRollbacksTx.class);
 
->>>>>>> 46957dcd
         return suite;
         
     }
