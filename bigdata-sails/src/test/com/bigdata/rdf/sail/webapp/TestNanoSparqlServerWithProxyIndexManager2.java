/**
Copyright (C) SYSTAP, LLC 2006-2015.  All rights reserved.

Contact:
     SYSTAP, LLC
     2501 Calvert ST NW #106
     Washington, DC 20008
     licenses@systap.com

This program is free software; you can redistribute it and/or modify
it under the terms of the GNU General Public License as published by
the Free Software Foundation; version 2 of the License.

This program is distributed in the hope that it will be useful,
but WITHOUT ANY WARRANTY; without even the implied warranty of
MERCHANTABILITY or FITNESS FOR A PARTICULAR PURPOSE.  See the
GNU General Public License for more details.

You should have received a copy of the GNU General Public License
along with this program; if not, write to the Free Software
Foundation, Inc., 59 Temple Place, Suite 330, Boston, MA  02111-1307  USA
*/
package com.bigdata.rdf.sail.webapp;

import java.io.BufferedInputStream;
import java.io.File;
import java.io.FileInputStream;
import java.io.InputStream;
import java.util.Properties;

import junit.extensions.proxy.ProxyTestSuite;
import junit.framework.AssertionFailedError;
import junit.framework.Test;
import junit.framework.TestCase;
import junit.framework.TestListener;
import junit.framework.TestResult;
import junit.textui.ResultPrinter;

import com.bigdata.journal.BufferMode;
import com.bigdata.journal.IIndexManager;
import com.bigdata.journal.Journal;
import com.bigdata.rdf.axioms.NoAxioms;
import com.bigdata.rdf.sail.BigdataSail;
import com.bigdata.rdf.store.AbstractTripleStore;
import com.bigdata.rdf.vocab.NoVocabulary;
import com.bigdata.service.AbstractDistributedFederation;
import com.bigdata.service.AbstractScaleOutClient;
import com.bigdata.service.IBigdataFederation;
<<<<<<< HEAD
import com.bigdata.service.ScaleOutClientFactory;
=======
import com.bigdata.service.jini.JiniClient;
import com.bigdata.service.jini.JiniFederation;
import com.bigdata.util.Bytes;
>>>>>>> 1812896a

/**
 * A version of the test suite that is intended for local debugging and is NOT
 * run in CI. This is intended just to make it easier to run specific proxied
 * test suites.
 * 
 * @see TestNanoSparqlServerWithProxyIndexManager
 */
public class TestNanoSparqlServerWithProxyIndexManager2<S extends IIndexManager>
        extends AbstractIndexManagerTestCase<S> {
	
	static {
		ProxySuiteHelper.proxyIndexManagerTestingHasStarted = true;
	}

	/**
	 * The {@link IIndexManager} for the backing persistence engine (may be a
	 * {@link Journal} or {@link JiniFederation}).
	 */
	private IIndexManager m_indexManager;

	/**
	 * The mode in which the test is running.
	 */
	private TestMode testMode;

	/**
	 * Run in triples mode on a temporary journal.
	 */
	public TestNanoSparqlServerWithProxyIndexManager2() {

		this(null/* name */, getTemporaryJournal(), TestMode.triples);

	}

	/**
	 * Run in triples mode on a temporary journal.
	 */
	public TestNanoSparqlServerWithProxyIndexManager2(String name) {

		this(name, getTemporaryJournal(), TestMode.triples);

	}

	static private Journal getTemporaryJournal() {

		final Properties properties = new Properties();

		properties.setProperty(com.bigdata.journal.Options.BUFFER_MODE,
				BufferMode.Transient.toString());

		properties.setProperty(com.bigdata.journal.Options.INITIAL_EXTENT, ""
				+ (Bytes.megabyte32 * 1));

		return new Journal(properties);

	}

	/**
	 * Run test suite against an embedded {@link NanoSparqlServer} instance,
	 * which is in turn running against the caller's {@link IIndexManager}.
	 * 
	 * @param indexManager
	 *            The {@link Journal} or {@link JiniFederation}.
	 * @param testMode
	 *            Identifies what mode the kb instance will be using.
	 */
	private TestNanoSparqlServerWithProxyIndexManager2(final String name,
			final IIndexManager indexManager, final TestMode testMode) {

		super(name == null ? TestNanoSparqlServerWithProxyIndexManager2.class.getName()
				: name);

		this.m_indexManager = indexManager;
		
		this.testMode = testMode;
		
	}

	/**
	 * Return suite running in triples mode against a temporary journal.
	 */
	public static Test suite() {

		return suite(TestMode.triples);

	}
	
	/**
	 * Return suite running in the specified mode against a temporary journal.
	 */
	public static Test suite(final TestMode testMode) {

		return suite(getTemporaryJournal(), testMode);

	}
	
    /**
     * The {@link TestMode#triples} test suite.
     */
    public static class test_NSS_triples extends TestCase {
        public static Test suite() {
            return TestNanoSparqlServerWithProxyIndexManager2.suite(
                    getTemporaryJournal(), TestMode.triples);
        }
    }
    
    /**
     * The {@link TestMode#quads} test suite.
     */
    public static class Test_NSS_quads extends TestCase {
        public static Test suite() {
            return TestNanoSparqlServerWithProxyIndexManager2.suite(
                    getTemporaryJournal(), TestMode.quads);
        }
    }
    
    /**
     * The {@link TestMode#sids} test suite.
     */
    public static class Test_NSS_sids extends TestCase {
        public static Test suite() {
            return TestNanoSparqlServerWithProxyIndexManager2.suite(
                    getTemporaryJournal(), TestMode.sids);
        }
    }
    
	/**
	 * Return suite running in the given mode against the given
	 * {@link IIndexManager}.
	 */
	public static Test suite(final IIndexManager indexManager,
			final TestMode testMode) {

		final TestNanoSparqlServerWithProxyIndexManager2<?> delegate = new TestNanoSparqlServerWithProxyIndexManager2(
				null/* name */, indexManager, testMode); // !!!! THIS CLASS !!!!

        /*
         * Use a proxy test suite and specify the delegate.
         */

        final ProxyTestSuite suite = new ProxyTestSuite(delegate,
                "NanoSparqlServer Proxied Test Suite");

        /*
         * List any non-proxied tests (typically bootstrapping tests).
         */
        
		//Protocol
		suite.addTest(TestProtocolAll.suite());

        suite.addTestSuite(TestMultiTenancyAPI.class);
        
        return suite;
    
    }

	@Override
	@SuppressWarnings("unchecked")
    public S getIndexManager() {

		return (S) m_indexManager;

	}
    
    @Override
	public Properties getProperties() {

//    	System.err.println("testMode="+testMode);
    	
	    final Properties properties = new Properties();

		switch (testMode) {
		case quads:
			properties.setProperty(AbstractTripleStore.Options.QUADS_MODE,
					"true");
			properties.setProperty(BigdataSail.Options.TRUTH_MAINTENANCE,
					"false");
			properties.setProperty(AbstractTripleStore.Options.AXIOMS_CLASS,
					NoAxioms.class.getName());
			properties.setProperty(
					AbstractTripleStore.Options.VOCABULARY_CLASS,
					NoVocabulary.class.getName());
			properties.setProperty(
					AbstractTripleStore.Options.STATEMENT_IDENTIFIERS, "false");
			break;
		case triples:
			properties.setProperty(BigdataSail.Options.TRUTH_MAINTENANCE,
					"false");
			properties.setProperty(AbstractTripleStore.Options.AXIOMS_CLASS,
					NoAxioms.class.getName());
			properties.setProperty(
					AbstractTripleStore.Options.VOCABULARY_CLASS,
					NoVocabulary.class.getName());
			properties.setProperty(
					AbstractTripleStore.Options.STATEMENT_IDENTIFIERS, "false");
			break;
		case sids:
			properties.setProperty(BigdataSail.Options.TRUTH_MAINTENANCE,
					"false");
			properties.setProperty(AbstractTripleStore.Options.AXIOMS_CLASS,
					NoAxioms.class.getName());
			properties.setProperty(
					AbstractTripleStore.Options.VOCABULARY_CLASS,
					NoVocabulary.class.getName());
			properties.setProperty(
					AbstractTripleStore.Options.STATEMENT_IDENTIFIERS, "true");
			break;
		default:
			fail("Unknown mode: " + testMode);
		}
		// if (false/* triples w/ truth maintenance */) {
		// properties.setProperty(AbstractTripleStore.Options.STATEMENT_IDENTIFIERS,
		// "false");
		// }
		// if (false/* sids w/ truth maintenance */) {
		// properties.setProperty(AbstractTripleStore.Options.STATEMENT_IDENTIFIERS,
		// "true");
		// }

		return properties;
	}

    /**
     * Open the {@link IIndexManager} identified by the property file.
     * 
     * @param propertyFile
     *            The property file (for a standalone bigdata instance) or the
     *            jini configuration file (for a bigdata federation). The file
     *            must end with either ".properties" or ".config".
     *            
     * @return The {@link IIndexManager}.
     */
    static private IIndexManager openIndexManager(final String propertyFile) {

        final File file = new File(propertyFile);

        if (!file.exists()) {

            throw new RuntimeException("Could not find file: " + file);

        }

        boolean isJini = false;
        if (propertyFile.endsWith(".config")) {
            // scale-out.
            isJini = true;
        } else if (propertyFile.endsWith(".properties")) {
            // local journal.
            isJini = false;
        } else {
            /*
             * Note: This is a hack, but we are recognizing the jini
             * configuration file with a .config extension and the journal
             * properties file with a .properties extension.
             */
            throw new RuntimeException(
                    "File must have '.config' or '.properties' extension: "
                            + file);
        }

        final IIndexManager indexManager;
        try {

            if (isJini) {

                /*
                 * A bigdata federation.
                 */

				@SuppressWarnings("rawtypes")
				final AbstractScaleOutClient<?> jiniClient = ScaleOutClientFactory
						.getJiniClient(new String[] { propertyFile });

                indexManager = jiniClient.connect();

            } else {

                /*
                 * Note: we only need to specify the FILE when re-opening a
                 * journal containing a pre-existing KB.
                 */
                final Properties properties = new Properties();
                {
                    // Read the properties from the file.
                    final InputStream is = new BufferedInputStream(
                            new FileInputStream(propertyFile));
                    try {
                        properties.load(is);
                    } finally {
                        is.close();
                    }
                    if (System.getProperty(BigdataSail.Options.FILE) != null) {
                        // Override/set from the environment.
                        properties.setProperty(BigdataSail.Options.FILE, System
                                .getProperty(BigdataSail.Options.FILE));
                    }
					if (properties
							.getProperty(com.bigdata.journal.Options.FILE) == null) {
						// Run against a transient journal if no file was
						// specified.
						properties.setProperty(
								com.bigdata.journal.Options.BUFFER_MODE,
								BufferMode.Transient.toString());
						properties.setProperty(
								com.bigdata.journal.Options.INITIAL_EXTENT, ""
										+ (Bytes.megabyte32 * 1));
					}

                }

                indexManager = new Journal(properties);

            }

        } catch (Exception ex) {

            throw new RuntimeException(ex);

        }

        return indexManager;
        
    }

	/**
	 * Runs the test suite against an {@link IBigdataFederation} or a
	 * {@link Journal}. The federation must already be up and running. An
	 * embedded {@link NanoSparqlServer} instance will be created for each test
	 * run. Each test will run against a distinct KB instance within a unique
	 * bigdata namespace on the same backing {@link IIndexManager}.
	 * <p>
	 * When run for CI, this can be executed as:
	 * <pre>
	 * ... -Djava.security.policy=policy.all TestNanoSparqlServerWithProxyIndexManager triples /nas/bigdata/benchmark/config/bigdataStandalone.config
	 * </pre>
	 * 
	 * @param args
	 *            <code>
	 * (testMode) (propertyFile|configFile)
	 * </code>
	 * 
	 *            where propertyFile is the configuration file for a
	 *            {@link Journal}. <br/>
	 *            where configFile is the configuration file for an
	 *            {@link IBigdataFederation}.<br/>
	 *            where <i>triples</i> or <i>sids</i> or <i>quads</i> is the
	 *            database mode.</br> where <i>tm</i> indicates that truth
	 *            maintenance should be enabled (only valid with triples or
	 *            sids).
	 */
    public static void main(final String[] args) throws Exception {

		if (args.length < 2) {
			System.err
					.println("(triples|sids|quads) (propertyFile|configFile) (tm)?");
			System.exit(1);
		}

		final TestMode testMode = TestMode.valueOf(args[0]);

//		if (testMode != TestMode.triples)
//			fail("Unsupported test mode: " + testMode);
		
		final File propertyFile = new File(args[1]);

		if (!propertyFile.exists())
			fail("No such file: " + propertyFile);

    	// Setup test result.
    	final TestResult result = new TestResult();
    	
    	// Setup listener, which will write the result on System.out
    	result.addListener(new ResultPrinter(System.out));
    	
    	result.addListener(new TestListener() {
			
    		@Override
			public void startTest(Test arg0) {
				log.info(arg0);
			}
			
    		@Override
			public void endTest(Test arg0) {
				log.info(arg0);
			}
			
    		@Override
			public void addFailure(Test arg0, AssertionFailedError arg1) {
				log.error(arg0,arg1);
			}
			
    		@Override
			public void addError(Test arg0, Throwable arg1) {
				log.error(arg0,arg1);
			}
		});
    	
    	// Open Journal / Connect to the configured federation.
		final IIndexManager indexManager = openIndexManager(propertyFile
				.getAbsolutePath());

        try {

        	// Setup test suite
			final Test test = TestNanoSparqlServerWithProxyIndexManager2.suite(
					indexManager, testMode);

        	// Run the test suite.
        	test.run(result);
        	
        } finally {

        	if (indexManager instanceof AbstractDistributedFederation<?>) {
				// disconnect
				((AbstractDistributedFederation<?>) indexManager).shutdownNow();
			} else {
				// destroy journal.
				((Journal) indexManager).destroy();
			}

        }

		final String msg = "nerrors=" + result.errorCount() + ", nfailures="
				+ result.failureCount() + ", nrun=" + result.runCount();
        
		if (result.errorCount() > 0 || result.failureCount() > 0) {

			// At least one test failed.
			fail(msg);

		}

        // All green.
		System.out.println(msg);
        
    }
    
}<|MERGE_RESOLUTION|>--- conflicted
+++ resolved
@@ -46,13 +46,8 @@
 import com.bigdata.service.AbstractDistributedFederation;
 import com.bigdata.service.AbstractScaleOutClient;
 import com.bigdata.service.IBigdataFederation;
-<<<<<<< HEAD
 import com.bigdata.service.ScaleOutClientFactory;
-=======
-import com.bigdata.service.jini.JiniClient;
-import com.bigdata.service.jini.JiniFederation;
 import com.bigdata.util.Bytes;
->>>>>>> 1812896a
 
 /**
  * A version of the test suite that is intended for local debugging and is NOT
@@ -70,7 +65,7 @@
 
 	/**
 	 * The {@link IIndexManager} for the backing persistence engine (may be a
-	 * {@link Journal} or {@link JiniFederation}).
+	 * {@link Journal} or {@link com.bigdata.service.jini.JiniFederation}).
 	 */
 	private IIndexManager m_indexManager;
 
@@ -116,7 +111,7 @@
 	 * which is in turn running against the caller's {@link IIndexManager}.
 	 * 
 	 * @param indexManager
-	 *            The {@link Journal} or {@link JiniFederation}.
+	 *            The {@link Journal} or {@link com.bigdata.service.jini.JiniFederation}.
 	 * @param testMode
 	 *            Identifies what mode the kb instance will be using.
 	 */
