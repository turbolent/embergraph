/**
Copyright (C) SYSTAP, LLC 2006-2007.  All rights reserved.

Contact:
     SYSTAP, LLC
     4501 Tower Road
     Greensboro, NC 27410
     licenses@bigdata.com

This program is free software; you can redistribute it and/or modify
it under the terms of the GNU General Public License as published by
the Free Software Foundation; version 2 of the License.

This program is distributed in the hope that it will be useful,
but WITHOUT ANY WARRANTY; without even the implied warranty of
MERCHANTABILITY or FITNESS FOR A PARTICULAR PURPOSE.  See the
GNU General Public License for more details.

You should have received a copy of the GNU General Public License
along with this program; if not, write to the Free Software
Foundation, Inc., 59 Temple Place, Suite 330, Boston, MA  02111-1307  USA
*/
package com.bigdata.rdf.sail.webapp;

import java.io.BufferedInputStream;
import java.io.File;
import java.io.FileInputStream;
import java.io.InputStream;
import java.util.Properties;

import junit.extensions.proxy.ProxyTestSuite;
import junit.framework.AssertionFailedError;
import junit.framework.Test;
import junit.framework.TestCase;
import junit.framework.TestListener;
import junit.framework.TestResult;
import junit.framework.TestSuite;
import junit.textui.ResultPrinter;

import com.bigdata.journal.AbstractJournal;
import com.bigdata.journal.BufferMode;
import com.bigdata.journal.IIndexManager;
import com.bigdata.journal.Journal;
import com.bigdata.journal.RWStrategy;
import com.bigdata.rawstore.Bytes;
import com.bigdata.rdf.axioms.NoAxioms;
import com.bigdata.rdf.sail.BigdataSail;
import com.bigdata.rdf.store.AbstractTripleStore;
import com.bigdata.rdf.vocab.NoVocabulary;
import com.bigdata.service.IBigdataFederation;
import com.bigdata.service.jini.JiniClient;
import com.bigdata.service.jini.JiniFederation;

/**
 * Test suite for {@link RESTServlet} (SPARQL end point and REST API for RDF
 * data).
 * 
 * TODO Add unit tests which exercise the full text index.
 * 
 * TODO Add unit tests which are specific to sids and quads modes. These tests
 * should look at the semantics of interchange of sids or quads specific data;
 * queries which exercise the context position; and the default-graph and
 * named-graph URL query parameters for quads.
 * 
 * @author <a href="mailto:thompsonbry@users.sourceforge.net">Bryan Thompson</a>
 */
public class TestNanoSparqlServerWithProxyIndexManager<S extends IIndexManager>
        extends AbstractIndexManagerTestCase<S> {
	
	static {
		ProxySuiteHelper.proxyIndexManagerTestingHasStarted = true;
	}

	/**
	 * The {@link IIndexManager} for the backing persistence engine (may be a
	 * {@link Journal} or {@link JiniFederation}).
	 */
	private IIndexManager m_indexManager;

	/**
	 * The mode in which the test is running.
	 */
	private TestMode testMode;

	/**
	 * Run in triples mode on a temporary journal.
	 */
	public TestNanoSparqlServerWithProxyIndexManager() {

		this(null/* name */, getTemporaryJournal(), TestMode.triples);

	}

	/**
	 * Run in triples mode on a temporary journal.
	 */
	public TestNanoSparqlServerWithProxyIndexManager(String name) {

		this(name, getTemporaryJournal(), TestMode.triples);

	}

	static Journal getTemporaryJournal() {
	
		return getTemporaryJournal(false/*use_rwstore*/);
		
	}
	
	static Journal getTemporaryJournal(final boolean use_rwstore) {

		final Properties properties = new Properties();

		if (use_rwstore) {
			
			// Use the RWStore for some specific test suites.
			
			properties.setProperty(com.bigdata.journal.Options.BUFFER_MODE,
					BufferMode.DiskRW.toString());
			
			properties.setProperty(
					com.bigdata.journal.Options.CREATE_TEMP_FILE, "true");
			
			properties.setProperty(com.bigdata.journal.Options.DELETE_ON_CLOSE,
					"true");

		} else {

			// Otherwise use a transient in-memory buffer.
			
			properties.setProperty(com.bigdata.journal.Options.BUFFER_MODE,
					BufferMode.Transient.toString());
			
			properties.setProperty(com.bigdata.journal.Options.INITIAL_EXTENT,
					"" + (Bytes.megabyte32 * 1));
		}

		return new Journal(properties);

	}

	/**
	 * Run test suite against an embedded {@link NanoSparqlServer} instance,
	 * which is in turn running against the caller's {@link IIndexManager}.
	 * 
	 * @param indexManager
	 *            The {@link Journal} or {@link JiniFederation}.
	 * @param testMode
	 *            Identifies what mode the kb instance will be using.
	 */
	private TestNanoSparqlServerWithProxyIndexManager(final String name,
			final IIndexManager indexManager, final TestMode testMode) {

		super(name == null ? TestNanoSparqlServerWithProxyIndexManager.class.getName()
				: name);

		this.m_indexManager = indexManager;
		
		this.testMode = testMode;
		
	}

	/**
	 * Return suite running in triples mode against a temporary journal.
	 */
	public static Test suite() {

		return suite(TestMode.triples);

	}
	
	/**
	 * Return suite running in the specified mode against a temporary journal.
	 */
	public static Test suite(final TestMode testMode) {

		return suite(getTemporaryJournal(), testMode);

	}
	
    /**
     * The {@link TestMode#triples} test suite.
     */
    public static class test_NSS_triples extends TestCase {
        public static Test suite() {
            return TestNanoSparqlServerWithProxyIndexManager.suite(
                    getTemporaryJournal(), TestMode.triples);
        }
    }

    public static class test_NSS_RWStore extends TestCase {
        public static Test suite() {
            return TestNanoSparqlServerWithProxyIndexManager.suite(
                    getTemporaryJournal(true/*RWStore*/), TestMode.triples);
        }
    }

    /**
     * The {@link TestMode#quads} test suite.
     */
    public static class Test_NSS_quads extends TestCase {
        public static Test suite() {
            return TestNanoSparqlServerWithProxyIndexManager.suite(
                    getTemporaryJournal(), TestMode.quads);
        }
    }
    
    /**
     * The {@link TestMode#sids} test suite.
     */
    public static class Test_NSS_sids extends TestCase {
        public static Test suite() {
            return TestNanoSparqlServerWithProxyIndexManager.suite(
                    getTemporaryJournal(), TestMode.sids);
        }
    }
    
	/**
	 * Return suite running in the given mode against the given
	 * {@link IIndexManager}.
	 */
	public static TestSuite suite(final IIndexManager indexManager,
			final TestMode testMode) {

		final boolean RWStoreMode = indexManager instanceof AbstractJournal
				&& ((AbstractJournal) indexManager).getBufferStrategy() instanceof RWStrategy;

		final ProxyTestSuite suite = createProxyTestSuite(indexManager,testMode);

        if(RWStoreMode) {
        	
			// RWSTORE SPECIFIC TEST SUITE.
			suite.addTestSuite(TestRWStoreTxBehaviors.class);
        	
        } else {


        /*
         * List any non-proxied tests (typically bootstrapping tests).
         */
        
        // tests defined by this class (if any).
//        suite.addTestSuite(TestNanoSparqlServerOnFederation.class);

        /*
         * Proxied test suites.
         */
		
		// Protocol
		suite.addTest(TestProtocolAll.suite());
        
<<<<<<< HEAD
//        // Multi-tenancy API.
//        suite.addTestSuite(TestMultiTenancyAPI.class);
//
//        // RemoteRepository test (nano sparql server client-wrapper)
//        suite.addTestSuite(TestNanoSparqlClient.class);
//
//        // BigdataSailRemoteRepository test (nano sparql server client-wrapper)
//        suite.addTestSuite(TestBigdataSailRemoteRepository.class);
//        
//        // Insert tests from trac issues
//        suite.addTestSuite(TestInsertFilterFalse727.class);
//        suite.addTestSuite(TestCBD731.class);
//        
//        suite.addTestSuite(TestService794.class);
//        
//
//        // SPARQL UPDATE test suite.
//        switch(testMode) {
//        case triples:
//            // TODO TRIPLES mode UPDATE test suite.
//            break;
//        case sids:
//            // TODO SIDS mode UPDATE test suite.
//            break;
//        case quads:
//            // QUADS mode UPDATE test suite. 
//            suite.addTestSuite(TestSparqlUpdate.class);
//            suite.addTestSuite( NativeDistinctNamedGraphUpdateTest.class );
//            suite.addTestSuite( HashDistinctNamedGraphUpdateTest.class );
//            break;
//        default: throw new UnsupportedOperationException();
//        }
//
//        // SPARQL 1.1 Federated Query.
//        suite.addTestSuite(TestFederatedQuery.class);
=======
        // Multi-tenancy API.
        suite.addTestSuite(TestMultiTenancyAPI.class);

        // RemoteRepository test (nano sparql server client-wrapper)
        suite.addTestSuite(TestNanoSparqlClient.class);

        // BigdataSailRemoteRepository test (nano sparql server client-wrapper)
        suite.addTestSuite(TestBigdataSailRemoteRepository.class);
        
        // Insert tests from trac issues
        suite.addTestSuite(TestInsertFilterFalse727.class);
        suite.addTestSuite(TestCBD731.class);
        
        suite.addTestSuite(TestService794.class);

        // SPARQL UPDATE test suite.
        switch(testMode) {
        case triples:
            // TODO TRIPLES mode UPDATE test suite.
            break;
        case sids:
            // TODO SIDS mode UPDATE test suite.
            break;
        case quads:
            // QUADS mode UPDATE test suite. 
            suite.addTestSuite(TestSparqlUpdate.class);
            suite.addTestSuite( NativeDistinctNamedGraphUpdateTest.class );
            suite.addTestSuite( HashDistinctNamedGraphUpdateTest.class );
            break;
        default: throw new UnsupportedOperationException();
        }

        // SPARQL 1.1 Federated Query.
        suite.addTestSuite(TestFederatedQuery.class);
>>>>>>> 25206970

        }
        
        return suite;
    
    }

	static ProxyTestSuite createProxyTestSuite(final IIndexManager indexManager, final TestMode testMode) {
		final TestNanoSparqlServerWithProxyIndexManager<?> delegate = new TestNanoSparqlServerWithProxyIndexManager(
				null/* name */, indexManager, testMode); // !!!! THIS CLASS !!!!

        /*
         * Use a proxy test suite and specify the delegate.
         */

        final ProxyTestSuite suite = new ProxyTestSuite(delegate,
                "NanoSparqlServer Proxied Test Suite");
		return suite;
	}

	@SuppressWarnings("unchecked")
    public S getIndexManager() {

		return (S) m_indexManager;

	}
    
    @Override
	public Properties getProperties() {

//    	System.err.println("testMode="+testMode);
    	
	    final Properties properties = new Properties();

		switch (testMode) {
		case quads:
			properties.setProperty(AbstractTripleStore.Options.QUADS_MODE,
					"true");
			properties.setProperty(BigdataSail.Options.TRUTH_MAINTENANCE,
					"false");
			properties.setProperty(AbstractTripleStore.Options.AXIOMS_CLASS,
					NoAxioms.class.getName());
			properties.setProperty(
					AbstractTripleStore.Options.VOCABULARY_CLASS,
					NoVocabulary.class.getName());
			properties.setProperty(
					AbstractTripleStore.Options.STATEMENT_IDENTIFIERS, "false");
			break;
		case triples:
			properties.setProperty(BigdataSail.Options.TRUTH_MAINTENANCE,
					"false");
			properties.setProperty(AbstractTripleStore.Options.AXIOMS_CLASS,
					NoAxioms.class.getName());
			properties.setProperty(
					AbstractTripleStore.Options.VOCABULARY_CLASS,
					NoVocabulary.class.getName());
			properties.setProperty(
					AbstractTripleStore.Options.STATEMENT_IDENTIFIERS, "false");
			break;
		case sids:
			properties.setProperty(BigdataSail.Options.TRUTH_MAINTENANCE,
					"false");
			properties.setProperty(AbstractTripleStore.Options.AXIOMS_CLASS,
					NoAxioms.class.getName());
			properties.setProperty(
					AbstractTripleStore.Options.VOCABULARY_CLASS,
					NoVocabulary.class.getName());
			properties.setProperty(
					AbstractTripleStore.Options.STATEMENT_IDENTIFIERS, "true");
			break;
		default:
			fail("Unknown mode: " + testMode);
		}
		// if (false/* triples w/ truth maintenance */) {
		// properties.setProperty(AbstractTripleStore.Options.STATEMENT_IDENTIFIERS,
		// "false");
		// }
		// if (false/* sids w/ truth maintenance */) {
		// properties.setProperty(AbstractTripleStore.Options.STATEMENT_IDENTIFIERS,
		// "true");
		// }

		return properties;
	}

    /**
     * Open the {@link IIndexManager} identified by the property file.
     * 
     * @param propertyFile
     *            The property file (for a standalone bigdata instance) or the
     *            jini configuration file (for a bigdata federation). The file
     *            must end with either ".properties" or ".config".
     *            
     * @return The {@link IIndexManager}.
     */
    static private IIndexManager openIndexManager(final String propertyFile) {

        final File file = new File(propertyFile);

        if (!file.exists()) {

            throw new RuntimeException("Could not find file: " + file);

        }

        boolean isJini = false;
        if (propertyFile.endsWith(".config")) {
            // scale-out.
            isJini = true;
        } else if (propertyFile.endsWith(".properties")) {
            // local journal.
            isJini = false;
        } else {
            /*
             * Note: This is a hack, but we are recognizing the jini
             * configuration file with a .config extension and the journal
             * properties file with a .properties extension.
             */
            throw new RuntimeException(
                    "File must have '.config' or '.properties' extension: "
                            + file);
        }

        final IIndexManager indexManager;
        try {

            if (isJini) {

                /*
                 * A bigdata federation.
                 */

				@SuppressWarnings("rawtypes")
                final JiniClient<?> jiniClient = new JiniClient(
						new String[] { propertyFile });

                indexManager = jiniClient.connect();

            } else {

                /*
                 * Note: we only need to specify the FILE when re-opening a
                 * journal containing a pre-existing KB.
                 */
                final Properties properties = new Properties();
                {
                    // Read the properties from the file.
                    final InputStream is = new BufferedInputStream(
                            new FileInputStream(propertyFile));
                    try {
                        properties.load(is);
                    } finally {
                        is.close();
                    }
                    if (System.getProperty(BigdataSail.Options.FILE) != null) {
                        // Override/set from the environment.
                        properties.setProperty(BigdataSail.Options.FILE, System
                                .getProperty(BigdataSail.Options.FILE));
                    }
					if (properties
							.getProperty(com.bigdata.journal.Options.FILE) == null) {
						// Run against a transient journal if no file was
						// specified.
						properties.setProperty(
								com.bigdata.journal.Options.BUFFER_MODE,
								BufferMode.Transient.toString());
						properties.setProperty(
								com.bigdata.journal.Options.INITIAL_EXTENT, ""
										+ (Bytes.megabyte32 * 1));
					}

                }

                indexManager = new Journal(properties);

            }

        } catch (Exception ex) {

            throw new RuntimeException(ex);

        }

        return indexManager;
        
    }

	/**
	 * Runs the test suite against an {@link IBigdataFederation} or a
	 * {@link Journal}. The federation must already be up and running. An
	 * embedded {@link NanoSparqlServer} instance will be created for each test
	 * run. Each test will run against a distinct KB instance within a unique
	 * bigdata namespace on the same backing {@link IIndexManager}.
	 * <p>
	 * When run for CI, this can be executed as:
	 * <pre>
	 * ... -Djava.security.policy=policy.all TestNanoSparqlServerWithProxyIndexManager triples /nas/bigdata/benchmark/config/bigdataStandalone.config
	 * </pre>
	 * 
	 * @param args
	 *            <code>
	 * (testMode) (propertyFile|configFile)
	 * </code>
	 * 
	 *            where propertyFile is the configuration file for a
	 *            {@link Journal}. <br/>
	 *            where configFile is the configuration file for an
	 *            {@link IBigdataFederation}.<br/>
	 *            where <i>triples</i> or <i>sids</i> or <i>quads</i> is the
	 *            database mode.</br> where <i>tm</i> indicates that truth
	 *            maintenance should be enabled (only valid with triples or
	 *            sids).
	 */
    public static void main(final String[] args) throws Exception {

		if (args.length < 2) {
			System.err
					.println("(triples|sids|quads) (propertyFile|configFile) (tm)?");
			System.exit(1);
		}

		final TestMode testMode = TestMode.valueOf(args[0]);

//		if (testMode != TestMode.triples)
//			fail("Unsupported test mode: " + testMode);
		
		final File propertyFile = new File(args[1]);

		if (!propertyFile.exists())
			fail("No such file: " + propertyFile);

    	// Setup test result.
    	final TestResult result = new TestResult();
    	
    	// Setup listener, which will write the result on System.out
    	result.addListener(new ResultPrinter(System.out));
    	
    	result.addListener(new TestListener() {
			
			public void startTest(Test arg0) {
				log.info(arg0);
			}
			
			public void endTest(Test arg0) {
				log.info(arg0);
			}
			
			public void addFailure(Test arg0, AssertionFailedError arg1) {
				log.error(arg0,arg1);
			}
			
			public void addError(Test arg0, Throwable arg1) {
				log.error(arg0,arg1);
			}
		});
    	
    	// Open Journal / Connect to the configured federation.
		final IIndexManager indexManager = openIndexManager(propertyFile
				.getAbsolutePath());

        try {

        	// Setup test suite
			final Test test = TestNanoSparqlServerWithProxyIndexManager.suite(
					indexManager, testMode);

        	// Run the test suite.
        	test.run(result);
        	
        } finally {

			if (indexManager instanceof JiniFederation<?>) {
				// disconnect
				((JiniFederation<?>) indexManager).shutdownNow();
			} else {
				// destroy journal.
				((Journal) indexManager).destroy();
			}

        }

		final String msg = "nerrors=" + result.errorCount() + ", nfailures="
				+ result.failureCount() + ", nrun=" + result.runCount();
        
		if (result.errorCount() > 0 || result.failureCount() > 0) {

			// At least one test failed.
			fail(msg);

		}

        // All green.
		System.out.println(msg);
        
    }
    
    @Override
	public void tearDownAfterSuite() {
		this.m_indexManager.destroy();
		this.m_indexManager = null;
	}
    
}<|MERGE_RESOLUTION|>--- conflicted
+++ resolved
@@ -248,43 +248,6 @@
 		// Protocol
 		suite.addTest(TestProtocolAll.suite());
         
-<<<<<<< HEAD
-//        // Multi-tenancy API.
-//        suite.addTestSuite(TestMultiTenancyAPI.class);
-//
-//        // RemoteRepository test (nano sparql server client-wrapper)
-//        suite.addTestSuite(TestNanoSparqlClient.class);
-//
-//        // BigdataSailRemoteRepository test (nano sparql server client-wrapper)
-//        suite.addTestSuite(TestBigdataSailRemoteRepository.class);
-//        
-//        // Insert tests from trac issues
-//        suite.addTestSuite(TestInsertFilterFalse727.class);
-//        suite.addTestSuite(TestCBD731.class);
-//        
-//        suite.addTestSuite(TestService794.class);
-//        
-//
-//        // SPARQL UPDATE test suite.
-//        switch(testMode) {
-//        case triples:
-//            // TODO TRIPLES mode UPDATE test suite.
-//            break;
-//        case sids:
-//            // TODO SIDS mode UPDATE test suite.
-//            break;
-//        case quads:
-//            // QUADS mode UPDATE test suite. 
-//            suite.addTestSuite(TestSparqlUpdate.class);
-//            suite.addTestSuite( NativeDistinctNamedGraphUpdateTest.class );
-//            suite.addTestSuite( HashDistinctNamedGraphUpdateTest.class );
-//            break;
-//        default: throw new UnsupportedOperationException();
-//        }
-//
-//        // SPARQL 1.1 Federated Query.
-//        suite.addTestSuite(TestFederatedQuery.class);
-=======
         // Multi-tenancy API.
         suite.addTestSuite(TestMultiTenancyAPI.class);
 
@@ -319,7 +282,6 @@
 
         // SPARQL 1.1 Federated Query.
         suite.addTestSuite(TestFederatedQuery.class);
->>>>>>> 25206970
 
         }
         
