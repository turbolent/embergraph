/**
Copyright (C) SYSTAP, LLC 2006-2007.  All rights reserved.

Contact:
     SYSTAP, LLC
     4501 Tower Road
     Greensboro, NC 27410
     licenses@bigdata.com

This program is free software; you can redistribute it and/or modify
it under the terms of the GNU General Public License as published by
the Free Software Foundation; version 2 of the License.

This program is distributed in the hope that it will be useful,
but WITHOUT ANY WARRANTY; without even the implied warranty of
MERCHANTABILITY or FITNESS FOR A PARTICULAR PURPOSE.  See the
GNU General Public License for more details.

You should have received a copy of the GNU General Public License
along with this program; if not, write to the Free Software
Foundation, Inc., 59 Temple Place, Suite 330, Boston, MA  02111-1307  USA
*/
package com.bigdata.rdf.sail.webapp;

import java.io.IOException;
import java.io.InputStream;
import java.io.PipedOutputStream;
import java.util.Arrays;
import java.util.List;
import java.util.concurrent.FutureTask;
import java.util.concurrent.atomic.AtomicLong;

import javax.servlet.http.HttpServletRequest;
import javax.servlet.http.HttpServletResponse;

import org.apache.commons.fileupload.FileItem;
import org.apache.commons.fileupload.FileUploadException;
import org.apache.commons.fileupload.disk.DiskFileItemFactory;
import org.apache.commons.fileupload.servlet.ServletFileUpload;
import org.apache.log4j.Logger;
import org.openrdf.model.Resource;
import org.openrdf.query.MalformedQueryException;
import org.openrdf.rio.RDFFormat;
import org.openrdf.rio.RDFHandler;
import org.openrdf.rio.RDFParser;
import org.openrdf.rio.RDFParserFactory;
import org.openrdf.rio.RDFParserRegistry;

import com.bigdata.journal.ITx;
import com.bigdata.rdf.sail.BigdataSailRepositoryConnection;
import com.bigdata.rdf.sail.webapp.BigdataRDFContext.AbstractQueryTask;
import com.bigdata.rdf.sail.webapp.DeleteServlet.RemoveStatementHandler;
import com.bigdata.rdf.sail.webapp.InsertServlet.AddStatementHandler;
import com.bigdata.rdf.sail.webapp.client.MiniMime;

/**
 * Handler for NanoSparqlServer REST API UPDATE operations (PUT, not SPARQL
 * UPDATE).
 * 
 * @author martyncutcher
 */
public class UpdateServlet extends BigdataRDFServlet {

    /**
     * 
     */
    private static final long serialVersionUID = 1L;

    static private final transient Logger log = Logger
            .getLogger(UpdateServlet.class);

    public UpdateServlet() {

    }

    @Override
    protected void doPut(final HttpServletRequest req,
            final HttpServletResponse resp) throws IOException {

        if (!isWritable(getServletContext(), req, resp)) {
            // Service must be writable.
            return;
        }

        final String queryStr = req.getParameter(QueryServlet.ATTR_QUERY);

        final String contentType = req.getContentType();

        if (contentType == null) {

            resp.setStatus(HttpServletResponse.SC_BAD_REQUEST);

        }

        if (queryStr == null) {

            resp.setStatus(HttpServletResponse.SC_BAD_REQUEST);

        }

        doUpdateWithQuery(req, resp);

    }

    /**
<<<<<<< HEAD
     * Delete all statements materialized by a DESCRIBE or CONSTRUCT query and
     * then insert all statements in the request body.
     * <p>
     * Note: To avoid materializing the statements, this runs the query against
     * the last commit time and uses a pipe to connect the query directly to the
     * process deleting the statements. This is done while it is holding the
     * unisolated connection which prevents concurrent modifications. Therefore
     * the entire <code>SELECT + DELETE</code> operation is ACID.
     * 
     * FIXME GROUP COMMIT: update with query has a different pattern and runs a
     * query that gets drained to discover what to delete. Can this be turned
     * directly into a SPARQL UPDATE request? (DELETE WHERE; INSERT DATA).
     */
=======
	 * Delete all statements materialized by a DESCRIBE or CONSTRUCT query and
	 * then insert all statements in the request body.
	 * <p>
	 * Note: To avoid materializing the statements, this runs the query against
	 * the last commit time and uses a pipe to connect the query directly to the
	 * process deleting the statements. This is done while it is holding the
	 * unisolated connection which prevents concurrent modifications. Therefore
	 * the entire <code>SELECT + DELETE</code> operation is ACID.
	 */
>>>>>>> 25206970
    private void doUpdateWithQuery(final HttpServletRequest req,
            final HttpServletResponse resp) throws IOException {

        final String baseURI = req.getRequestURL().toString();

        final String namespace = getNamespace(req);

        final String queryStr = req.getParameter(QueryServlet.ATTR_QUERY);

        if (queryStr == null)
            throw new UnsupportedOperationException();

        final String contentType = req.getContentType();

        if (log.isInfoEnabled())
            log.info("Request body: " + contentType);

        /**
         * <a href="https://sourceforge.net/apps/trac/bigdata/ticket/620">
         * UpdateServlet fails to parse MIMEType when doing conneg. </a>
         */

        final RDFFormat requestBodyFormat = RDFFormat.forMIMEType(new MiniMime(
                contentType).getMimeType());

        if (requestBodyFormat == null) {

            buildResponse(resp, HTTP_BADREQUEST, MIME_TEXT_PLAIN,
                    "Content-Type not recognized as RDF: " + contentType);

            return;

        }

        final RDFParserFactory rdfParserFactory = RDFParserRegistry
                .getInstance().get(requestBodyFormat);

        if (rdfParserFactory == null) {

            buildResponse(resp, HTTP_INTERNALERROR, MIME_TEXT_PLAIN,
                    "Parser factory not found: Content-Type="
                            + contentType + ", format=" + requestBodyFormat);
            
            return;

        }

        /*
         * Allow the caller to specify the default context for insert.
         */
        final Resource[] defaultContextInsert;
        {
            final String[] s = req.getParameterValues("context-uri-insert");
            if (s != null && s.length > 0) {
                try {
                    defaultContextInsert = toURIs(s);
                } catch (IllegalArgumentException ex) {
                    buildResponse(resp, HTTP_INTERNALERROR, MIME_TEXT_PLAIN,
                            ex.getLocalizedMessage());
                    return;
                }
            } else {
                defaultContextInsert = null;
            }
        }

        /*
         * Allow the caller to specify the default context for delete.
         */
        final Resource[] defaultContextDelete;
        {
            final String[] s = req.getParameterValues("context-uri-delete");
            if (s != null && s.length > 0) {
                try {
                	defaultContextDelete = toURIs(s);
                } catch (IllegalArgumentException ex) {
                    buildResponse(resp, HTTP_INTERNALERROR, MIME_TEXT_PLAIN,
                            ex.getLocalizedMessage());
                    return;
                }
            } else {
            	defaultContextDelete = null;
            }
        }
        
		try {

			submitApiTask(
					new UpdateWithQueryTask(req, resp, namespace,
							ITx.UNISOLATED, //
							queryStr,//
							baseURI,//
							rdfParserFactory,//
							defaultContextDelete,//
							defaultContextInsert//
					)).get();

		} catch (Throwable t) {

			launderThrowable(
					t,
					resp,
					"UPDATE-WITH-QUERY"
							+ ": queryStr="
							+ queryStr
							+ ", baseURI="
							+ baseURI
							+ (defaultContextInsert == null ? ""
									: ",context-uri-insert="
											+ Arrays.toString(defaultContextInsert))
							+ (defaultContextDelete == null ? ""
									: ",context-uri-delete="
											+ Arrays.toString(defaultContextDelete)));

<<<<<<< HEAD
        /*
         * Note: pipe is drained by this thread to consume the query
         * results, which are the statements to be deleted.
         */
        final PipedOutputStream os = new PipedOutputStream();
        final InputStream is = newPipedInputStream(os);
        try {

            // Use this format for the query results.
            final RDFFormat deleteQueryFormat = RDFFormat.NTRIPLES;
            
            final AbstractQueryTask queryTask = getBigdataRDFContext()
                    .getQueryTask(namespace, ITx.READ_COMMITTED, queryStr,
                            deleteQueryFormat.getDefaultMIMEType(), req,
                            resp, os, false/* update */);

            if(queryTask == null) {
                // KB not found. Response already committed.
                return;
            }

            switch (queryTask.queryType) {
            case DESCRIBE:
            case CONSTRUCT:
                break;
            default:
                buildResponse(resp, HTTP_BADREQUEST, MIME_TEXT_PLAIN,
                        "Must be DESCRIBE or CONSTRUCT query.");
                return;
            }

            final AtomicLong nmodified = new AtomicLong(0L);

            BigdataSailRepositoryConnection conn = null;
            boolean success = false;
            try {

                conn = getBigdataRDFContext().getUnisolatedConnection(
                        namespace);

                // Run DELETE
                {

                    final RDFParserFactory factory = RDFParserRegistry
                            .getInstance().get(deleteQueryFormat);

                    final RDFParser rdfParser = factory.getParser();

                    rdfParser.setValueFactory(conn.getTripleStore()
                            .getValueFactory());

                    rdfParser.setVerifyData(false);

                    rdfParser.setStopAtFirstError(true);

                    rdfParser
                            .setDatatypeHandling(RDFParser.DatatypeHandling.IGNORE);

                    rdfParser.setRDFHandler(new RemoveStatementHandler(conn
                            .getSailConnection(), nmodified, defaultContextDelete));

                    // Wrap as Future.
                    final FutureTask<Void> ft = new FutureTask<Void>(
                            queryTask);

                    // Submit query for evaluation.
                    getBigdataRDFContext().queryService.execute(ft);

                    // Run parser : visited statements will be deleted.
                    rdfParser.parse(is, baseURI);

                    // Await the Future (of the Query)
                    ft.get();
                    
                }

                // Run INSERT
                {
                    
                    /*
                     * There is a request body, so let's try and parse it.
                     */

                    final RDFParser rdfParser = rdfParserFactory
                            .getParser();

                    rdfParser.setValueFactory(conn.getTripleStore()
                            .getValueFactory());

                    rdfParser.setVerifyData(true);

                    rdfParser.setStopAtFirstError(true);

                    rdfParser
                            .setDatatypeHandling(RDFParser.DatatypeHandling.IGNORE);

                    rdfParser.setRDFHandler(new AddStatementHandler(conn
                            .getSailConnection(), nmodified, defaultContextInsert));

                    /*
                     * Run the parser, which will cause statements to be
                     * inserted.
                     */
                    rdfParser.parse(req.getInputStream(), baseURI);

                }

                // Commit the mutation.
                conn.commit();

                success = true;
                
                final long elapsed = System.currentTimeMillis() - begin;
                
                reportModifiedCount(resp, nmodified.get(), elapsed);

            } finally {

                if (conn != null) {

                    if (!success)
                        conn.rollback();

                    conn.close();

                }
                
            }

        } catch (Throwable t) {

            throw BigdataRDFServlet.launderThrowable(t, resp, queryStr);
=======
		}

    }

    private static class UpdateWithQueryTask extends AbstractRestApiTask<Void> {

    	private final String queryStr;
        private final String baseURI;
        private final RDFParserFactory parserFactory;
        private final Resource[] defaultContextDelete;
        private final Resource[] defaultContextInsert;

        /**
         * 
         * @param namespace
         *            The namespace of the target KB instance.
         * @param timestamp
         *            The timestamp used to obtain a mutable connection.
         * @param baseURI
         *            The base URI for the operation.
         * @param defaultContextDelete
         *            When removing statements, the context(s) for triples
         *            without an explicit named graph when the KB instance is
         *            operating in a quads mode.
         * @param defaultContextInsert
         *            When inserting statements, the context(s) for triples
         *            without an explicit named graph when the KB instance is
         *            operating in a quads mode.
         */
        public UpdateWithQueryTask(final HttpServletRequest req,
                final HttpServletResponse resp,
                final String namespace, final long timestamp,
                final String queryStr,//
                final String baseURI,
                final RDFParserFactory parserFactory,
                final Resource[] defaultContextDelete,//
                final Resource[] defaultContextInsert//
                ) {
            super(req, resp, namespace, timestamp);
            this.queryStr = queryStr;
            this.baseURI = baseURI;
            this.parserFactory = parserFactory;
            this.defaultContextDelete = defaultContextDelete;
            this.defaultContextInsert = defaultContextInsert;
        }
        
        @Override
        public boolean isReadOnly() {
            return false;
        }

        @Override
        public Void call() throws Exception {

            final long begin = System.currentTimeMillis();
            
            final AtomicLong nmodified = new AtomicLong(0L);

            BigdataSailRepositoryConnection conn = null;
            boolean success = false;
            try {
        
				conn = getUnisolatedConnection();

				{

					if (log.isInfoEnabled())
						log.info("update with query: " + queryStr);

					final BigdataRDFContext context = BigdataServlet
							.getBigdataRDFContext(req.getServletContext());

					/*
					 * Note: pipe is drained by this thread to consume the query
					 * results, which are the statements to be deleted.
					 */
					final PipedOutputStream os = new PipedOutputStream();

					// The read-only connection for the query.
					BigdataSailRepositoryConnection roconn = null;
					try {
						
						final long readOnlyTimestamp = ITx.READ_COMMITTED;

						roconn = getQueryConnection(namespace,
								readOnlyTimestamp);

						// Use this format for the query results.
						final RDFFormat deleteQueryFormat = RDFFormat.NTRIPLES;

						final AbstractQueryTask queryTask = context
								.getQueryTask(roconn, namespace,
										readOnlyTimestamp, queryStr,
										deleteQueryFormat.getDefaultMIMEType(),
										req, resp, os);

						switch (queryTask.queryType) {
						case DESCRIBE:
						case CONSTRUCT:
							break;
						default:
							throw new MalformedQueryException(
									"Must be DESCRIBE or CONSTRUCT query");
						}

						// Run DELETE
						{

							final RDFParserFactory factory = RDFParserRegistry
									.getInstance().get(deleteQueryFormat);

							final RDFParser rdfParser = factory.getParser();

							rdfParser.setValueFactory(conn.getTripleStore()
									.getValueFactory());

							rdfParser.setVerifyData(false);

							rdfParser.setStopAtFirstError(true);

							rdfParser
									.setDatatypeHandling(RDFParser.DatatypeHandling.IGNORE);

							rdfParser.setRDFHandler(new RemoveStatementHandler(
									conn.getSailConnection(), nmodified,
									defaultContextDelete));

							// Wrap as Future.
							final FutureTask<Void> ft = new FutureTask<Void>(
									queryTask);

							// Submit query for evaluation.
							context.queryService.execute(ft);

							// Reads on the statements produced by the query.
							final InputStream is = newPipedInputStream(os);

							// Run parser : visited statements will be deleted.
							rdfParser.parse(is, baseURI);

							// Await the Future (of the Query)
							ft.get();

						}

						// Run INSERT
						{

							/*
							 * There is a request body, so let's try and parse
							 * it.
							 */

							final RDFParser rdfParser = parserFactory
									.getParser();

							rdfParser.setValueFactory(conn.getTripleStore()
									.getValueFactory());

							rdfParser.setVerifyData(true);

							rdfParser.setStopAtFirstError(true);

							rdfParser
									.setDatatypeHandling(RDFParser.DatatypeHandling.IGNORE);

							rdfParser.setRDFHandler(new AddStatementHandler(
									conn.getSailConnection(), nmodified,
									defaultContextInsert));

							/*
							 * Run the parser, which will cause statements to be
							 * inserted.
							 */
							rdfParser.parse(req.getInputStream(), baseURI);

						}

					} finally {
				
						if (roconn != null) {
							// close the read-only connection for the query.
							roconn.rollback();
						}
						
					}

				}

                conn.commit();

                success = true;
                
                final long elapsed = System.currentTimeMillis() - begin;

                reportModifiedCount(nmodified.get(), elapsed);

                return null;
                
            } finally {
                
                if (conn != null) {

                    if (!success)
                        conn.rollback();

                    conn.close();

                }
                
            }
>>>>>>> 25206970

        }

    } // class UpdateWithQueryTask

    @Override
    protected void doPost(final HttpServletRequest req,
            final HttpServletResponse resp) throws IOException {

        if (!isWritable(getServletContext(), req, resp)) {
            // Service must be writable.
            return;
        }

        if (ServletFileUpload.isMultipartContent(req)) {
    		
            doUpdateWithBody(req, resp);
    		
        } else {

            resp.setStatus(HttpServletResponse.SC_BAD_REQUEST);

        }

    }

    /**
     * UPDATE request with a request body containing the statements to be
     * removed and added as a multi-part mime request.
     */
    private void doUpdateWithBody(final HttpServletRequest req,
            final HttpServletResponse resp) throws IOException {

        final DiskFileItemFactory factory = new DiskFileItemFactory();
        
        final ServletFileUpload upload = new ServletFileUpload(factory);
        
        FileItem add = null, remove = null;
        
        try {
        
<<<<<<< HEAD
        	    @SuppressWarnings("unchecked")
=======
>>>>>>> 25206970
        	    final List<FileItem> items = upload.parseRequest(req);

            for (FileItem item : items) {

                if (item.getFieldName().equals("add")) {

                    if (!validateItem(resp, add = item)) {
                        return;
                    }

                } else if (item.getFieldName().equals("remove")) {

                    if (!validateItem(resp, remove = item)) {
                        return;
                    }

                }

            }

        } catch (FileUploadException ex) {

            throw new IOException(ex);

        }

        final String baseURI = req.getRequestURL().toString();
     
        /*
         * Allow the caller to specify the default context for insert.
         */
        final Resource[] defaultContextInsert;
        {
            final String[] s = req.getParameterValues("context-uri-insert");
            if (s != null && s.length > 0) {
                try {
                    defaultContextInsert = toURIs(s);
                } catch (IllegalArgumentException ex) {
                    buildResponse(resp, HTTP_INTERNALERROR, MIME_TEXT_PLAIN,
                            ex.getLocalizedMessage());
                    return;
                }
            } else {
                defaultContextInsert = null;
            }
        }

        /*
         * Allow the caller to specify the default context for delete.
         */
        final Resource[] defaultContextDelete;
        {
            final String[] s = req.getParameterValues("context-uri-delete");
            if (s != null && s.length > 0) {
                try {
                	defaultContextDelete = toURIs(s);
                } catch (IllegalArgumentException ex) {
                    buildResponse(resp, HTTP_INTERNALERROR, MIME_TEXT_PLAIN,
                            ex.getLocalizedMessage());
                    return;
                }
            } else {
                defaultContextDelete = null;
            }
        }

        final String namespace = getNamespace(req);

        try {
        
            submitApiTask(
                    new UpdateWithBodyTask(req, resp, namespace,
                            ITx.UNISOLATED, //
                            baseURI,//
                            remove,//
                            defaultContextDelete,//
                            add,//
                            defaultContextInsert//
                            )).get();

        } catch (Throwable t) {

            launderThrowable(
                    t,
                    resp,
                    "UPDATE-WITH-BODY: baseURI="
                            + baseURI
                            + (add == null ? null
                                    : ", add="
                                            + add
                                            + (defaultContextInsert == null ? ""
                                                    : ",context-uri-insert="
                                                            + Arrays.toString(defaultContextInsert)))
                            + (remove == null ? null
                                    : ", remove="
                                            + remove
                                            + (defaultContextDelete == null ? ""
                                                    : ",context-uri-delete="
                                                            + Arrays.toString(defaultContextDelete))));

        }
        
    }

    private static class UpdateWithBodyTask extends AbstractRestApiTask<Void> {

        private final String baseURI;
        private final FileItem remove;
        private final FileItem add;
        private final Resource[] defaultContextDelete;
        private final Resource[] defaultContextInsert;

        /**
         * 
         * @param namespace
         *            The namespace of the target KB instance.
         * @param timestamp
         *            The timestamp used to obtain a mutable connection.
         * @param baseURI
         *            The base URI for the operation.
         * @param defaultContextDelete
         *            When removing statements, the context(s) for triples
         *            without an explicit named graph when the KB instance is
         *            operating in a quads mode.
         * @param defaultContextInsert
         *            When inserting statements, the context(s) for triples
         *            without an explicit named graph when the KB instance is
         *            operating in a quads mode.
         */
        public UpdateWithBodyTask(final HttpServletRequest req,
                final HttpServletResponse resp,
                final String namespace, final long timestamp,
                final String baseURI,
                final FileItem remove,
                final Resource[] defaultContextDelete,//
                final FileItem add,
                final Resource[] defaultContextInsert//
                ) {
            super(req, resp, namespace, timestamp);
            this.baseURI = baseURI;
            this.remove = remove;
            this.defaultContextDelete = defaultContextDelete;
            this.add = add;
            this.defaultContextInsert = defaultContextInsert;
        }
        
        @Override
        public boolean isReadOnly() {
            return false;
        }

        @Override
        public Void call() throws Exception {

            final long begin = System.currentTimeMillis();
            
            final AtomicLong nmodified = new AtomicLong(0L);

            BigdataSailRepositoryConnection conn = null;
            boolean success = false;
            try {
        
                conn = getUnisolatedConnection();

                if (remove != null) {

                    final String contentType = remove.getContentType();

                    final InputStream is = remove.getInputStream();

                    final RDFHandler handler = new RemoveStatementHandler(
                            conn.getSailConnection(), nmodified,
                            defaultContextDelete);

                    processData(conn, contentType, is, handler, baseURI);

                }

                if (add != null) {

                    final String contentType = add.getContentType();

                    final InputStream is = add.getInputStream();

                    final RDFHandler handler = new AddStatementHandler(
                            conn.getSailConnection(), nmodified,
                            defaultContextInsert);

                    processData(conn, contentType, is, handler, baseURI);

                }

                conn.commit();

                success = true;
                
                final long elapsed = System.currentTimeMillis() - begin;

                reportModifiedCount(nmodified.get(), elapsed);

                return null;
                
            } finally {
                
                if (conn != null) {

                    if (!success)
                        conn.rollback();

                    conn.close();

                }
                
            }

        }
        
        private void processData(final BigdataSailRepositoryConnection conn, 
                final String contentType, 
                final InputStream is, 
                final RDFHandler handler,
                final String baseURI) 
                    throws Exception {
        
            /**
             * Note: The request was already validated.
             * 
             * <a href="https://sourceforge.net/apps/trac/bigdata/ticket/620">
             * UpdateServlet fails to parse MIMEType when doing conneg. </a>
             */

            final RDFFormat format = RDFFormat
                    .forMIMEType(new MiniMime(contentType).getMimeType());

            final RDFParserFactory rdfParserFactory = RDFParserRegistry
                    .getInstance().get(format);

            final RDFParser rdfParser = rdfParserFactory.getParser();

            rdfParser.setValueFactory(conn.getTripleStore()
                    .getValueFactory());

            rdfParser.setVerifyData(true);

            rdfParser.setStopAtFirstError(true);

            rdfParser
                    .setDatatypeHandling(RDFParser.DatatypeHandling.IGNORE);

            rdfParser.setRDFHandler(handler);

            /*
             * Run the parser, which will cause statements to be deleted.
             */
            rdfParser.parse(is, baseURI);

        }
        
<<<<<<< HEAD
    }
=======
    } // class UpdateWithBodyTask
>>>>>>> 25206970

	private boolean validateItem(
			final HttpServletResponse resp, final FileItem item) 
				throws IOException {
		
		final String contentType = item.getContentType();
		
	    if (contentType == null) {
	    	
	        buildResponse(resp, HTTP_BADREQUEST, MIME_TEXT_PLAIN,
	                "Content-Type not specified");
	
	        return false;
	        
	    }
	
        final RDFFormat format = RDFFormat
                .forMIMEType(new MiniMime(contentType).getMimeType());

	    if (format == null) {
	
	        buildResponse(resp, HTTP_BADREQUEST, MIME_TEXT_PLAIN,
	                "Content-Type not recognized as RDF: " + contentType);
	
	        return false;
	
	    }
	    
        final RDFParserFactory rdfParserFactory = RDFParserRegistry
		        .getInstance().get(format);
		
		if (rdfParserFactory == null) {
		
		    buildResponse(resp, HTTP_INTERNALERROR, MIME_TEXT_PLAIN,
		            "Parser factory not found: Content-Type=" + contentType
		                    + ", format=" + format);
		
		    return false;
		
		}

	    if (item.getInputStream() == null) {
	    	
	        buildResponse(resp, HTTP_BADREQUEST, MIME_TEXT_PLAIN,
	                "No content");
	
	        return false;
	    	
	    }
	    
	    return true;
		
	}	

}<|MERGE_RESOLUTION|>--- conflicted
+++ resolved
@@ -103,21 +103,6 @@
     }
 
     /**
-<<<<<<< HEAD
-     * Delete all statements materialized by a DESCRIBE or CONSTRUCT query and
-     * then insert all statements in the request body.
-     * <p>
-     * Note: To avoid materializing the statements, this runs the query against
-     * the last commit time and uses a pipe to connect the query directly to the
-     * process deleting the statements. This is done while it is holding the
-     * unisolated connection which prevents concurrent modifications. Therefore
-     * the entire <code>SELECT + DELETE</code> operation is ACID.
-     * 
-     * FIXME GROUP COMMIT: update with query has a different pattern and runs a
-     * query that gets drained to discover what to delete. Can this be turned
-     * directly into a SPARQL UPDATE request? (DELETE WHERE; INSERT DATA).
-     */
-=======
 	 * Delete all statements materialized by a DESCRIBE or CONSTRUCT query and
 	 * then insert all statements in the request body.
 	 * <p>
@@ -127,7 +112,6 @@
 	 * unisolated connection which prevents concurrent modifications. Therefore
 	 * the entire <code>SELECT + DELETE</code> operation is ACID.
 	 */
->>>>>>> 25206970
     private void doUpdateWithQuery(final HttpServletRequest req,
             final HttpServletResponse resp) throws IOException {
 
@@ -242,140 +226,6 @@
 									: ",context-uri-delete="
 											+ Arrays.toString(defaultContextDelete)));
 
-<<<<<<< HEAD
-        /*
-         * Note: pipe is drained by this thread to consume the query
-         * results, which are the statements to be deleted.
-         */
-        final PipedOutputStream os = new PipedOutputStream();
-        final InputStream is = newPipedInputStream(os);
-        try {
-
-            // Use this format for the query results.
-            final RDFFormat deleteQueryFormat = RDFFormat.NTRIPLES;
-            
-            final AbstractQueryTask queryTask = getBigdataRDFContext()
-                    .getQueryTask(namespace, ITx.READ_COMMITTED, queryStr,
-                            deleteQueryFormat.getDefaultMIMEType(), req,
-                            resp, os, false/* update */);
-
-            if(queryTask == null) {
-                // KB not found. Response already committed.
-                return;
-            }
-
-            switch (queryTask.queryType) {
-            case DESCRIBE:
-            case CONSTRUCT:
-                break;
-            default:
-                buildResponse(resp, HTTP_BADREQUEST, MIME_TEXT_PLAIN,
-                        "Must be DESCRIBE or CONSTRUCT query.");
-                return;
-            }
-
-            final AtomicLong nmodified = new AtomicLong(0L);
-
-            BigdataSailRepositoryConnection conn = null;
-            boolean success = false;
-            try {
-
-                conn = getBigdataRDFContext().getUnisolatedConnection(
-                        namespace);
-
-                // Run DELETE
-                {
-
-                    final RDFParserFactory factory = RDFParserRegistry
-                            .getInstance().get(deleteQueryFormat);
-
-                    final RDFParser rdfParser = factory.getParser();
-
-                    rdfParser.setValueFactory(conn.getTripleStore()
-                            .getValueFactory());
-
-                    rdfParser.setVerifyData(false);
-
-                    rdfParser.setStopAtFirstError(true);
-
-                    rdfParser
-                            .setDatatypeHandling(RDFParser.DatatypeHandling.IGNORE);
-
-                    rdfParser.setRDFHandler(new RemoveStatementHandler(conn
-                            .getSailConnection(), nmodified, defaultContextDelete));
-
-                    // Wrap as Future.
-                    final FutureTask<Void> ft = new FutureTask<Void>(
-                            queryTask);
-
-                    // Submit query for evaluation.
-                    getBigdataRDFContext().queryService.execute(ft);
-
-                    // Run parser : visited statements will be deleted.
-                    rdfParser.parse(is, baseURI);
-
-                    // Await the Future (of the Query)
-                    ft.get();
-                    
-                }
-
-                // Run INSERT
-                {
-                    
-                    /*
-                     * There is a request body, so let's try and parse it.
-                     */
-
-                    final RDFParser rdfParser = rdfParserFactory
-                            .getParser();
-
-                    rdfParser.setValueFactory(conn.getTripleStore()
-                            .getValueFactory());
-
-                    rdfParser.setVerifyData(true);
-
-                    rdfParser.setStopAtFirstError(true);
-
-                    rdfParser
-                            .setDatatypeHandling(RDFParser.DatatypeHandling.IGNORE);
-
-                    rdfParser.setRDFHandler(new AddStatementHandler(conn
-                            .getSailConnection(), nmodified, defaultContextInsert));
-
-                    /*
-                     * Run the parser, which will cause statements to be
-                     * inserted.
-                     */
-                    rdfParser.parse(req.getInputStream(), baseURI);
-
-                }
-
-                // Commit the mutation.
-                conn.commit();
-
-                success = true;
-                
-                final long elapsed = System.currentTimeMillis() - begin;
-                
-                reportModifiedCount(resp, nmodified.get(), elapsed);
-
-            } finally {
-
-                if (conn != null) {
-
-                    if (!success)
-                        conn.rollback();
-
-                    conn.close();
-
-                }
-                
-            }
-
-        } catch (Throwable t) {
-
-            throw BigdataRDFServlet.launderThrowable(t, resp, queryStr);
-=======
 		}
 
     }
@@ -587,7 +437,6 @@
                 }
                 
             }
->>>>>>> 25206970
 
         }
 
@@ -629,11 +478,7 @@
         
         try {
         
-<<<<<<< HEAD
-        	    @SuppressWarnings("unchecked")
-=======
->>>>>>> 25206970
-        	    final List<FileItem> items = upload.parseRequest(req);
+    	    final List<FileItem> items = upload.parseRequest(req);
 
             for (FileItem item : items) {
 
@@ -891,11 +736,7 @@
 
         }
         
-<<<<<<< HEAD
-    }
-=======
     } // class UpdateWithBodyTask
->>>>>>> 25206970
 
 	private boolean validateItem(
 			final HttpServletResponse resp, final FileItem item) 
