--- conflicted
+++ resolved
@@ -1,235 +1,203 @@
-/**
+/**
 Copyright (C) SYSTAP, LLC 2006-2015.  All rights reserved.
-
-Contact:
-     SYSTAP, LLC
-     2501 Calvert ST NW #106
-     Washington, DC 20008
-     licenses@systap.com
-
-This program is free software; you can redistribute it and/or modify
-it under the terms of the GNU General Public License as published by
-the Free Software Foundation; version 2 of the License.
-
-This program is distributed in the hope that it will be useful,
-but WITHOUT ANY WARRANTY; without even the implied warranty of
-MERCHANTABILITY or FITNESS FOR A PARTICULAR PURPOSE.  See the
-GNU General Public License for more details.
-
-You should have received a copy of the GNU General Public License
-along with this program; if not, write to the Free Software
-Foundation, Inc., 59 Temple Place, Suite 330, Boston, MA  02111-1307  USA
-*/
-package com.bigdata.rdf.sail.webapp;
-
-import javax.servlet.ServletContextEvent;
-import javax.servlet.ServletContextListener;
-
-import com.bigdata.journal.IIndexManager;
-import com.bigdata.rdf.sparql.ast.service.ServiceFactory;
-
-/**
- * Interface declaring the <code>config-param</code>s understood by the
- * {@link BigdataRDFServletContextListener}.
- * <p>
- * Note: When used in a jini/River configuration, the name of the component for
- * those configuration options is the fully qualified class name for the
- * {@link NanoSparqlServer}.
- *
- * @see <a href="https://sourceforge.net/apps/trac/bigdata/ticket/596"> Change
- *      web.xml parameter names to be consistent with Jini/River </a>
- */
-public interface ConfigParams {
-
-    /**
-     * The property file (for a standalone bigdata instance) or the jini
-     * configuration file (for a bigdata federation). The file must end with
-     * either ".properties" or ".config". This parameter is ignored if the
-     * {@link IIndexManager} is specified as an attribute of the web application
-     * context.
-     */
-    final String PROPERTY_FILE = "propertyFile";
-
-    /**
-     * The default bigdata namespace of for the triple or quad store instance to
-     * be exposed (default {@link #DEFAULT_NAMESPACE}). Note that there can be
-     * many triple or quad store instances within a bigdata instance.
-     */
-<<<<<<< HEAD
-    String NAMESPACE = "namespace";
-
-    String DEFAULT_NAMESPACE = "kb";
-=======
-    final String NAMESPACE = "namespace";
-    
-    final String DEFAULT_NAMESPACE = "kb";
->>>>>>> 92c035b4
-
-    /**
-     * When <code>true</code>, an instance of the specified {@link #NAMESPACE}
-     * will be created if none exists.
-     */
-<<<<<<< HEAD
-    String CREATE = "create";
-
-    boolean DEFAULT_CREATE = true;
-
-=======
-    final String CREATE = "create";
-    
-    final boolean DEFAULT_CREATE = true;
-    
->>>>>>> 92c035b4
-    /**
-     * The size of the thread pool used to service SPARQL queries -OR- ZERO
-     * (0) for an unbounded thread pool (default
-     * {@value #DEFAULT_QUERY_THREAD_POOL_SIZE}).
-     */
-<<<<<<< HEAD
-    String QUERY_THREAD_POOL_SIZE = "queryThreadPoolSize";
-
-    int DEFAULT_QUERY_THREAD_POOL_SIZE = 16;
-
-=======
-    final String QUERY_THREAD_POOL_SIZE = "queryThreadPoolSize";
-    
-    final int DEFAULT_QUERY_THREAD_POOL_SIZE = 16;
-    
->>>>>>> 92c035b4
-    /**
-     * Force a compacting merge of all shards on all data services in a
-     * bigdata federation (optional, default <code>false</code>).
-     *
-     * <strong>This option should only be used for benchmarking
-     * purposes.</strong>
-     */
-    final String FORCE_OVERFLOW = "forceOverflow";
-
-    /**
-     * The commit time against which the server will assert a read lock by
-     * holding open a read-only transaction against that commit point
-     * (optional). When given, queries will default to read against this
-     * commit point. Otherwise queries will default to read against the most
-     * recent commit point on the database. Regardless, each query will be
-     * issued against a read-only transaction.
-     */
-<<<<<<< HEAD
-    String READ_LOCK = "readLock";
-
-=======
-    final String READ_LOCK = "readLock";
-    
->>>>>>> 92c035b4
-    /**
-     * When <code>true</code> and the KB instance is in the <code>quads</code>
-     * mode, each named graph will also be described in in the same level of
-     * detail as the default graph (default
-     * {@value #DEFAULT_DESCRIBE_EACH_NAMED_GRAPH}). Otherwise only the default
-     * graph will be described.
-     * <p>
-     * Note: I have changed the default to <code>false</code> since this
-     * operation can be long-running for messy web graphs such as the TBL six
-     * degrees of freedom crawl. We wind up with one named graph for each
-     * "friend", which is a lot of named graphs, plus there are a lot of
-     * predicates that show up in web data. Together, this makes the per-named
-     * graph response not a very good default. However, you can certainly enable
-     * this if you only have a reasonable number of named graphs and/or only
-     * expose the SPARQL end point to a limited audience.
-     */
-<<<<<<< HEAD
-    String DESCRIBE_EACH_NAMED_GRAPH = "describeEachNamedGraph";
-
-    boolean DEFAULT_DESCRIBE_EACH_NAMED_GRAPH = false;
-
-=======
-    final String DESCRIBE_EACH_NAMED_GRAPH = "describeEachNamedGraph";
-    
-    final boolean DEFAULT_DESCRIBE_EACH_NAMED_GRAPH = false;
-    
->>>>>>> 92c035b4
-    /**
-     * When <code>true</code>, requests will be refused for mutation operations
-     * on the database made through the REST API. This may be used to help lock
-     * down a public facing interface.
-     */
-    final String READ_ONLY = "readOnly";
-
-    final boolean DEFAULT_READ_ONLY = false;
-
-    /**
-     * When non-zero, this specifies the timeout (milliseconds) for a query.
-     * This may be used to limit resource consumption on a public facing
-     * interface.
-     */
-    final String QUERY_TIMEOUT = "queryTimeout";
-
-    final long DEFAULT_QUERY_TIMEOUT = 0L;
-
-    /**
-    * When non-zero, this specifies the timeout (milliseconds) for a warmup
-    * period when the NSS starts up (warmup is disabled when this is ZERO).
-    * 
-    * @see <a href="http://trac.bigdata.com/ticket/1050" > pre-heat the journal
-    *      on startup </a>
-    */
-    final String WARMUP_TIMEOUT = "warmupTimeout";
-
-    final long DEFAULT_WARMUP_TIMEOUT = 0L;
-
-    /**
-    * The size of the thread pool used to warmup the journal (default
-    * {@value #DEFAULT_WARMUP_THREAD_POOL_SIZE}).
-    * 
-    * @see <a href="http://trac.bigdata.com/ticket/1050" > pre-heat the journal
-    *      on startup </a>
-    */
-    final String WARMUP_THREAD_POOL_SIZE = "warmupThreadPoolSize";
-    
-    final int DEFAULT_WARMUP_THREAD_POOL_SIZE = 20;
-    
-    /**
-    * A comma delimited list of namespaces to be processed during the warmup 
-    * procedure (optional). When not specified, ALL namespaces will be processed.
-    * 
-    * @see <a href="http://trac.bigdata.com/ticket/1050" > pre-heat the journal
-    *      on startup </a>
-    */
-    final String WARMUP_NAMESPACE_LIST = "warmupNamespaceList";
-    
-    String DEFAULT_WARMUP_NAMESPACE_LIST = "";
-    
-    /**
-     * A class that extends {@link BigdataRDFServletContextListener}. This
-     * offers applications a means to hook the {@link ServletContextListener}
-     * methods.
-     * <p>
-     * Note:
-     *
-     * @see BigdataRDFServletContextListener#contextInitialized(ServletContextEvent)
-     * @see BigdataRDFServletContextListener#contextDestroyed(ServletContextEvent)
-     * @see #DEFAULT_SERVLET_CONTEXT_LISTENER_CLASS
-     *
-     * @see <a href="https://sourceforge.net/apps/trac/bigdata/ticket/667" >
-     *      Provide NanoSparqlServer initialization hook </a>
-     */
-    final String SERVLET_CONTEXT_LISTENER_CLASS = "servletContextListenerClass";
-
-    String DEFAULT_SERVLET_CONTEXT_LISTENER_CLASS = BigdataRDFServletContextListener.class
-            .getName();
-    
-    /**
-     * A class the implements the {@link BlueprintsServletProxy}.
-     * 
-     * @see <a href="https://jira.blazegraph.com/browse/BLZG-1295"> Refactor Blueprints </a>
-     * 
-     */
-    
-    final String BLUEPRINTS_SERVLET_PROVIDER = "blueprintsServletProvider";
-    
-    final static String DEFAULT_BLUEPRINTS_SERVLET_PROVIDER = BlueprintsServletProxy.getDefaultProvider();
-
-    /**
-     * List of the services this instance is allowed to call out to.
-     */
-    String SERVICE_WHITELIST = "serviceWhitelist";
-}
+
+Contact:
+     SYSTAP, LLC
+     2501 Calvert ST NW #106
+     Washington, DC 20008
+     licenses@systap.com
+
+This program is free software; you can redistribute it and/or modify
+it under the terms of the GNU General Public License as published by
+the Free Software Foundation; version 2 of the License.
+
+This program is distributed in the hope that it will be useful,
+but WITHOUT ANY WARRANTY; without even the implied warranty of
+MERCHANTABILITY or FITNESS FOR A PARTICULAR PURPOSE.  See the
+GNU General Public License for more details.
+
+You should have received a copy of the GNU General Public License
+along with this program; if not, write to the Free Software
+Foundation, Inc., 59 Temple Place, Suite 330, Boston, MA  02111-1307  USA
+*/
+package com.bigdata.rdf.sail.webapp;
+
+import javax.servlet.ServletContextEvent;
+import javax.servlet.ServletContextListener;
+
+import com.bigdata.journal.IIndexManager;
+import com.bigdata.rdf.sparql.ast.service.ServiceFactory;
+
+/**
+ * Interface declaring the <code>config-param</code>s understood by the
+ * {@link BigdataRDFServletContextListener}.
+ * <p>
+ * Note: When used in a jini/River configuration, the name of the component for
+ * those configuration options is the fully qualified class name for the
+ * {@link NanoSparqlServer}.
+ *
+ * @see <a href="https://sourceforge.net/apps/trac/bigdata/ticket/596"> Change
+ *      web.xml parameter names to be consistent with Jini/River </a>
+ */
+public interface ConfigParams {
+
+    /**
+     * The property file (for a standalone bigdata instance) or the jini
+     * configuration file (for a bigdata federation). The file must end with
+     * either ".properties" or ".config". This parameter is ignored if the
+     * {@link IIndexManager} is specified as an attribute of the web application
+     * context.
+     */
+    final String PROPERTY_FILE = "propertyFile";
+
+    /**
+     * The default bigdata namespace of for the triple or quad store instance to
+     * be exposed (default {@link #DEFAULT_NAMESPACE}). Note that there can be
+     * many triple or quad store instances within a bigdata instance.
+     */
+    final String NAMESPACE = "namespace";
+    
+    final String DEFAULT_NAMESPACE = "kb";
+
+    /**
+     * When <code>true</code>, an instance of the specified {@link #NAMESPACE}
+     * will be created if none exists.
+     */
+    final String CREATE = "create";
+    
+    final boolean DEFAULT_CREATE = true;
+    
+    /**
+     * The size of the thread pool used to service SPARQL queries -OR- ZERO
+     * (0) for an unbounded thread pool (default
+     * {@value #DEFAULT_QUERY_THREAD_POOL_SIZE}).
+     */
+    final String QUERY_THREAD_POOL_SIZE = "queryThreadPoolSize";
+    
+    final int DEFAULT_QUERY_THREAD_POOL_SIZE = 16;
+    
+    /**
+     * Force a compacting merge of all shards on all data services in a
+     * bigdata federation (optional, default <code>false</code>).
+     *
+     * <strong>This option should only be used for benchmarking
+     * purposes.</strong>
+     */
+    final String FORCE_OVERFLOW = "forceOverflow";
+
+    /**
+     * The commit time against which the server will assert a read lock by
+     * holding open a read-only transaction against that commit point
+     * (optional). When given, queries will default to read against this
+     * commit point. Otherwise queries will default to read against the most
+     * recent commit point on the database. Regardless, each query will be
+     * issued against a read-only transaction.
+     */
+    final String READ_LOCK = "readLock";
+    
+    /**
+     * When <code>true</code> and the KB instance is in the <code>quads</code>
+     * mode, each named graph will also be described in in the same level of
+     * detail as the default graph (default
+     * {@value #DEFAULT_DESCRIBE_EACH_NAMED_GRAPH}). Otherwise only the default
+     * graph will be described.
+     * <p>
+     * Note: I have changed the default to <code>false</code> since this
+     * operation can be long-running for messy web graphs such as the TBL six
+     * degrees of freedom crawl. We wind up with one named graph for each
+     * "friend", which is a lot of named graphs, plus there are a lot of
+     * predicates that show up in web data. Together, this makes the per-named
+     * graph response not a very good default. However, you can certainly enable
+     * this if you only have a reasonable number of named graphs and/or only
+     * expose the SPARQL end point to a limited audience.
+     */
+    final String DESCRIBE_EACH_NAMED_GRAPH = "describeEachNamedGraph";
+    
+    final boolean DEFAULT_DESCRIBE_EACH_NAMED_GRAPH = false;
+    
+    /**
+     * When <code>true</code>, requests will be refused for mutation operations
+     * on the database made through the REST API. This may be used to help lock
+     * down a public facing interface.
+     */
+    final String READ_ONLY = "readOnly";
+
+    final boolean DEFAULT_READ_ONLY = false;
+
+    /**
+     * When non-zero, this specifies the timeout (milliseconds) for a query.
+     * This may be used to limit resource consumption on a public facing
+     * interface.
+     */
+    final String QUERY_TIMEOUT = "queryTimeout";
+
+    final long DEFAULT_QUERY_TIMEOUT = 0L;
+
+    /**
+    * When non-zero, this specifies the timeout (milliseconds) for a warmup
+    * period when the NSS starts up (warmup is disabled when this is ZERO).
+    * 
+    * @see <a href="http://trac.bigdata.com/ticket/1050" > pre-heat the journal
+    *      on startup </a>
+    */
+    final String WARMUP_TIMEOUT = "warmupTimeout";
+
+    final long DEFAULT_WARMUP_TIMEOUT = 0L;
+
+    /**
+    * The size of the thread pool used to warmup the journal (default
+    * {@value #DEFAULT_WARMUP_THREAD_POOL_SIZE}).
+    * 
+    * @see <a href="http://trac.bigdata.com/ticket/1050" > pre-heat the journal
+    *      on startup </a>
+    */
+    final String WARMUP_THREAD_POOL_SIZE = "warmupThreadPoolSize";
+    
+    final int DEFAULT_WARMUP_THREAD_POOL_SIZE = 20;
+    
+    /**
+    * A comma delimited list of namespaces to be processed during the warmup 
+    * procedure (optional). When not specified, ALL namespaces will be processed.
+    * 
+    * @see <a href="http://trac.bigdata.com/ticket/1050" > pre-heat the journal
+    *      on startup </a>
+    */
+    final String WARMUP_NAMESPACE_LIST = "warmupNamespaceList";
+    
+    String DEFAULT_WARMUP_NAMESPACE_LIST = "";
+    
+    /**
+     * A class that extends {@link BigdataRDFServletContextListener}. This
+     * offers applications a means to hook the {@link ServletContextListener}
+     * methods.
+     * <p>
+     * Note:
+     *
+     * @see BigdataRDFServletContextListener#contextInitialized(ServletContextEvent)
+     * @see BigdataRDFServletContextListener#contextDestroyed(ServletContextEvent)
+     * @see #DEFAULT_SERVLET_CONTEXT_LISTENER_CLASS
+     *
+     * @see <a href="https://sourceforge.net/apps/trac/bigdata/ticket/667" >
+     *      Provide NanoSparqlServer initialization hook </a>
+     */
+    final String SERVLET_CONTEXT_LISTENER_CLASS = "servletContextListenerClass";
+
+    String DEFAULT_SERVLET_CONTEXT_LISTENER_CLASS = BigdataRDFServletContextListener.class
+            .getName();
+    
+    /**
+     * A class the implements the {@link BlueprintsServletProxy}.
+     * 
+     * @see <a href="https://jira.blazegraph.com/browse/BLZG-1295"> Refactor Blueprints </a>
+     * 
+     */
+    
+    final String BLUEPRINTS_SERVLET_PROVIDER = "blueprintsServletProvider";
+    
+    final static String DEFAULT_BLUEPRINTS_SERVLET_PROVIDER = BlueprintsServletProxy.getDefaultProvider();
+
+    /**
+     * List of the services this instance is allowed to call out to.
+     */
+    String SERVICE_WHITELIST = "serviceWhitelist";
+}