--- conflicted
+++ resolved
@@ -266,7 +266,6 @@
             
             final AbstractTripleStore tripleStore = getBigdataRDFContext()
                     .getTripleStore(getNamespace(req), tx);
-<<<<<<< HEAD
 
             if (tripleStore == null) {
                 /*
@@ -276,17 +275,6 @@
                 return;
             }
 
-=======
-
-            if (tripleStore == null) {
-                /*
-                 * There is no such triple/quad store instance.
-                 */
-                buildResponse(resp, HTTP_NOTFOUND, MIME_TEXT_PLAIN);
-                return;
-            }
-
->>>>>>> c5fbee5b
             // The serviceURIs for this graph.
             final String[] serviceURI = BigdataServlet.getServiceURIs(
                     getServletContext(), req);
@@ -302,7 +290,6 @@
 
                 final SparqlEndpointConfig config = getBigdataRDFContext()
                         .getConfig();
-<<<<<<< HEAD
 
                 sd.describeService(true/* describeStatistics */,
                         config.describeEachNamedGraph);
@@ -315,20 +302,6 @@
 
             getBigdataRDFContext().abortTx(tx);
 
-=======
-
-                sd.describeService(true/* describeStatistics */,
-                        config.describeEachNamedGraph);
-
-            }
-
-            sendGraph(req, resp, g);
-
-        } finally {
-
-            getBigdataRDFContext().abortTx(tx);
-
->>>>>>> c5fbee5b
         }
 
     }
@@ -366,12 +339,6 @@
 
         }
 
-<<<<<<< HEAD
-        /*
-         * Setup task to execute the request. The task is executed on a thread
-         * pool. This bounds the possible concurrency of query execution (as
-         * opposed to queries accepted for eventual execution).
-=======
 		try {
 
 	        final String namespace = getNamespace(req);
@@ -397,7 +364,6 @@
     	private final BigdataRDFContext context;
 
         /**
->>>>>>> c5fbee5b
          * 
          * @param namespace
          *            The namespace of the target KB instance.
@@ -422,36 +388,6 @@
             return false;
         }
 
-<<<<<<< HEAD
-            final BigdataRDFContext context = getBigdataRDFContext();
-
-            final UpdateTask updateTask;
-            try {
-
-                /*
-                 * Attempt to construct a task which we can use to evaluate the
-                 * query.
-                 */
-                
-                updateTask = (UpdateTask) context.getQueryTask(namespace,
-                        timestamp, updateStr, null/* acceptOverride */, req,
-                        resp, resp.getOutputStream(), true/* update */);
-                
-                if (updateTask == null) {
-                    // KB not found. Response already committed.
-                    return;
-                }
-                
-            } catch (MalformedQueryException ex) {
-                /*
-                 * Send back a BAD REQUEST (400) along with the text of the
-                 * syntax error message.
-                 */
-                resp.sendError(HttpServletResponse.SC_BAD_REQUEST,
-                        ex.getLocalizedMessage());
-                return;
-            }
-=======
         @Override
         public Void call() throws Exception {
 
@@ -468,7 +404,6 @@
 					 * requestURI.
 					 */
 					final String baseURI = req.getRequestURL().toString();
->>>>>>> c5fbee5b
 
 					final AbstractTripleStore tripleStore = conn
 							.getTripleStore();
@@ -492,11 +427,6 @@
 					 * the query.
 					 */
 
-<<<<<<< HEAD
-        } catch (Throwable e) {
-
-            throw BigdataRDFServlet.launderThrowable(e, resp, updateStr);
-=======
 					final UpdateTask updateTask = context.getUpdateTask(conn,
 							namespace, timestamp, baseURI, astContainer, req,
 							resp, resp.getOutputStream());
@@ -547,7 +477,6 @@
                 }
                 
             }
->>>>>>> c5fbee5b
 
         }
 
@@ -790,15 +719,8 @@
 
 				}
 
-<<<<<<< HEAD
-		} catch (Throwable e) {
-
-		    throw BigdataRDFServlet.launderThrowable(e, resp, queryStr);
-		    
-=======
 			}
 
->>>>>>> c5fbee5b
 		}
 
     } // SparqlQueryTask.
@@ -1320,7 +1242,6 @@
             launderThrowable(t, resp, "GET-CONTEXTS");
 
         }
-<<<<<<< HEAD
 
     }
 
@@ -1344,31 +1265,6 @@
             return true;
         }
 
-=======
-
-    }
-
-    /**
-     * Task to report the contexts used by a QUADS mode KB instance.
-     * 
-     * @author <a href="mailto:thompsonbry@users.sourceforge.net">Bryan Thompson</a>
-     */
-    private static class GetContextsTask extends AbstractRestApiTask<Void> {
-
-        public GetContextsTask(final HttpServletRequest req,
-                final HttpServletResponse resp, final String namespace,
-                final long timestamp) {
- 
-            super(req, resp, namespace, timestamp);
-            
-        }
-
-        @Override
-        public boolean isReadOnly() {
-            return true;
-        }
-
->>>>>>> c5fbee5b
         @Override
         public Void call() throws Exception {
 
@@ -1470,7 +1366,6 @@
 
             launderThrowable(t, resp, "SHARDS: access path: (s=" + s + ", p="
                     + p + ", o=" + o + ", c=" + c + ")");
-<<<<<<< HEAD
 
         }
 
@@ -1509,46 +1404,6 @@
             return true;
         }
 
-=======
-
-        }
-
-    }
-
-    /**
-     * Task to report on the SHARDS used by a scale-out deployment.
-     * 
-     * @author <a href="mailto:thompsonbry@users.sourceforge.net">Bryan Thompson</a>
-     */
-    private static class ShardsTask extends AbstractRestApiTask<Void> {
-
-        private final Resource s;
-        private final URI p;
-        private final Value o;
-        private final Resource c;
-        private final boolean doRangeCount;
-        
-        public ShardsTask(final HttpServletRequest req,
-                final HttpServletResponse resp, final String namespace,
-                final long timestamp, final Resource s, final URI p,
-                final Value o, final Resource c, final boolean doRangeCount) {
-
-            super(req, resp, namespace, timestamp);
-
-            this.s = s;
-            this.p = p;
-            this.o = o;
-            this.c = c;
-            this.doRangeCount = doRangeCount;
-            
-        }
-
-        @Override
-        public boolean isReadOnly() {
-            return true;
-        }
-
->>>>>>> c5fbee5b
         @Override
         public Void call() throws Exception {
 
