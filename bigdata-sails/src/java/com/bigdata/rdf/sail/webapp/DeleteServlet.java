--- conflicted
+++ resolved
@@ -114,13 +114,9 @@
      * operation would be broken by group commit since other tasks could have
      * updated the KB since the lastCommitTime and been checkpointed and hence
      * be visible to an unisolated operation without there being an intervening
-<<<<<<< HEAD
-     * commit point.
-=======
      * commit point. [I think that this is resolved by taking the unisolated
      * connection first and then taking the read-only lastCommitTime connection
      * view, which is what the code now does.]
->>>>>>> c5fbee5b
      */
     private void doDeleteWithQuery(final HttpServletRequest req,
             final HttpServletResponse resp) throws IOException {
@@ -200,17 +196,8 @@
 
 				{
 
-<<<<<<< HEAD
-            /*
-             * Note: pipe is drained by this thread to consume the query
-             * results, which are the statements to be deleted.
-             */
-            final PipedOutputStream os = new PipedOutputStream();
-            final InputStream is = newPipedInputStream(os);
-=======
 					if (log.isInfoEnabled())
 						log.info("delete with query: " + queryStr);
->>>>>>> c5fbee5b
 
 					final BigdataRDFContext context = BigdataServlet
 							.getBigdataRDFContext(req.getServletContext());
@@ -227,14 +214,8 @@
 
 						final long readOnlyTimestamp = ITx.READ_COMMITTED;
 
-<<<<<<< HEAD
-                BigdataSailRepositoryConnection conn = null;
-                boolean success = false;
-                try {
-=======
 						roconn = getQueryConnection(namespace,
 								readOnlyTimestamp);
->>>>>>> c5fbee5b
 
 						// Use this format for the query results.
 						final RDFFormat format = RDFFormat.NTRIPLES;
@@ -272,30 +253,6 @@
 						rdfParser.setRDFHandler(new RemoveStatementHandler(conn
 								.getSailConnection(), nmodified));
 
-<<<<<<< HEAD
-                    success = true;
-                    
-                    final long elapsed = System.currentTimeMillis() - begin;
-                    
-                    reportModifiedCount(resp, nmodified.get(), elapsed);
-
-                } finally {
-
-                    if (conn != null) {
-
-                        if (!success)
-                            conn.rollback();
-
-                        conn.close();
-
-                    }
-
-                }
-
-        } catch (Throwable t) {
-
-            throw BigdataRDFServlet.launderThrowable(t, resp, queryStr);
-=======
 						// Wrap as Future.
 						final FutureTask<Void> ft = new FutureTask<Void>(
 								queryTask);
@@ -322,7 +279,6 @@
 					}
 
 				}
->>>>>>> c5fbee5b
 
 				conn.commit();
 
@@ -447,7 +403,6 @@
                 defaultContext = new Resource[0];
             }
         }
-<<<<<<< HEAD
 
         try {
 
@@ -499,59 +454,6 @@
             this.rdfParserFactory = rdfParserFactory;
         }
 
-=======
-
-        try {
-
-            submitApiTask(
-                    new DeleteWithBodyTask(req, resp, getNamespace(req),
-                            ITx.UNISOLATED, baseURI, defaultContext,
-                            rdfParserFactory)).get();
-
-        } catch (Throwable t) {
-
-            throw BigdataRDFServlet.launderThrowable(t, resp,
-                    "DELETE-WITH-BODY: baseURI=" + baseURI + ", context-uri="
-                            + Arrays.toString(defaultContext));
-
-        }
-
-    }
-    
-    private static class DeleteWithBodyTask extends AbstractRestApiTask<Void> {
-
-        private final String baseURI;
-        private final Resource[] defaultContext;
-        private final RDFParserFactory rdfParserFactory;
-
-        /**
-         * 
-         * @param namespace
-         *            The namespace of the target KB instance.
-         * @param timestamp
-         *            The timestamp used to obtain a mutable connection.
-         * @param baseURI
-         *            The base URI for the operation.
-         * @param defaultContext
-         *            The context(s) for triples without an explicit named graph
-         *            when the KB instance is operating in a quads mode.
-         * @param rdfParserFactory
-         *            The factory for the {@link RDFParser}. This should have
-         *            been chosen based on the caller's knowledge of the
-         *            appropriate content type.
-         */
-        public DeleteWithBodyTask(final HttpServletRequest req,
-                final HttpServletResponse resp,
-                final String namespace, final long timestamp,
-                final String baseURI, final Resource[] defaultContext,
-                final RDFParserFactory rdfParserFactory) {
-            super(req, resp, namespace, timestamp);
-            this.baseURI = baseURI;
-            this.defaultContext = defaultContext;
-            this.rdfParserFactory = rdfParserFactory;
-        }
-
->>>>>>> c5fbee5b
         @Override
         public boolean isReadOnly() {
             return false;
@@ -770,7 +672,6 @@
             try {
 
                 conn = getUnisolatedConnection();
-<<<<<<< HEAD
 
                 // Remove all statements matching that access path.
                 // final long nmodified = conn.getSailConnection()
@@ -778,15 +679,6 @@
                 // .removeStatements(s, p, o, c);
 
                 // Remove all statements matching that access path.
-=======
-
-                // Remove all statements matching that access path.
-                // final long nmodified = conn.getSailConnection()
-                // .getBigdataSail().getDatabase()
-                // .removeStatements(s, p, o, c);
-
-                // Remove all statements matching that access path.
->>>>>>> c5fbee5b
                 long nmodified = 0;
                 if (c != null && c.length > 0) {
                     for (Resource r : c) {
