/**
Copyright (C) SYSTAP, LLC 2006-2014.  All rights reserved.

Contact:
     SYSTAP, LLC
     4501 Tower Road
     Greensboro, NC 27410
     licenses@bigdata.com

This program is free software; you can redistribute it and/or modify
it under the terms of the GNU General Public License as published by
the Free Software Foundation; version 2 of the License.

This program is distributed in the hope that it will be useful,
but WITHOUT ANY WARRANTY; without even the implied warranty of
MERCHANTABILITY or FITNESS FOR A PARTICULAR PURPOSE.  See the
GNU General Public License for more details.

You should have received a copy of the GNU General Public License
along with this program; if not, write to the Free Software
Foundation, Inc., 59 Temple Place, Suite 330, Boston, MA  02111-1307  USA
*/
package com.bigdata.rdf.sail.webapp;

import java.io.IOException;
import java.util.Arrays;
import java.util.List;

import javax.servlet.http.HttpServletRequest;
import javax.servlet.http.HttpServletResponse;

import org.apache.log4j.Logger;

import com.bigdata.blueprints.BigdataGraphBulkLoad;
import com.bigdata.rdf.sail.BigdataSailRepositoryConnection;
import com.bigdata.rdf.sail.webapp.client.MiniMime;
import com.tinkerpop.blueprints.util.io.graphml.GraphMLReader;

/**
 * Helper servlet for the blueprints layer.
 */
public class BlueprintsServlet extends BigdataRDFServlet {

    /**
     * 
     */
    private static final long serialVersionUID = 1L;
    
    static private final transient Logger log = Logger.getLogger(BlueprintsServlet.class); 

    static public final List<String> mimeTypes = Arrays.asList(new String[] {
        "application/graphml+xml"    
    }) ;
    
    /**
     * Flag to signify a blueprints operation.
     */
    static final transient String ATTR_BLUEPRINTS = "blueprints";

    public BlueprintsServlet() {

    }

    /**
     * Post a GraphML file to the blueprints layer.
     */
    @Override
    protected void doPost(final HttpServletRequest req,
            final HttpServletResponse resp) throws IOException {

<<<<<<< HEAD
        if (getBigdataRDFContext().getTripleStore(getNamespace(req),
                getTimestamp(req)) == null) {
            /*
             * There is no such triple/quad store instance.
             */
            buildResponse(resp, HTTP_NOTFOUND, MIME_TEXT_PLAIN);
            return;
        }
=======
//        if (getBigdataRDFContext().getTripleStore(getNamespace(req),
//                getTimestamp(req)) == null) {
//            /*
//             * There is no such triple/quad store instance.
//             */
//            buildResponse(resp, HTTP_NOTFOUND, MIME_TEXT_PLAIN);
//            return;
//        }
>>>>>>> c5fbee5b
        
        final String contentType = req.getContentType();

        if (log.isInfoEnabled())
            log.info("Request body: " + contentType);

        final String mimeType = new MiniMime(contentType).getMimeType().toLowerCase();

        if (!mimeTypes.contains(mimeType)) {

            buildResponse(resp, HTTP_BADREQUEST, MIME_TEXT_PLAIN,
                    "Content-Type not recognized as graph data: " + contentType);

            return;

        }
        
        try {
            
            submitApiTask(
                    new BlueprintsPostTask(req, resp, getNamespace(req),
                            getTimestamp(req))).get();

        } catch (Throwable t) {

            throw BigdataRDFServlet.launderThrowable(t, resp, "");
            
        }
        
    }

    private static class BlueprintsPostTask extends AbstractRestApiTask<Void> {

        public BlueprintsPostTask(HttpServletRequest req,
                HttpServletResponse resp, String namespace, long timestamp) {

            super(req, resp, namespace, timestamp);

        }

        @Override
        public boolean isReadOnly() {
            return false;
        }

        @Override
        public Void call() throws Exception {

            final long begin = System.currentTimeMillis();
            
            BigdataSailRepositoryConnection conn = null;
            boolean success = false;
            try {

                conn = getUnisolatedConnection();
                
                final BigdataGraphBulkLoad graph = new BigdataGraphBulkLoad(conn);

                GraphMLReader.inputGraph(graph, req.getInputStream());
                
                graph.commit();
                
                success = true;
                
                final long nmodified = graph.getMutationCountLastCommit();

                final long elapsed = System.currentTimeMillis() - begin;
                
                reportModifiedCount(nmodified, elapsed);

                // Done.
                return null;

            } finally {

                if (conn != null) {

                    if (!success)
                        conn.rollback();

                    conn.close();

                }

            }

        }

    }

}<|MERGE_RESOLUTION|>--- conflicted
+++ resolved
@@ -68,16 +68,6 @@
     protected void doPost(final HttpServletRequest req,
             final HttpServletResponse resp) throws IOException {
 
-<<<<<<< HEAD
-        if (getBigdataRDFContext().getTripleStore(getNamespace(req),
-                getTimestamp(req)) == null) {
-            /*
-             * There is no such triple/quad store instance.
-             */
-            buildResponse(resp, HTTP_NOTFOUND, MIME_TEXT_PLAIN);
-            return;
-        }
-=======
 //        if (getBigdataRDFContext().getTripleStore(getNamespace(req),
 //                getTimestamp(req)) == null) {
 //            /*
@@ -86,7 +76,6 @@
 //            buildResponse(resp, HTTP_NOTFOUND, MIME_TEXT_PLAIN);
 //            return;
 //        }
->>>>>>> c5fbee5b
         
         final String contentType = req.getContentType();
 
