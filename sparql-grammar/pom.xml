--- conflicted
+++ resolved
@@ -23,65 +23,6 @@
 
 Copyright 2010 by TalkingTrends (Amsterdam, The Netherlands)
 
-<<<<<<< HEAD
---><project xmlns="http://maven.apache.org/POM/4.0.0" xmlns:xsi="http://www.w3.org/2001/XMLSchema-instance"
-         xsi:schemaLocation="http://maven.apache.org/POM/4.0.0 http://maven.apache.org/maven-v4_0_0.xsd">
-    <modelVersion>4.0.0</modelVersion>
-    <parent>
-        <groupId>com.blazegraph</groupId>
-        <artifactId>blazegraph-parent</artifactId>
-        <version>2.1.0-master-SNAPSHOT</version>
-        <relativePath>../pom.xml</relativePath>
-    </parent>
-    <groupId>com.blazegraph</groupId>
-    <artifactId>sparql-grammar</artifactId>
-    <version>2.1.0-master-SNAPSHOT</version>
-    <packaging>jar</packaging>
-    <name>Blazegraph Sparql Grammar</name>
-    <description>Blazegraph(TM) SPARQL Grammar</description>
-    <!-- properties are now in the parent POM. -->
-    <properties>
-        <javacc.home>/opt/javacc-5.0</javacc.home>
-    </properties>
-    <profiles>
-        <profile>
-            <id>syntax</id>
-            <activation>
-                <activeByDefault>false</activeByDefault>
-            </activation>
-            <build>
-                <plugins>
-                    <plugin>
-                        <artifactId>maven-antrun-plugin</artifactId>
-                        <version>1.7</version>
-                        <executions>
-                            <execution>
-                                <id>javacc</id>
-                                <phase>generate-sources</phase>
-                                <configuration>
-                                    <target name="run javcc">
-                                        <exec executable="${javacc.home}/bin/jjtree" dir="src/main/java/com/bigdata/rdf/sail/sparql/ast/"
-                                              osfamily="unix" failonerror="true">
-                                            <arg line="sparql.jjt"/>
-                                        </exec>
-                                        <exec executable="${javacc.home}/bin/javacc" dir="src/main/java/com/bigdata/rdf/sail/sparql/ast/"
-                                              osfamily="unix" failonerror="true">
-                                            <arg line="sparql.jj"/>
-                                        </exec>
-                                    </target>
-                                </configuration>
-                                <goals>
-                                    <goal>run</goal>
-                                </goals>
-                            </execution>
-                        </executions>
-                    </plugin>
-                </plugins>
-            </build>
-        </profile>
-    </profiles>
-    <build>
-=======
 -->
 <project xmlns="http://maven.apache.org/POM/4.0.0" xmlns:xsi="http://www.w3.org/2001/XMLSchema-instance" xsi:schemaLocation="http://maven.apache.org/POM/4.0.0 http://maven.apache.org/maven-v4_0_0.xsd">
   <modelVersion>4.0.0</modelVersion>
@@ -137,7 +78,6 @@
     </profile>
   </profiles>
   <build>
->>>>>>> 541c2236
     </build>
   <dependencies>
     <dependency>
