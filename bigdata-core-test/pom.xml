--- conflicted
+++ resolved
@@ -49,11 +49,7 @@
    <parent>
     <groupId>com.blazegraph</groupId>
     <artifactId>blazegraph-parent</artifactId>
-<<<<<<< HEAD
     <version>1.5.3-GeoSpatial-SNAPSHOT</version>
-=======
-    <version>1.5.3-master-SNAPSHOT</version>
->>>>>>> f573b0fa
     <relativePath>../blazegraph-parent/pom.xml</relativePath>
    </parent>
    <groupId>com.blazegraph</groupId>
