--- conflicted
+++ resolved
@@ -58,29 +58,13 @@
      *            The URL of the SPARQL end point. This will be used to read and
      *            write on the graph using the blueprints API.
      */
-<<<<<<< HEAD
-    public static BigdataGraph connect(final String serviceEndpoint) {
+
+    public static BigdataGraph connect(final String sparqlEndpointURL) {
 
     	//Ticket #1182:  centralize rewriting in the SAIL factory.
-
-        return new BigdataGraphClient(serviceEndpoint);
-=======
-    public static BigdataGraph connect(final String sparqlEndpointURL) {
        
        return new BigdataGraphClient(BigdataSailFactory.connect(sparqlEndpointURL));
        
-//        if (serviceEndpoint.endsWith("/bigdata/sparql")) {
-//            return new BigdataGraphClient(serviceEndpoint);
-//        } else if (serviceEndpoint.endsWith("/bigdata/")) {
-//            return new BigdataGraphClient(serviceEndpoint + "sparql");
-//        } else if (serviceEndpoint.endsWith("/bigdata")) {
-//            return new BigdataGraphClient(serviceEndpoint + "/sparql");
-//        } else if (serviceEndpoint.endsWith("/")) {
-//            return new BigdataGraphClient(serviceEndpoint + "bigdata/sparql");
-//        } else {
-//            return new BigdataGraphClient(serviceEndpoint + "/bigdata/sparql");
-//        }
->>>>>>> 30244f11
     }
 
     /**
