--- conflicted
+++ resolved
@@ -332,121 +332,6 @@
     </dependency>
     <!-- External and third party dependencies -->
     <dependency>
-<<<<<<< HEAD
-        <groupId>org.eclipse.jetty</groupId>
-        <artifactId>jetty-continuation</artifactId>
-        <version>${jetty.version}</version>
-      </dependency>
-      <dependency>
-        <groupId>org.eclipse.jetty</groupId>
-        <artifactId>jetty-http</artifactId>
-        <version>${jetty.version}</version>
-      </dependency>
-      <dependency>
-        <groupId>org.eclipse.jetty</groupId>
-        <artifactId>jetty-io</artifactId>
-        <version>${jetty.version}</version>
-      </dependency>
-      <dependency>
-        <groupId>org.eclipse.jetty</groupId>
-        <artifactId>jetty-jmx</artifactId>
-        <version>${jetty.version}</version>
-      </dependency>
-      <dependency>
-        <groupId>org.eclipse.jetty</groupId>
-        <artifactId>jetty-jndi</artifactId>
-        <version>${jetty.version}</version>
-      </dependency>
-      <dependency>
-        <groupId>org.eclipse.jetty</groupId>
-        <artifactId>jetty-server</artifactId>
-        <version>${jetty.version}</version>
-      </dependency>
-      <dependency>
-        <groupId>org.eclipse.jetty</groupId>
-        <artifactId>jetty-util</artifactId>
-        <version>${jetty.version}</version>
-      </dependency>
-      <dependency>
-        <groupId>org.eclipse.jetty</groupId>
-        <artifactId>jetty-webapp</artifactId>
-        <version>${jetty.version}</version>
-      </dependency>
-      <dependency>
-        <groupId>org.eclipse.jetty</groupId>
-        <artifactId>jetty-servlet</artifactId>
-        <version>${jetty.version}</version>
-      </dependency>
-      <dependency>
-        <groupId>org.eclipse.jetty</groupId>
-        <artifactId>jetty-security</artifactId>
-        <version>${jetty.version}</version>
-      </dependency>
-      <dependency>
-        <groupId>org.eclipse.jetty</groupId>
-        <artifactId>jetty-xml</artifactId>
-        <version>${jetty.version}</version>
-      </dependency>
-      <dependency>
-        <groupId>org.eclipse.jetty</groupId>
-        <artifactId>jetty-rewrite</artifactId>
-        <version>${jetty.version}</version>
-      </dependency>
-      <dependency>
-        <groupId>org.eclipse.jetty</groupId>
-        <artifactId>jetty-client</artifactId>
-        <version>${jetty.version}</version>
-      </dependency>
-      <dependency>
-        <groupId>org.eclipse.jetty</groupId>
-        <artifactId>jetty-proxy</artifactId>
-        <version>${jetty.version}</version>
-      </dependency>
-       <dependency>
-        <groupId>javax.servlet</groupId>
-        <artifactId>javax.servlet-api</artifactId>
-        <version>${servlet.version}</version>
-      </dependency>
-      <dependency>
-           <groupId>com.github.stephenc.high-scale-lib</groupId>
-           <artifactId>high-scale-lib</artifactId>
-           <version>${highscalelib.version}</version>
-       </dependency>
-       <dependency>
-           <groupId>colt</groupId>
-           <artifactId>colt</artifactId>
-           <version>${colt.version}</version>
-       </dependency>
-       <dependency>
-           <groupId>org.apache.lucene</groupId>
-           <artifactId>lucene-core</artifactId>
-           <version>${lucene.version}</version>
-       </dependency>
-       <dependency>
-           <groupId>org.apache.lucene</groupId>
-           <artifactId>lucene-analyzers-common</artifactId>
-           <version>${lucene.version}</version>
-       </dependency>
-       <dependency>
-           <groupId>org.apache.lucene</groupId>
-           <artifactId>lucene-analyzers-smartcn</artifactId>
-           <version>${lucene.version}</version>
-       </dependency>
-       <dependency>
-           <groupId>com.ibm.icu</groupId>
-           <artifactId>icu4j</artifactId>
-           <version>${icu.version}</version>
-       </dependency>
-       <dependency>
-           <!-- log4j is the primary logger for bigdata. -->
-           <groupId>log4j</groupId>
-           <artifactId>log4j</artifactId>
-           <version>${log4j.version}</version>
-           <!-- There is a bug with log4j 1.2.15 where it has a lot  -->
-           <!-- of dependencies that we do not need in its POM. The  --> 
-           <!-- exclusions are only necessary with that version.     -->
-           <!-- 
-=======
       <groupId>org.eclipse.jetty</groupId>
       <artifactId>jetty-continuation</artifactId>
       <version>${jetty.version}</version>
@@ -538,9 +423,14 @@
     </dependency>
     <dependency>
       <groupId>org.apache.lucene</groupId>
-      <artifactId>lucene-analyzers</artifactId>
+      <artifactId>lucene-analyzers-common</artifactId>
       <version>${lucene.version}</version>
     </dependency>
+    <dependency>
+		<groupId>org.apache.lucene</groupId>
+		<artifactId>lucene-analyzers-smartcn</artifactId>
+		<version>${lucene.version}</version>
+	</dependency> 
     <dependency>
       <groupId>com.ibm.icu</groupId>
       <artifactId>icu4j</artifactId>
@@ -555,7 +445,6 @@
       <!-- of dependencies that we do not need in its POM. The  -->
       <!-- exclusions are only necessary with that version.     -->
       <!-- 
->>>>>>> 541c2236
            <exclusions>
              <exclusion>
                <groupId>javax.jms</groupId>
