--- conflicted
+++ resolved
@@ -59,111 +59,7 @@
           <groupId>org.vafer</groupId>
           <version>1.3</version>
           <!-- Customize deb package  -->
-          <configuration>
-<<<<<<< HEAD
-            <dataSet>
-              <data>
-                <src>${project.build.directory}/preparedfiles</src>
-                <type>directory</type>
-                <mapper>
-                  <type>perm</type>
-                  <prefix>/usr/lib/xwiki/myproject</prefix>
-                </mapper>
-              </data>
-            </dataSet>
-          </configuration>
-	   -->
-        </plugin>
-      </plugins>
-     </pluginManagement>
-     <resources>
-        <resource>
-            <directory>src/main/resources</directory>
-            <includes>
-		<include>**/*.xml</include>
-		<include>**/*.properties</include>
-		<include>**/org.openrdf.rio.*</include>
-		<include>**/com.bigdata.*</include>
-	    </includes>
-	</resource>
-    </resources>
-    <plugins>
-      <plugin>
-        <groupId>org.apache.maven.plugins</groupId>
-        <artifactId>maven-dependency-plugin</artifactId>
-        <version>2.10</version>
-        <executions>
-          <execution>
-            <id>copy</id>
-            <phase>compile</phase>
-            <goals>
-              <goal>copy</goal>
-            </goals>
             <configuration>
-              <artifactItems>
-                <artifactItem>
-                  <groupId>com.blazegraph</groupId>
-                  <artifactId>bigdata-war-html</artifactId>
-                  <version>${project.version}</version>
-                  <type>war</type>
-                  <overWrite>true</overWrite>
-                  <outputDirectory>target/classes/war</outputDirectory>
-                  <destFileName>bigdata.war</destFileName>
-                </artifactItem>
-              </artifactItems>
-            </configuration>
-          </execution>
-          <execution>
-            <id>copy-dependencies</id>
-            <phase>package</phase>
-            <goals>
-              <goal>copy-dependencies</goal>
-            </goals>
-            <configuration>
-              <overWriteReleases>false</overWriteReleases>
-              <overWriteSnapshots>false</overWriteSnapshots>
-              <overWriteIfNewer>true</overWriteIfNewer>
-            </configuration>
-          </execution>
-        </executions>
-        </plugin>
-       <plugin>
-           <artifactId>maven-antrun-plugin</artifactId>
-           <version>1.6</version>
-           <executions>
-             <execution>
-               <id>unpack-war</id>
-               <goals>
-                 <goal>run</goal>
-               </goals>
-               <phase>compile</phase>
-               <configuration>
-                 <target>
- 		   <unzip dest="target/classes/war">
-        		<fileset dir="target/classes/war">
-            			<include name="bigdata.war" />
-        		</fileset>    
-    		   </unzip>
-		   <copy file="target/classes/war/WEB-INF/RWStore.properties" todir="target/classes" />
-                 </target>
-               </configuration>
-             </execution>
-           </executions>
-	</plugin>
-      <!-- Create the debian file -->
-      <plugin>
-        <artifactId>jdeb</artifactId>
-        <groupId>org.vafer</groupId>
-        <version>1.3</version>
-        <executions>
-          <execution>
-            <phase>package</phase>
-            <goals>
-              <goal>jdeb</goal>
-            </goals>
-            <configuration>
-=======
->>>>>>> 27934640
               <deb>${project.build.directory}/${artifactId}-${project.version}.deb</deb>
               <dataSet>
                 <!-- dependencies go in /usr/local/blazegraph-[version]/lib -->
@@ -181,7 +77,7 @@
 
 		<!-- copy the war files to the install war sub directory -->
                 <data>
-                  <src>${project.build.directory}/classes/war/bigdata.war</src>
+                  <src>${project.build.directory}/classes/bigdata.war</src>
                   <type>file</type>
                   <dst>blazegraph.war</dst>
                   <mapper>
@@ -306,7 +202,7 @@
           </configuration>
         </plugin>
       </plugins>
-    </pluginManagement>
+     </pluginManagement>
     <plugins>
       <plugin>
         <groupId>org.apache.maven.plugins</groupId>
@@ -359,19 +255,19 @@
                <phase>compile</phase>
                <configuration>
                  <target>
+		   <copy file="target/classes/war/bigdata.war" todir="target/classes" />
  		   <unzip dest="target/classes/war">
         		<fileset dir="target/classes/war">
             			<include name="bigdata.war" />
         		</fileset>    
     		   </unzip>
- 		   <delete file="target/classes/war/bigdata.war" />
 		   <copy file="target/classes/war/WEB-INF/RWStore.properties" todir="target/classes" />
                  </target>
                </configuration>
              </execution>
            </executions>
 	</plugin>
-     </plugins>
+   </plugins>
    </build>
 
   <reporting>
