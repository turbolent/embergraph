<?xml version="1.0" encoding="UTF-8"?>
<!--
Copyright (C) SYSTAP, LLC DBA Blazegraph 2006-2016.  All rights reserved.

Contact:
     SYSTAP, LLC DBA Blazegraph
     2501 Calvert ST NW #106
     Washington, DC 20008
     licenses@blazegraph.com

This program is free software; you can redistribute it and/or modify
it under the terms of the GNU General Public License as published by
the Free Software Foundation; version 2 of the License.

This program is distributed in the hope that it will be useful,
but WITHOUT ANY WARRANTY; without even the implied warranty of
MERCHANTABILITY or FITNESS FOR A PARTICULAR PURPOSE.  See the
GNU General Public License for more details.

You should have received a copy of the GNU General Public License
along with this program; if not, write to the Free Software
Foundation, Inc., 59 Temple Place, Suite 330, Boston, MA  02111-1307  USA

Copyright 2010 by TalkingTrends (Amsterdam, The Netherlands)
-->
<!--
    For information on Blazegraph and Maven see:  https://wiki.blazegraph.com/wiki/index.php/MavenNotes.
-->
<project xmlns="http://maven.apache.org/POM/4.0.0" xmlns:xsi="http://www.w3.org/2001/XMLSchema-instance" xsi:schemaLocation="http://maven.apache.org/POM/4.0.0 http://maven.apache.org/maven-v4_0_0.xsd">
<<<<<<< HEAD
   <modelVersion>4.0.0</modelVersion>
   <groupId>com.blazegraph</groupId>
   <artifactId>blazegraph-parent</artifactId>
   <version>2.1.0-master-SNAPSHOT</version>
   <packaging>pom</packaging>
   <name>Blazegraph Database Platform</name>
   <description>Blazegraph™ DB is our ultra high-performance graph database supporting Blueprints and RDF/SPARQL APIs. It supports up to 50 Billion edges on a single machine and has a High Availability and Scale-out architecture. It is in production use for customers such as EMC, Syapse, Wikidata Query Service, the British Museum, and many others.  GPU acceleration and High Availability (HA) are available in the Enterprise edition.  It contains war, jar, deb, rpm, and tar.gz deployment artifacts.</description>
    <url>http://www.blazegraph.com/</url>
    <organization>
        <name>SYSTAP, LLC DBA Blazegraph</name>
        <url>https://www.blazegraph.com/</url>
    </organization>
    <inceptionYear>2006</inceptionYear>
    <licenses>
        <license>
            <name>GNU General Public License Version 2 (GPLv2)</name>
            <url>http://www.gnu.org/licenses/gpl-2.0.html</url>
        </license>
    </licenses>
    <mailingLists>
       <mailingList>
           <name>Developer</name>
           <subscribe>https://lists.sourceforge.net/lists/listinfo/bigdata-developers</subscribe>
           <unsubscribe>https://lists.sourceforge.net/lists/listinfo/bigdata-developers</unsubscribe>
           <archive>https://sourceforge.net/p/bigdata/mailman/bigdata-developers/</archive>
       </mailingList>
    </mailingLists>
    <issueManagement>
        <system>JIRA</system>
        <url>https://jira.blazegraph.com/</url>
    </issueManagement>
    <scm>
      <connection>scm:git:https://github.com/blazegraph/database.git</connection>
      <developerConnection>scm:git:git@github.com:blazegraph/database.git</developerConnection>
      <url>https://github.com/blazegraph/database.git</url>
    </scm>
    <developers>
      <developer>
         <name>Bryan Thompson</name>
         <email>bryan@blazegraph.com</email>
         <organization>SYSTAP, LLC DBA Blazegraph</organization>
         <organizationUrl>http://www.blazegraph.com</organizationUrl>
      </developer>
      <developer>
         <name>Mike Personick</name>
         <email>mike@blazegraph.com</email>
         <organization>SYSTAP, LLC DBA Blazegraph</organization>
         <organizationUrl>http://www.blazegraph.com</organizationUrl>
      </developer>
      <developer>
         <name>Brad Bebee</name>
         <email>beebs@blazegraph.com</email>
         <organization>SYSTAP, LLC DBA Blazegraph</organization>
         <organizationUrl>http://www.blazegraph.com</organizationUrl>
      </developer>
    </developers>
    <contributors>
     <contributor>
=======
  <modelVersion>4.0.0</modelVersion>
  <groupId>com.blazegraph</groupId>
  <artifactId>blazegraph-parent</artifactId>
  <version>2.1.0-master-SNAPSHOT</version>
  <packaging>pom</packaging>
  <name>Blazegraph Database Platform</name>
  <description>Blazegraph™ DB is our ultra high-performance graph database supporting Blueprints and RDF/SPARQL APIs. It supports up to 50 Billion edges on a single machine and has a High Availability and Scale-out architecture. It is in production use for customers such as EMC, Syapse, Wikidata Query Service, the British Museum, and many others.  GPU acceleration and High Availability (HA) are available in the Enterprise edition.  It contains war, jar, deb, rpm, and tar.gz deployment artifacts.</description>
  <url>http://www.blazegraph.com/</url>
  <organization>
    <name>SYSTAP, LLC DBA Blazegraph</name>
    <url>https://www.blazegraph.com/</url>
  </organization>
  <inceptionYear>2006</inceptionYear>
  <licenses>
    <license>
      <name>GNU General Public License Version 2 (GPLv2)</name>
      <url>http://www.gnu.org/licenses/gpl-2.0.html</url>
    </license>
  </licenses>
  <mailingLists>
    <mailingList>
      <name>Developer</name>
      <subscribe>https://lists.sourceforge.net/lists/listinfo/bigdata-developers</subscribe>
      <unsubscribe>https://lists.sourceforge.net/lists/listinfo/bigdata-developers</unsubscribe>
      <archive>https://sourceforge.net/p/bigdata/mailman/bigdata-developers/</archive>
    </mailingList>
  </mailingLists>
  <issueManagement>
    <system>JIRA</system>
    <url>https://jira.blazegraph.com/</url>
  </issueManagement>
  <scm>
    <connection>scm:git:https://github.com/blazegraph/database.git</connection>
    <developerConnection>scm:git:git@github.com:blazegraph/database.git</developerConnection>
    <url>https://github.com/blazegraph/database.git</url>
  </scm>
  <developers>
    <developer>
      <name>Bryan Thompson</name>
      <email>bryan@blazegraph.com</email>
      <organization>SYSTAP, LLC DBA Blazegraph</organization>
      <organizationUrl>http://www.blazegraph.com</organizationUrl>
    </developer>
    <developer>
      <name>Mike Personick</name>
      <email>mike@blazegraph.com</email>
      <organization>SYSTAP, LLC DBA Blazegraph</organization>
      <organizationUrl>http://www.blazegraph.com</organizationUrl>
    </developer>
    <developer>
      <name>Brad Bebee</name>
      <email>beebs@blazegraph.com</email>
      <organization>SYSTAP, LLC DBA Blazegraph</organization>
      <organizationUrl>http://www.blazegraph.com</organizationUrl>
    </developer>
  </developers>
  <contributors>
    <contributor>
>>>>>>> 541c2236
      <name>Artem Kozlov</name>
      <email>ak@metaphacts.com</email>
      <organization>Metaphacts GmbH</organization>
      <organizationUrl>http://www.metaphacts.com/</organizationUrl>
    </contributor>
    <contributor>
      <name>Igor Kim</name>
      <email>igor.kim@ms2w.com</email>
      <organization>MagInfo</organization>
      <organizationUrl>http://www.maginfo.com/</organizationUrl>
    </contributor>
    <contributor>
      <name>Jeremy Carroll</name>
      <email>jjc@syapse.com</email>
      <organization>Syapse</organization>
      <organizationUrl>http://www.syapse.com</organizationUrl>
    </contributor>
    <contributor>
      <name>Martyn Cutcher</name>
      <email>martyn.cutcher@gmail.com</email>
      <organization>SYSTAP, LLC DBA Blazegraph</organization>
      <organizationUrl>http://www.blazegraph.com/</organizationUrl>
    </contributor>
    <contributor>
      <name>Michael Schmidt</name>
      <email>ms@metaphacts.com</email>
      <organization>Metaphacts GmbH</organization>
      <organizationUrl>http://www.metaphacts.com/</organizationUrl>
    </contributor>
    <contributor>
      <name>Nik Everett</name>
      <email>neverett@wikimedia.org</email>
      <organization>Wikimedia</organization>
      <organizationUrl>http://wikimedia.org/</organizationUrl>
    </contributor>
    <contributor>
      <name>Olaf Hartig</name>
      <email>ohartig@uwaterloo.ca</email>
      <url>https://github.com/hartig</url>
    </contributor>
    <contributor>
      <name>Peter Haase</name>
      <email>ph@metaphacts.com</email>
      <organization>Metaphacts GmbH</organization>
      <organizationUrl>http://www.metaphacts.com/</organizationUrl>
    </contributor>
    <contributor>
      <name>Rushan Shaymardanov</name>
      <email>rushan.shaymardanov@maginfo.com</email>
      <organization>MagInfo</organization>
      <organizationUrl>http://www.maginfo.com/</organizationUrl>
    </contributor>
    <contributor>
      <name>Stanislav Malyshev</name>
      <email>smalyshev@wikimedia.org</email>
      <organization>Wikimedia</organization>
      <organizationUrl>http://wikimedia.org/</organizationUrl>
    </contributor>
    <contributor>
      <name>Brian Levine</name>
      <email>blevine218@users.sourceforge.net</email>
      <url>http://sourceforge.net/u/blevine218</url>
    </contributor>
    <contributor>
      <name>Brian Murphy</name>
      <email>btmurphy@users.sourceforge.net</email>
      <url>http://sourceforge.net/u/btmurphy</url>
    </contributor>
    <contributor>
      <name>David MacMillan</name>
      <email>dmacgbr@users.sourceforge.net</email>
      <url>http://sourceforge.net/u/dmacgbr</url>
    </contributor>
    <contributor>
      <name>Daniel Mekonnen</name>
      <email>dmekonnen@users.sourceforge.net</email>
      <url>http://sourceforge.net/u/dmekonnen</url>
    </contributor>
    <contributor>
      <name>Fred Oliver</name>
      <email>fkoliver@users.sourceforge.net</email>
      <url>http://sourceforge.net/u/fkoliver</url>
    </contributor>
    <contributor>
      <name>James Carbonaro</name>
      <email>jjcarbo-systap@users.noreply.github.com</email>
      <organization>SYSTAP, LLC DBA Blazegraph</organization>
      <organizationUrl>http://www.blazegraph.com/</organizationUrl>
    </contributor>
    <contributor>
      <name>Mariya Kroxaleva</name>
      <email>mariya.kroxaleva@maginfo.com</email>
      <organization>MagInfo</organization>
      <organizationUrl>http://www.maginfo.com/</organizationUrl>
    </contributor>
    <contributor>
      <name>Matthew Roy</name>
      <email>mroycsi@users.sourceforge.net</email>
      <url>http://sourceforge.net/u/mroycsi</url>
    </contributor>
    <contributor>
      <name>Robert Resendes</name>
      <email>resendes@users.sourceforge.net</email>
      <url>http://sourceforge.net/u/resendes</url>
    </contributor>
    <contributor>
      <name>Sean Gossard</name>
      <email>sgossard@users.sourceforge.net</email>
      <url>http://sourceforge.net/u/sgossard</url>
    </contributor>
    <contributor>
      <name>Toby Craig</name>
      <email>tobycraig@users.sourceforge.net</email>
      <url>http://sourceforge.net/u/tobycraig</url>
<<<<<<< HEAD
     </contributor>
    </contributors>
    <properties>
      <icu.version>4.8</icu.version>
      <zookeeper.version>3.4.5</zookeeper.version>
      <sesame.version>2.7.12</sesame.version>
      <slf4j.version>1.6.1</slf4j.version>
      <jetty.version>9.2.3.v20140905</jetty.version>
      <servlet.version>3.1.0</servlet.version>
      <lucene.version>5.3.0</lucene.version>
      <apache.commons_codec.version>1.4</apache.commons_codec.version>
      <apache.commons_configuration.version>1.10</apache.commons_configuration.version>
      <apache.commons_fileupload.version>1.3.1</apache.commons_fileupload.version>
      <apache.commons_io.version>2.1</apache.commons_io.version>
      <apache.commons_logging.version>1.1.1</apache.commons_logging.version>
      <apache.httpclient.version>4.1.3</apache.httpclient.version>
      <apache.httpclient_cache.version>4.1.3</apache.httpclient_cache.version>
      <apache.httpcore.version>4.1.4</apache.httpcore.version>
      <apache.httpmime.version>4.1.3</apache.httpmime.version>
      <highscalelib.version>1.1.2</highscalelib.version>
      <log4j.version>1.2.17</log4j.version>
      <colt.version>1.2.0</colt.version>
      <fastutil.version>6.5.16</fastutil.version>
      <dsiutils.version>1.0.10</dsiutils.version>
      <lgplutils.version>1.0.7-270114</lgplutils.version>
      <bigdata.ganglia.version>1.0.4</bigdata.ganglia.version>
      <jackson.version>2.2.3</jackson.version>
      <blueprints.version>2.5.0</blueprints.version>
      <jettison.version>1.3.3</jettison.version>
      <rexster.version>2.5.0</rexster.version>
      <striterator.version>1.0</striterator.version>
      <junit-ext.version>${project.version}</junit-ext.version>
      <junit4.version>4.11</junit4.version>
      <junit3.version>3.8.1</junit3.version>
      <servlet.version>3.1.0</servlet.version>
      <java.net.preferIPv4Stack>true</java.net.preferIPv4Stack>
      <project.build.sourceEncoding>UTF-8</project.build.sourceEncoding>
    </properties>
    <profiles>
       <profile> 
         <id>release</id>
         <!-- 
=======
    </contributor>
  </contributors>
  <properties>
    <icu.version>4.8</icu.version>
    <zookeeper.version>3.4.5</zookeeper.version>
    <sesame.version>2.7.12</sesame.version>
    <semargl.version>0.6.1</semargl.version>
    <slf4j.version>1.6.1</slf4j.version>
    <jetty.version>9.2.3.v20140905</jetty.version>
    <servlet.version>3.1.0</servlet.version>
    <lucene.version>3.0.0</lucene.version>
    <apache.commons_codec.version>1.4</apache.commons_codec.version>
    <apache.commons_configuration.version>1.10</apache.commons_configuration.version>
    <apache.commons_fileupload.version>1.3.1</apache.commons_fileupload.version>
    <apache.commons_io.version>2.1</apache.commons_io.version>
    <apache.commons_logging.version>1.1.1</apache.commons_logging.version>
    <apache.httpclient.version>4.1.3</apache.httpclient.version>
    <apache.httpclient_cache.version>4.1.3</apache.httpclient_cache.version>
    <apache.httpcore.version>4.1.4</apache.httpcore.version>
    <apache.httpmime.version>4.1.3</apache.httpmime.version>
    <highscalelib.version>1.1.2</highscalelib.version>
    <log4j.version>1.2.17</log4j.version>
    <colt.version>1.2.0</colt.version>
    <fastutil.version>6.5.16</fastutil.version>
    <dsiutils.version>1.0.10</dsiutils.version>
    <lgplutils.version>1.0.7-270114</lgplutils.version>
    <bigdata.ganglia.version>1.0.4</bigdata.ganglia.version>
    <jackson.version>2.2.3</jackson.version>
    <blueprints.version>2.5.0</blueprints.version>
    <jettison.version>1.3.3</jettison.version>
    <rexster.version>2.5.0</rexster.version>
    <striterator.version>1.0</striterator.version>
    <junit-ext.version>${project.version}</junit-ext.version>
    <junit4.version>4.11</junit4.version>
    <servlet.version>3.1.0</servlet.version>
    <java.net.preferIPv4Stack>true</java.net.preferIPv4Stack>
    <project.build.sourceEncoding>UTF-8</project.build.sourceEncoding>
  </properties>
  <profiles>
    <profile>
      <id>maven-central</id>
      <!-- 
>>>>>>> 541c2236
                Plugins for Maven Central Deployment 
                See:  http://central.sonatype.org/pages/apache-maven.html 
         -->
      <build>
        <plugins>
          <plugin>
            <groupId>org.apache.maven.plugins</groupId>
            <artifactId>maven-gpg-plugin</artifactId>
            <version>1.6</version>
            <executions>
              <execution>
                <id>sign-artifacts</id>
                <phase>verify</phase>
                <goals>
                  <goal>sign</goal>
                </goals>
                <configuration>
                  <keyname>${gpg.keyname}</keyname>
                  <passphraseServerId>${gpg.keyname}</passphraseServerId>
                </configuration>
              </execution>
            </executions>
          </plugin>
          <plugin>
            <groupId>org.sonatype.plugins</groupId>
            <artifactId>nexus-staging-maven-plugin</artifactId>
            <version>1.6.3</version>
            <extensions>true</extensions>
            <configuration>
              <serverId>ossrh</serverId>
              <nexusUrl>https://oss.sonatype.org/</nexusUrl>
              <autoReleaseAfterClose>true</autoReleaseAfterClose>
            </configuration>
          </plugin>
          <plugin>
            <groupId>org.apache.maven.plugins</groupId>
            <artifactId>maven-source-plugin</artifactId>
            <version>2.2.1</version>
            <executions>
              <execution>
                <id>attach-sources</id>
                <goals>
                  <goal>jar-no-fork</goal>
                </goals>
              </execution>
            </executions>
          </plugin>
          <plugin>
            <groupId>org.apache.maven.plugins</groupId>
            <artifactId>maven-javadoc-plugin</artifactId>
            <version>2.9.1</version>
            <executions>
              <execution>
                <id>attach-javadocs</id>
                <goals>
                  <goal>jar</goal>
                </goals>
              </execution>
            </executions>
          </plugin>
        </plugins>
      </build>
      <distributionManagement>
        <snapshotRepository>
          <id>ossrh</id>
          <url>https://oss.sonatype.org/content/repositories/snapshots</url>
        </snapshotRepository>
      </distributionManagement>
    </profile>
    <profile>
      <id>local-deploy</id>
      <distributionManagement>
        <repository>
          <id>blazegraph.releases</id>
          <name>blazegraph(R) releases</name>
          <url>s3://blazegraph-releases/release</url>
        </repository>
        <snapshotRepository>
          <id>blazegraph.snapshots</id>
          <name>blazegraph(R) snapshots</name>
          <url>s3://blazegraph-snapshots/snapshots</url>
          <uniqueVersion>false</uniqueVersion>
        </snapshotRepository>
      </distributionManagement>
      <repositories>
        <repository>
          <id>blazegraph.releases</id>
          <url>s3://blazegraph-releases/release</url>
        </repository>
        <repository>
          <id>blazegraph.snapshots</id>
          <url>s3://blazegraph-snapshots/snapshots</url>
        </repository>
      </repositories>
    </profile>
  </profiles>
  <build>
    <plugins>
      <plugin>
        <groupId>org.apache.maven.plugins</groupId>
        <artifactId>maven-release-plugin</artifactId>
        <version>2.5.2</version>
      </plugin>
      <plugin>
        <groupId>org.apache.maven.plugins</groupId>
        <artifactId>maven-compiler-plugin</artifactId>
        <version>3.3</version>
        <configuration>
          <source>1.7</source>
          <target>1.7</target>
          <encoding>${project.build.sourceEncoding}</encoding>
        </configuration>
      </plugin>
      <plugin>
        <groupId>org.apache.maven.plugins</groupId>
        <artifactId>maven-war-plugin</artifactId>
        <version>2.6</version>
      </plugin>
      <plugin>
        <groupId>org.apache.maven.plugins</groupId>
        <artifactId>maven-surefire-plugin</artifactId>
        <version>2.18.1</version>
        <configuration>
          <includes>
            <include>**/TestAll.java</include>
          </includes>
          <excludes>
            <exclude>com/bigdata/TestAll.java</exclude>
          </excludes>
          <forkCount>1</forkCount>
          <reuseForks>true</reuseForks>
          <printSummary>false</printSummary>
          <disableXmlReport>false</disableXmlReport>
          <argLine>-server -ea -Xms512m -Xmx4g</argLine>
          <rerunFailingTestsCount>2</rerunFailingTestsCount>
        </configuration>
      </plugin>
    </plugins>
    <!-- Used for non-Maven Central releases and Blazegraph Support -->
    <extensions>
      <extension>
        <groupId>org.springframework.build</groupId>
        <artifactId>aws-maven</artifactId>
        <version>5.0.0.RELEASE</version>
      </extension>
    </extensions>
  </build>
  <modules>
    <module>junit-ext</module>
    <module>ctc-striterators</module>
    <module>lgpl-utils</module>
    <module>dsi-utils</module>
    <module>system-utils</module>
    <module>rdf-properties</module>
    <module>sparql-grammar</module>
    <module>bigdata-util</module>
    <module>bigdata-common-util</module>
    <module>bigdata-statics</module>
    <module>bigdata-cache</module>
    <module>bigdata-client</module>
    <module>bigdata-ganglia</module>
    <module>bigdata-gas</module>
    <module>bigdata-core/</module>
    <module>bigdata-war-html</module>
    <module>bigdata-blueprints</module>
    <module>bigdata-runtime</module>
    <module>bigdata-core-test/</module>
    <module>bigdata-rdf-test/</module>
    <module>bigdata-sails-test/</module>
    <module>blazegraph-artifacts/</module>
    <!-- Moved to blazegraph-artifacts
    <module>blazegraph-war</module>
    <module>bigdata-war</module>
    <module>bigdata-jar</module>
    <module>blazegraph-jar</module>
    <module>blazegraph-deb/</module>
    <module>blazegraph-rpm/</module>
    <module>blazegraph-tgz/</module>
    -->
  </modules>
</project><|MERGE_RESOLUTION|>--- conflicted
+++ resolved
@@ -27,66 +27,6 @@
     For information on Blazegraph and Maven see:  https://wiki.blazegraph.com/wiki/index.php/MavenNotes.
 -->
 <project xmlns="http://maven.apache.org/POM/4.0.0" xmlns:xsi="http://www.w3.org/2001/XMLSchema-instance" xsi:schemaLocation="http://maven.apache.org/POM/4.0.0 http://maven.apache.org/maven-v4_0_0.xsd">
-<<<<<<< HEAD
-   <modelVersion>4.0.0</modelVersion>
-   <groupId>com.blazegraph</groupId>
-   <artifactId>blazegraph-parent</artifactId>
-   <version>2.1.0-master-SNAPSHOT</version>
-   <packaging>pom</packaging>
-   <name>Blazegraph Database Platform</name>
-   <description>Blazegraph™ DB is our ultra high-performance graph database supporting Blueprints and RDF/SPARQL APIs. It supports up to 50 Billion edges on a single machine and has a High Availability and Scale-out architecture. It is in production use for customers such as EMC, Syapse, Wikidata Query Service, the British Museum, and many others.  GPU acceleration and High Availability (HA) are available in the Enterprise edition.  It contains war, jar, deb, rpm, and tar.gz deployment artifacts.</description>
-    <url>http://www.blazegraph.com/</url>
-    <organization>
-        <name>SYSTAP, LLC DBA Blazegraph</name>
-        <url>https://www.blazegraph.com/</url>
-    </organization>
-    <inceptionYear>2006</inceptionYear>
-    <licenses>
-        <license>
-            <name>GNU General Public License Version 2 (GPLv2)</name>
-            <url>http://www.gnu.org/licenses/gpl-2.0.html</url>
-        </license>
-    </licenses>
-    <mailingLists>
-       <mailingList>
-           <name>Developer</name>
-           <subscribe>https://lists.sourceforge.net/lists/listinfo/bigdata-developers</subscribe>
-           <unsubscribe>https://lists.sourceforge.net/lists/listinfo/bigdata-developers</unsubscribe>
-           <archive>https://sourceforge.net/p/bigdata/mailman/bigdata-developers/</archive>
-       </mailingList>
-    </mailingLists>
-    <issueManagement>
-        <system>JIRA</system>
-        <url>https://jira.blazegraph.com/</url>
-    </issueManagement>
-    <scm>
-      <connection>scm:git:https://github.com/blazegraph/database.git</connection>
-      <developerConnection>scm:git:git@github.com:blazegraph/database.git</developerConnection>
-      <url>https://github.com/blazegraph/database.git</url>
-    </scm>
-    <developers>
-      <developer>
-         <name>Bryan Thompson</name>
-         <email>bryan@blazegraph.com</email>
-         <organization>SYSTAP, LLC DBA Blazegraph</organization>
-         <organizationUrl>http://www.blazegraph.com</organizationUrl>
-      </developer>
-      <developer>
-         <name>Mike Personick</name>
-         <email>mike@blazegraph.com</email>
-         <organization>SYSTAP, LLC DBA Blazegraph</organization>
-         <organizationUrl>http://www.blazegraph.com</organizationUrl>
-      </developer>
-      <developer>
-         <name>Brad Bebee</name>
-         <email>beebs@blazegraph.com</email>
-         <organization>SYSTAP, LLC DBA Blazegraph</organization>
-         <organizationUrl>http://www.blazegraph.com</organizationUrl>
-      </developer>
-    </developers>
-    <contributors>
-     <contributor>
-=======
   <modelVersion>4.0.0</modelVersion>
   <groupId>com.blazegraph</groupId>
   <artifactId>blazegraph-parent</artifactId>
@@ -145,7 +85,6 @@
   </developers>
   <contributors>
     <contributor>
->>>>>>> 541c2236
       <name>Artem Kozlov</name>
       <email>ak@metaphacts.com</email>
       <organization>Metaphacts GmbH</organization>
@@ -260,50 +199,6 @@
       <name>Toby Craig</name>
       <email>tobycraig@users.sourceforge.net</email>
       <url>http://sourceforge.net/u/tobycraig</url>
-<<<<<<< HEAD
-     </contributor>
-    </contributors>
-    <properties>
-      <icu.version>4.8</icu.version>
-      <zookeeper.version>3.4.5</zookeeper.version>
-      <sesame.version>2.7.12</sesame.version>
-      <slf4j.version>1.6.1</slf4j.version>
-      <jetty.version>9.2.3.v20140905</jetty.version>
-      <servlet.version>3.1.0</servlet.version>
-      <lucene.version>5.3.0</lucene.version>
-      <apache.commons_codec.version>1.4</apache.commons_codec.version>
-      <apache.commons_configuration.version>1.10</apache.commons_configuration.version>
-      <apache.commons_fileupload.version>1.3.1</apache.commons_fileupload.version>
-      <apache.commons_io.version>2.1</apache.commons_io.version>
-      <apache.commons_logging.version>1.1.1</apache.commons_logging.version>
-      <apache.httpclient.version>4.1.3</apache.httpclient.version>
-      <apache.httpclient_cache.version>4.1.3</apache.httpclient_cache.version>
-      <apache.httpcore.version>4.1.4</apache.httpcore.version>
-      <apache.httpmime.version>4.1.3</apache.httpmime.version>
-      <highscalelib.version>1.1.2</highscalelib.version>
-      <log4j.version>1.2.17</log4j.version>
-      <colt.version>1.2.0</colt.version>
-      <fastutil.version>6.5.16</fastutil.version>
-      <dsiutils.version>1.0.10</dsiutils.version>
-      <lgplutils.version>1.0.7-270114</lgplutils.version>
-      <bigdata.ganglia.version>1.0.4</bigdata.ganglia.version>
-      <jackson.version>2.2.3</jackson.version>
-      <blueprints.version>2.5.0</blueprints.version>
-      <jettison.version>1.3.3</jettison.version>
-      <rexster.version>2.5.0</rexster.version>
-      <striterator.version>1.0</striterator.version>
-      <junit-ext.version>${project.version}</junit-ext.version>
-      <junit4.version>4.11</junit4.version>
-      <junit3.version>3.8.1</junit3.version>
-      <servlet.version>3.1.0</servlet.version>
-      <java.net.preferIPv4Stack>true</java.net.preferIPv4Stack>
-      <project.build.sourceEncoding>UTF-8</project.build.sourceEncoding>
-    </properties>
-    <profiles>
-       <profile> 
-         <id>release</id>
-         <!-- 
-=======
     </contributor>
   </contributors>
   <properties>
@@ -314,7 +209,7 @@
     <slf4j.version>1.6.1</slf4j.version>
     <jetty.version>9.2.3.v20140905</jetty.version>
     <servlet.version>3.1.0</servlet.version>
-    <lucene.version>3.0.0</lucene.version>
+    <lucene.version>5.3.0</lucene.version>
     <apache.commons_codec.version>1.4</apache.commons_codec.version>
     <apache.commons_configuration.version>1.10</apache.commons_configuration.version>
     <apache.commons_fileupload.version>1.3.1</apache.commons_fileupload.version>
@@ -346,7 +241,6 @@
     <profile>
       <id>maven-central</id>
       <!-- 
->>>>>>> 541c2236
                 Plugins for Maven Central Deployment 
                 See:  http://central.sonatype.org/pages/apache-maven.html 
          -->
