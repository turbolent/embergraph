--- conflicted
+++ resolved
@@ -750,6 +750,11 @@
        <artifactId>lgpl-utils</artifactId>
        <version>${bigdata.version}</version>
      </dependency>
+     <dependency>
+       <groupId>com.blazegraph</groupId>
+       <artifactId>rdf-properties</artifactId>
+       <version>${bigdata.version}</version>
+    </dependency>
     <dependency>
         <groupId>org.eclipse.jetty</groupId>
         <artifactId>jetty-continuation</artifactId>
@@ -820,25 +825,10 @@
         <artifactId>jetty-proxy</artifactId>
         <version>${jetty.version}</version>
       </dependency>
-<<<<<<< HEAD
        <dependency>
         <groupId>javax.servlet</groupId>
         <artifactId>javax.servlet-api</artifactId>
         <version>${servlet.version}</version>
       </dependency>
-=======
-		<dependency>
-			<groupId>javax.servlet</groupId>
-			<artifactId>javax.servlet-api</artifactId>
-			<version>${servlet-version}</version>
-         <scope>provided</scope>
-		</dependency>
-     <dependency>
-       <groupId>com.blazegraph</groupId>
-       <artifactId>rdf-properties</artifactId>
-       <version>${bigdata.version}</version>
-    </dependency>
-		-->
->>>>>>> e291dd0b
    </dependencies>
 </project>