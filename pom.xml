--- conflicted
+++ resolved
@@ -358,6 +358,7 @@
         <module>bigdata-ganglia</module>
         <module>bigdata-gas</module>
         <module>bigdata-core/</module>
+        <module>vocabularies</module>
         <module>bigdata-war-html</module>
         <module>bigdata-blueprints</module>
         <module>bigdata-runtime</module>
@@ -388,6 +389,7 @@
         <module>bigdata-ganglia</module>
         <module>bigdata-gas</module>
         <module>bigdata-core/</module>
+        <module>vocabularies</module>
         <module>bigdata-war-html</module>
         <module>bigdata-blueprints</module>
         <module>bigdata-runtime</module>
@@ -458,41 +460,4 @@
       </extension>
     </extensions>
   </build>
-<<<<<<< HEAD
-  <modules>
-    <module>junit-ext</module>
-    <module>ctc-striterators</module>
-    <module>lgpl-utils</module>
-    <module>dsi-utils</module>
-    <module>system-utils</module>
-    <module>rdf-properties</module>
-    <module>sparql-grammar</module>
-    <module>bigdata-util</module>
-    <module>bigdata-common-util</module>
-    <module>bigdata-statics</module>
-    <module>bigdata-cache</module>
-    <module>bigdata-client</module>
-    <module>bigdata-ganglia</module>
-    <module>bigdata-gas</module>
-    <module>bigdata-core/</module>
-    <module>vocabularies</module>
-    <module>bigdata-war-html</module>
-    <module>bigdata-blueprints</module>
-    <module>bigdata-runtime</module>
-    <module>bigdata-core-test/</module>
-    <module>bigdata-rdf-test/</module>
-    <module>bigdata-sails-test/</module>
-    <module>blazegraph-artifacts/</module>
-    <!-- Moved to blazegraph-artifacts
-    <module>blazegraph-war</module>
-    <module>bigdata-war</module>
-    <module>bigdata-jar</module>
-    <module>blazegraph-jar</module>
-    <module>blazegraph-deb/</module>
-    <module>blazegraph-rpm/</module>
-    <module>blazegraph-tgz/</module>
-    -->
-  </modules>
-=======
->>>>>>> 3230e025
 </project>