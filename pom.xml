<?xml version="1.0" encoding="UTF-8"?>
<!--
Copyright (C) SYSTAP, LLC 2006-2015.  All rights reserved.

Contact:
     SYSTAP, LLC
     2501 Calvert ST NW #106
     Washington, DC 20008
     licenses@systap.com

This program is free software; you can redistribute it and/or modify
it under the terms of the GNU General Public License as published by
the Free Software Foundation; version 2 of the License.

This program is distributed in the hope that it will be useful,
but WITHOUT ANY WARRANTY; without even the implied warranty of
MERCHANTABILITY or FITNESS FOR A PARTICULAR PURPOSE.  See the
GNU General Public License for more details.

You should have received a copy of the GNU General Public License
along with this program; if not, write to the Free Software
Foundation, Inc., 59 Temple Place, Suite 330, Boston, MA  02111-1307  USA

Copyright 2010 by TalkingTrends (Amsterdam, The Netherlands)
--><!-- 
This POM is intended to support the use of bigdata(R) as an embedded
database as part of your own maven project.  It declares the
dependencies for the embedded database, but does not include the
dependencies for the NanoSparqlServer or the clustered database - use
the ant build.xml file to generate and deploy those artifacts.

To install the dependencies into your local maven repository, do:

        mvn clean install
        
If you change any of the dependencies that are published by the bigdata
project (whether because we maintain them or because they are not readily
available) then you need to publish the updated dependencies to the maven
repository.  There are commands in comment blocks in this POM that will
deploy those dependencies.  Be sure to update the version numbers in the
commands first!

See https://sourceforge.net/apps/mediawiki/bigdata/index.php?title=ReleaseGuide
for information on publishing maven releases and snapshots for bigdata and its
dependencies.

--><project xmlns="http://maven.apache.org/POM/4.0.0" xmlns:xsi="http://www.w3.org/2001/XMLSchema-instance" xsi:schemaLocation="http://maven.apache.org/POM/4.0.0 http://maven.apache.org/maven-v4_0_0.xsd">
   <modelVersion>4.0.0</modelVersion>
   <parent>
    <groupId>com.blazegraph</groupId>
    <artifactId>blazegraph-parent</artifactId>
    <version>1.5.2-SNAPSHOT-BLZG_1269_client</version>
    <relativePath>blazegraph-parent/pom.xml</relativePath>
   </parent>
   <groupId>com.bigdata</groupId>
   <artifactId>bigdata</artifactId>
<<<<<<< HEAD
    <version>1.5.2-SNAPSHOT-BLZG_1269_client</version>
    
   <!-- <version>${bigdata.version}</version> -->
=======
   <version>1.5.2-SNAPSHOT</version>
>>>>>>> 1ddfbccf
   <packaging>jar</packaging>
   <name>bigdata(R)</name>
    <description>Bigdata(R) Maven Build</description>
    <url>http://www.systap.com/bigdata.htm</url>
    <organization>
        <name>SYSTAP, LLC</name>
        <url>http://www.systap.com/</url>
    </organization>
    <inceptionYear>2006</inceptionYear>
    <licenses>
        <license>
            <name>GNU General Public License Version 2 (GPLv2)</name>
            <url>http://www.gnu.org/licenses/gpl-2.0.html</url>
        </license>
    </licenses>
    <!-- properties are now in the parent POM. -->
    <build>
      <sourceDirectory>bigdata/src/java</sourceDirectory>
      <resources>
        <resource>
            <directory>bigdata/src/java</directory>
            <includes>
                <include>**/*.properties</include>
                <include>**/*.xml</include>
                <include>**/*.txt</include>
                <include>**/*.ttl</include>
                <include>**/*.ttlx</include>
                <include>**/*.rq</include>
                <include>**/*.srx</include>
                <include>**/*.trig</include>
            </includes>
        </resource>
        <resource>
            <directory>bigdata-rdf/src/java</directory>
            <includes>
                <include>**/*.properties</include>
                <include>**/*.xml</include>
                <include>**/*.txt</include>
                <include>**/*.ttl</include>
                <include>**/*.ttlx</include>
                <include>**/*.rq</include>
                <include>**/*.rdf</include>
                <include>**/*.srx</include>
                <include>**/*.trig</include>
            </includes>
        </resource>
        <!-- Include the RIO parser configurations for OpenRDF -->
        <resource>
	   <directory>bigdata-rdf/src/resources/service-providers/</directory>
            <includes>
                <include>**/*</include>
            </includes>
        </resource>
        <resource>
            <directory>bigdata-sails/src/resources</directory>
            <includes>
                <include>**/*.xml</include>
	    </includes>
        </resource>
        <resource>
            <directory>bigdata-sails/src/java</directory>
            <includes>
                <include>**/*.properties</include>
                <include>**/*.xml</include>
                <include>**/*.txt</include>
                <include>**/*.ttl</include>
                <include>**/*.ttlx</include>
                <include>**/*.rq</include>
                <include>**/*.srx</include>
                <include>**/*.trig</include>
            </includes>
        </resource>
        <resource>
            <directory>bigdata-gom/src/java</directory>
            <includes>
                <include>**/*.properties</include>
                <include>**/*.xml</include>
                <include>**/*.txt</include>
                <include>**/*.ttl</include>
                <include>**/*.ttlx</include>
                <include>**/*.rq</include>
                <include>**/*.srx</include>
                <include>**/*.trig</include>
            </includes>
        </resource>
        <resource>
            <directory>bigdata/src/test</directory>
            <includes>
                <include>**/*.csv</include>
                <include>**/*.owl</include>
                <include>**/*.properties</include>
                <include>**/*.xml</include>
                <include>**/*.txt</include>
                <include>**/*.ttl</include>
                <include>**/*.ttlx</include>
                <include>**/*.rq</include>
                <include>**/*.srx</include>
                <include>**/*.trig</include>
            </includes>
        </resource>
        <resource>
            <directory>bigdata-rdf/src/test</directory>
            <includes>
                <include>**/*.n3</include>
                <include>**/*.nt</include>
                <include>**/*.owl</include>
                <include>**/*.properties</include>
                <include>**/*.xml</include>
                <include>**/*.txt</include>
                <include>**/*.ttl</include>
                <include>**/*.ttlx</include>
                <include>**/*.rq</include>
                <include>**/*.rdf</include>
                <include>**/*.srx</include>
                <include>**/*.trig</include>
            </includes>
        </resource>
        <resource>
            <directory>bigdata-sails/src/test</directory>
            <includes>
                <include>**/*.n3</include>
                <include>**/*.nt</include>
                <include>**/*.owl</include>
                <include>**/*.properties</include>
                <include>**/*.xml</include>
                <include>**/*.txt</include>
                <include>**/*.ttl</include>
                <include>**/*.ttlx</include>
                <include>**/*.rq</include>
                <include>**/*.srx</include>
                <include>**/*.trig</include>
            </includes>
        </resource>
        <resource>
            <directory>bigdata-gom/src/test</directory>
            <includes>
                <include>**/*.n3</include>
                <include>**/*.owl</include>
                <include>**/*.properties</include>
                <include>**/*.xml</include>
                <include>**/*.txt</include>
                <include>**/*.ttl</include>
                <include>**/*.ttlx</include>
                <include>**/*.rq</include>
                <include>**/*.srx</include>
                <include>**/*.trig</include>
            </includes>
        </resource>
        <resource>
            <directory>bigdata-war/src</directory>
            <includes>
                <include>**/*.properties</include>
                <include>**/*.xml</include>
                <include>**/*.txt</include>
                <include>**/*.ttl</include>
                <include>**/*.rq</include>
                <include>**/*.srx</include>
                <include>**/*.trig</include>
            </includes>
        </resource>
       </resources>
        <plugins>
          <plugin>
           <artifactId>maven-antrun-plugin</artifactId>
           <version>1.6</version>
           <executions>
             <execution>
               <id>build-info</id>
               <goals>
                 <goal>run</goal>
               </goals>
               <phase>process-resources</phase>
               <configuration>
                 <target>
        		<property name="buildinfo.file" 
            			value="bigdata/src/java/com/bigdata/BuildInfo.java"/>
			<property name="build.ver" value = "${bigdata.version}"/>
        		<tstamp>
            			<format property="build.timestamp" pattern="yyyy/MM/dd HH:mm:ss z" locale="en,US" />
        		</tstamp>
        		<property environment="env" />
			<loadfile property="git.branch" srcFile=".git/HEAD">
			   <filterchain>
    			     <linecontainsregexp>
      				<regexp pattern="^ref: (.*)$"/>
    			     </linecontainsregexp>
    			     <replaceregex 
      				pattern="^ref: (.*)$"
         			replace="\1" />
				<striplinebreaks />
  			     </filterchain>
		 	</loadfile>  
        		<echo file="${buildinfo.file}">
package com.bigdata;
public class BuildInfo {
    public static final String buildVersion="${build.ver}";
    public static final String gitBranch = "${git.branch}";
    public static final String buildTimestamp="${build.timestamp}";
    public static final String buildUser="${user.name}";
    public static final String osArch="${os.arch}";
    public static final String osName="${os.name}";
    public static final String osVersion="${os.version}";
}
</echo>
    			<loadfile property="buildinfo" srcFile="${buildinfo.file}"/>
    			<echo message="${buildinfo}"/>
                 </target>
               </configuration>
             </execution>
            </executions>
          </plugin>

<!--
TODO:  Break out into separate test class project.

See https://maven.apache.org/plugins/maven-jar-plugin/examples/create-test-jar.html
-->
         <plugin>
           <groupId>org.apache.maven.plugins</groupId>
        <artifactId>maven-jar-plugin</artifactId>
        <version>2.6</version>
        <executions>
          <execution>
            <goals>
              <goal>test-jar</goal>
            </goals>
          </execution>
        </executions>
      </plugin>
      <plugin>
        <groupId>org.apache.maven.plugins</groupId>
        <artifactId>maven-surefire-plugin</artifactId>
        <version>2.18.1</version>
        <configuration>
          <includes>
     	    <include>com/bigdata/cache/TestAll.java</include>
            <include>com/bigdata/io/TestAll.java</include>
            <include>com/bigdata/net/TestAll.java</include>
            <include>com/bigdata/config/TestAll.java</include>
            <include>com/bigdata/util/TestAll.java</include>
            <include>com/bigdata/util/concurrent/TestAll.java</include>
            <include>com/bigdata/striterator/TestAll.java</include>
            <include>com/bigdata/counters/TestAll.java</include>
            <include>com/bigdata/rawstore/TestAll.java</include>
            <include>com/bigdata/btree/TestAll.java</include>
            <include>com/bigdata/htree/TestAll.java</include>
            <include>com/bigdata/concurrent/TestAll.java</include>
            <include>com/bigdata/quorum/TestAll.java</include>
            <include>com/bigdata/ha/TestAll.java</include>
            <include>com/bigdata/io/writecache/TestAll.java</include>
            <include>com/bigdata/journal/TestAll.java</include>
            <include>com/bigdata/rwstore/TestAll.java</include>
            <include>com/bigdata/resources/TestAll.java</include>
            <include>com/bigdata/relation/TestAll.java</include>
            <include>com/bigdata/bop/TestAll.java</include>
            <include>com/bigdata/relation/rule/eval/TestAll.java</include>
            <include>com/bigdata/mdi/TestAll.java</include>
    <!-- enabled until moved into maven scale-out project/ hopefully will not run out of CI resources now that jini is in its own project/ -->
            <include>com/bigdata/service/TestAll.java</include>
            <include>com/bigdata/bop/fed/TestAll.java</include>
            <include>com/bigdata/sparse/TestAll.java</include>
            <include>com/bigdata/search/TestAll.java</include>
            <!-- not suppported yet/
            <include>com/bigdata/bfs/TestAll.java</include>
            -->
            <include>com/bigdata/rdf/TestAll.java</include>
            <include>com/bigdata/rdf/sail/TestAll.java</include>
            <include>com/bigdata/rdf/sail/webapp/TestAll.java</include>
            <include>com/bigdata/gom/TestAll.java</include>
            <include>com/bigdata/util/httpd/TestAll.java</include>
           </includes>
           <excludes>
    	    <exclude>com/bigdata/TestAll.java</exclude>
	    <exclude>com/bigdata/bfs/TestAll.java</exclude>
	  </excludes>
          <forkCount>2</forkCount>
          <reuseForks>true</reuseForks>
	  <printSummary>false</printSummary>
          <disableXmlReport>false</disableXmlReport>
          <argLine>-server -ea -Xms512m -Xmx8g -XX:+UseMembar -XX:MaxPermSize=500m -Djavadoc=true -Djava.net.preferIPv4Stack=${java.net.preferIPv4Stack} -Dlog4j.configuration=file:bigdata/src/resources/logging/log4j.properties</argLine>
        </configuration>
      </plugin>
      <plugin>
        <groupId>org.codehaus.mojo</groupId>
        <artifactId>build-helper-maven-plugin</artifactId>
        <version>1.9.1</version>
        <executions>
          <execution>
            <id>add-test-resource</id>
            <phase>generate-test-sources</phase>
            <goals>
              <goal>add-test-resource</goal>
            </goals>
            <configuration>
              <resources>
 		<resource>
                 <directory>bigdata/src/test</directory>
                  <includes>
                   <include>**/*.n3</include>
                   <include>**/*.owl</include>
                   <include>**/*.properties</include>
                   <include>**/*.xml</include>
                   <include>**/*.txt</include>
                   <include>**/*.ttl</include>
                   <include>**/*.rq</include>
                   <include>**/*.srx</include>
                   <include>**/*.trig</include>
               </includes>
               </resource>
               <resource>
                   <directory>bigdata-rdf/src/test</directory>
                   <includes>
                       <include>**/*.n3</include>
                       <include>**/*.nt</include>
                       <include>**/*.owl</include>
                       <include>**/*.properties</include>
                       <include>**/*.rdf</include>
                       <include>**/*.xml</include>
                       <include>**/*.txt</include>
                       <include>**/*.ttl</include>
                       <include>**/*.rq</include>
                       <include>**/*.srx</include>
                       <include>**/*.trig</include>
                   </includes>
               </resource>
               <resource>
                   <directory>bigdata-sails/src/test</directory>
                   <includes>
                       <include>**/*.n3</include>
                       <include>**/*.nt</include>
                       <include>**/*.owl</include>
                       <include>**/*.properties</include>
                       <include>**/*.xml</include>
                       <include>**/*.txt</include>
                       <include>**/*.ttl</include>
                       <include>**/*.rq</include>
                       <include>**/*.srx</include>
                       <include>**/*.trig</include>
                   </includes>
               </resource>
               <resource>
                   <directory>bigdata-gom/src/test</directory>
                   <includes>
                       <include>**/*.n3</include>
                       <include>**/*.owl</include>
                       <include>**/*.properties</include>
                       <include>**/*.xml</include>
                       <include>**/*.txt</include>
                       <include>**/*.ttl</include>
                       <include>**/*.rq</include>
                       <include>**/*.srx</include>
                       <include>**/*.trig</include>
                   </includes>
               </resource>
               <resource>
                   <directory>bigdata-war/src</directory>
                   <includes>
                       <include>**/*.n3</include>
                       <include>**/*.properties</include>
                       <include>**/*.xml</include>
                       <include>**/*.txt</include>
                       <include>**/*.ttl</include>
                       <include>**/*.rq</include>
                       <include>**/*.srx</include>
                       <include>**/*.trig</include>
                   </includes>
               </resource>
              </resources>
            </configuration>
          </execution> 
          <execution>
            <id>add-source</id>
            <phase>generate-sources</phase>
            <goals>
              <goal>add-source</goal>
            </goals>
            <configuration>
              <sources>
                <source>bigdata/src/java</source>
                <source>bigdata-rdf/src/java</source>
                <source>bigdata-sails/src/java</source>
                <source>bigdata-gom/src/java</source>
              </sources>
            </configuration>
          </execution>
          <execution>
            <id>add-test-source</id>
            <phase>generate-test-sources</phase>
            <goals>
              <goal>add-test-source</goal>
            </goals>
            <configuration>
              <sources>
            	<source>bigdata/src/test</source>
                <source>bigdata-rdf/src/test</source>
                <source>bigdata-sails/src/test</source>
                <source>bigdata-gom/src/test</source>
              </sources>
            </configuration>
          </execution>
        </executions>
      </plugin>
       <plugin>
        <groupId>org.apache.maven.plugins</groupId>
        <artifactId>maven-dependency-plugin</artifactId>
        <version>2.10</version>
        <executions>
          <execution>
            <id>copy</id>
            <phase>compile</phase>
            <goals>
              <goal>copy</goal>
            </goals>
            <configuration>
              <artifactItems>
                <artifactItem>
                  <groupId>com.blazegraph</groupId>
                  <artifactId>bigdata-war</artifactId>
                  <version>${bigdata.version}</version>
                  <type>war</type>
                  <overWrite>true</overWrite>
                  <outputDirectory>target</outputDirectory>
                  <destFileName>bigdata.war</destFileName>
                </artifactItem>
              </artifactItems>
              <!-- other configurations here -->
            </configuration>
          </execution>
        </executions>
        </plugin>
        </plugins>
    <extensions>
      <!-- Enabling the use of SSH. -->
      <extension>
        <groupId>org.apache.maven.wagon</groupId>
         <artifactId>wagon-ssh-external</artifactId>
         <version>1.0-beta-6</version>
      </extension>
    </extensions>
    </build>
    
    <distributionManagement>
        <repository>
            <id>bigdata.releases</id>
            <name>bigdata(R) releases</name>
            <url>scpexe://www.systap.com/srv/www/htdocs/systap.com/maven/releases</url>
        </repository>
        <snapshotRepository>
            <id>bigdata.snapshots</id>
            <name>bigdata(R) snapshots</name>
            <url>scpexe://www.systap.com/srv/www/htdocs/systap.com/maven/snapshots</url>
            <uniqueVersion>true</uniqueVersion>
        </snapshotRepository>
    </distributionManagement>
   <!-- 
   <repositories>
    <repository>
      <id>bigdata.releases</id>
      <url>http://www.systap.com/maven/releases/</url>
    </repository>
    <repository>
      <id>jetty.releases</id>
      <url>https://oss.sonatype.org/content/groups/jetty/</url>
    </repository>
  </repositories>
-->

   <!-- This declares the basic dependencies that you need to use     -->
   <!-- bigdata as an embedded database.  Use ant (build.xml) for     -->
   <!-- NanoSparqlServer or cluster builds and deployments.           -->
   
   <dependencies>
       <!--                                                           -->
       <!-- artifacts already present in public repositories          -->
       <!--                                                           -->
       <dependency>
           <groupId>com.github.stephenc.high-scale-lib</groupId>
           <artifactId>high-scale-lib</artifactId>
           <version>${highscalelib.version}</version>
       </dependency>
       <dependency>
           <groupId>colt</groupId>
           <artifactId>colt</artifactId>
           <version>${colt.version}</version>
       </dependency>
       <dependency>
           <groupId>org.apache.lucene</groupId>
           <artifactId>lucene-core</artifactId>
           <version>${lucene.version}</version>
       </dependency>
       <dependency>
           <groupId>org.apache.lucene</groupId>
           <artifactId>lucene-analyzers</artifactId>
           <version>${lucene.version}</version>
       </dependency>
       <dependency>
           <groupId>com.ibm.icu</groupId>
           <artifactId>icu4j</artifactId>
           <version>${icu.version}</version>
       </dependency>
       <dependency>
           <!-- log4j is the primary logger for bigdata. -->
           <groupId>log4j</groupId>
           <artifactId>log4j</artifactId>
           <version>${log4j.version}</version>
           <!-- There is a bug with log4j 1.2.15 where it has a lot  -->
           <!-- of dependencies that we do not need in its POM. The  --> 
           <!-- exclusions are only necessary with that version.     -->
           <!-- 
           <exclusions>
             <exclusion>
               <groupId>javax.jms</groupId>
               <artifactId>jms</artifactId>
             </exclusion>
             <exclusion>
               <groupId>com.sun.jdmk</groupId>
               <artifactId>jmxtools</artifactId>
             </exclusion>
             <exclusion>
               <groupId>com.sun.jmx</groupId>
               <artifactId>jmxri</artifactId>
             </exclusion>
           </exclusions>
           -->
        </dependency>
       <dependency>
           <groupId>org.slf4j</groupId>
           <artifactId>slf4j-api</artifactId>
           <version>${slf4j.version}</version>
       </dependency>
       <dependency>
           <groupId>org.slf4j</groupId>
           <artifactId>slf4j-log4j12</artifactId>
           <version>${slf4j.version}</version>
       </dependency>
       <dependency>
           <groupId>org.apache.httpcomponents</groupId>
           <artifactId>httpclient</artifactId>
           <version>${apache.httpclient.version}</version>
       </dependency>
       <dependency>
           <groupId>org.apache.httpcomponents</groupId>
           <artifactId>httpclient-cache</artifactId>
           <version>${apache.httpclient_cache.version}</version>
       </dependency>
       <dependency>
           <groupId>org.apache.httpcomponents</groupId>
           <artifactId>httpcore</artifactId>
           <version>${apache.httpcore.version}</version>
       </dependency>
       <dependency>
           <groupId>org.apache.httpcomponents</groupId>
           <artifactId>httpmime</artifactId>
           <version>${apache.httpmime.version}</version>
       </dependency>
       <dependency>
           <groupId>commons-codec</groupId>
           <artifactId>commons-codec</artifactId>
           <version>${apache.commons_codec.version}</version>
       </dependency>
       <dependency>
           <groupId>commons-fileupload</groupId>
           <artifactId>commons-fileupload</artifactId>
           <version>${apache.commons_fileupload.version}</version>
       </dependency>
       <dependency>
           <groupId>commons-io</groupId>
           <artifactId>commons-io</artifactId>
           <version>${apache.commons_io.version}</version>
       </dependency>
       <dependency>
           <groupId>commons-logging</groupId>
           <artifactId>commons-logging</artifactId>
           <version>${apache.commons_logging.version}</version>
       </dependency>
        <dependency>
           <groupId>com.fasterxml.jackson.core</groupId>
           <artifactId>jackson-core</artifactId>
           <version>${jackson.version}</version>
        </dependency>
        <dependency>
           <groupId>com.fasterxml.jackson.core</groupId>
           <artifactId>jackson-annotations</artifactId>
           <version>${jackson.version}</version>
        </dependency>
        <dependency>
           <groupId>com.fasterxml.jackson.core</groupId>
           <artifactId>jackson-databind</artifactId>
           <version>${jackson.version}</version>
        </dependency>
	<dependency>
           <groupId>org.codehaus.jettison</groupId>
           <artifactId>jettison</artifactId>
           <version>${jettison.version}</version>
    	</dependency>	
     <dependency>
      <groupId>org.openrdf.sesame</groupId>
      <artifactId>sesame-runtime</artifactId>
      <version>${sesame.version}</version>
    </dependency>
     <dependency>
      <groupId>org.openrdf.sesame</groupId>
      <artifactId>sesame-rio-rdfxml</artifactId>
      <version>${sesame.version}</version>
    </dependency>
     <dependency>
      <groupId>org.openrdf.sesame</groupId>
      <artifactId>sesame-queryresultio-sparqljson</artifactId>
      <version>${sesame.version}</version>
    </dependency>
     <dependency>
      <groupId>org.openrdf.sesame</groupId>
      <artifactId>sesame-rio-testsuite</artifactId>
      <version>${sesame.version}</version>
    </dependency>
    <dependency>
	<groupId>org.openrdf.sesame</groupId>
	<artifactId>sesame-sparql-testsuite</artifactId>
	<version>${sesame.version}</version>
    </dependency>
    <dependency>
	<groupId>org.openrdf.sesame</groupId>
	<artifactId>sesame-store-testsuite</artifactId>
	<version>${sesame.version}</version>
    </dependency>
<!--
    <dependency>
        <groupId>net.jini</groupId>
        <artifactId>jini-ext</artifactId>
        <version>2.1</version>
        <type>jar</type>
    </dependency>
-->
    <dependency>
      <groupId>org.apache.zookeeper</groupId>
      <artifactId>zookeeper</artifactId>
      <version>3.4.5</version>
    </dependency>
     <dependency>
       <groupId>com.blazegraph</groupId>
       <artifactId>bigdata-ganglia</artifactId>
       <version>${bigdata.version}</version>
     </dependency>
<!-- TODO: Factor out dependency on bigdata-gas BLZG-1272
-->
     <dependency>
       <groupId>com.blazegraph</groupId>
       <artifactId>bigdata-gas</artifactId>
       <version>${bigdata.version}</version>
     </dependency>
     <dependency>
       <groupId>com.blazegraph</groupId>
       <artifactId>bigdata-gas</artifactId>
       <version>${bigdata.version}</version>
       <type>test-jar</type>
       <scope>test</scope>
     </dependency>
<!-- TODO: Factor out dependency on bigdata-jini
-->
     <dependency>
       <groupId>com.blazegraph</groupId>
       <artifactId>bigdata-jini</artifactId>
       <version>${bigdata.version}</version>
     </dependency>
     <dependency>
       <groupId>com.blazegraph</groupId>
       <artifactId>bigdata-jini</artifactId>
       <version>${bigdata.version}</version>
       <type>test-jar</type>
       <scope>test</scope>
     </dependency>
     <dependency>
       <groupId>com.blazegraph</groupId>
       <artifactId>ctc-striterators</artifactId>
       <version>${bigdata.version}</version>
     </dependency>
     <dependency>
       <groupId>com.blazegraph</groupId>
       <artifactId>dsi-utils</artifactId>
       <version>${bigdata.version}</version>
     </dependency>
<!--
     <dependency>
      <groupId>junit</groupId>
      <artifactId>junit</artifactId>
      <version>${junit3.version}</version>
     </dependency>
-->
     <dependency>
      <groupId>junit</groupId>
      <artifactId>junit</artifactId>
      <version>${junit3.version}</version>
     </dependency>
     <dependency>
      <groupId>junit</groupId>
      <artifactId>junit</artifactId>
      <version>${junit4.version}</version>
     </dependency>
     <dependency>
       <groupId>com.blazegraph</groupId>
       <artifactId>junit-ext</artifactId>
      <version>${junit-ext.version}</version>
     </dependency>
     <dependency>
       <groupId>com.blazegraph</groupId>
       <artifactId>lgpl-utils</artifactId>
       <version>${bigdata.version}</version>
     </dependency>
     <dependency>
       <groupId>com.blazegraph</groupId>
       <artifactId>rdf-properties</artifactId>
       <version>${bigdata.version}</version>
    </dependency>
     <dependency>
       <groupId>com.blazegraph</groupId>
       <artifactId>bigdata-util</artifactId>
       <version>${bigdata.version}</version>
    </dependency>
    <dependency>
        <groupId>org.eclipse.jetty</groupId>
        <artifactId>jetty-continuation</artifactId>
        <version>${jetty.version}</version>
      </dependency>
      <dependency>
        <groupId>org.eclipse.jetty</groupId>
        <artifactId>jetty-http</artifactId>
        <version>${jetty.version}</version>
      </dependency>
      <dependency>
        <groupId>org.eclipse.jetty</groupId>
        <artifactId>jetty-io</artifactId>
        <version>${jetty.version}</version>
      </dependency>
      <dependency>
        <groupId>org.eclipse.jetty</groupId>
        <artifactId>jetty-jmx</artifactId>
        <version>${jetty.version}</version>
      </dependency>
      <dependency>
        <groupId>org.eclipse.jetty</groupId>
        <artifactId>jetty-jndi</artifactId>
        <version>${jetty.version}</version>
      </dependency>
      <dependency>
        <groupId>org.eclipse.jetty</groupId>
        <artifactId>jetty-server</artifactId>
        <version>${jetty.version}</version>
      </dependency>
      <dependency>
        <groupId>org.eclipse.jetty</groupId>
        <artifactId>jetty-util</artifactId>
        <version>${jetty.version}</version>
      </dependency>
      <dependency>
        <groupId>org.eclipse.jetty</groupId>
        <artifactId>jetty-webapp</artifactId>
        <version>${jetty.version}</version>
      </dependency>
      <dependency>
        <groupId>org.eclipse.jetty</groupId>
        <artifactId>jetty-servlet</artifactId>
        <version>${jetty.version}</version>
      </dependency>
      <dependency>
        <groupId>org.eclipse.jetty</groupId>
        <artifactId>jetty-security</artifactId>
        <version>${jetty.version}</version>
      </dependency>
      <dependency>
        <groupId>org.eclipse.jetty</groupId>
        <artifactId>jetty-xml</artifactId>
        <version>${jetty.version}</version>
      </dependency>
      <dependency>
        <groupId>org.eclipse.jetty</groupId>
        <artifactId>jetty-rewrite</artifactId>
        <version>${jetty.version}</version>
      </dependency>
      <dependency>
        <groupId>org.eclipse.jetty</groupId>
        <artifactId>jetty-client</artifactId>
        <version>${jetty.version}</version>
      </dependency>
      <dependency>
        <groupId>org.eclipse.jetty</groupId>
        <artifactId>jetty-proxy</artifactId>
        <version>${jetty.version}</version>
      </dependency>
       <dependency>
        <groupId>javax.servlet</groupId>
        <artifactId>javax.servlet-api</artifactId>
        <version>${servlet.version}</version>
      </dependency>
   </dependencies>
</project><|MERGE_RESOLUTION|>--- conflicted
+++ resolved
@@ -54,13 +54,8 @@
    </parent>
    <groupId>com.bigdata</groupId>
    <artifactId>bigdata</artifactId>
-<<<<<<< HEAD
     <version>1.5.2-SNAPSHOT-BLZG_1269_client</version>
-    
    <!-- <version>${bigdata.version}</version> -->
-=======
-   <version>1.5.2-SNAPSHOT</version>
->>>>>>> 1ddfbccf
    <packaging>jar</packaging>
    <name>bigdata(R)</name>
     <description>Bigdata(R) Maven Build</description>
