<?xml version="1.0" encoding="UTF-8"?>
<!--
Copyright (C) SYSTAP, LLC 2006-2015.  All rights reserved.

Contact:
     SYSTAP, LLC
     2501 Calvert ST NW #106
     Washington, DC 20008
     licenses@systap.com

This program is free software; you can redistribute it and/or modify
it under the terms of the GNU General Public License as published by
the Free Software Foundation; version 2 of the License.

This program is distributed in the hope that it will be useful,
but WITHOUT ANY WARRANTY; without even the implied warranty of
MERCHANTABILITY or FITNESS FOR A PARTICULAR PURPOSE.  See the
GNU General Public License for more details.

You should have received a copy of the GNU General Public License
along with this program; if not, write to the Free Software
Foundation, Inc., 59 Temple Place, Suite 330, Boston, MA  02111-1307  USA

Copyright 2010 by TalkingTrends (Amsterdam, The Netherlands)
--><!-- 
This POM is intended to support the use of bigdata(R) as an embedded
database as part of your own maven project.  It declares the
dependencies for the embedded database, but does not include the
dependencies for the NanoSparqlServer or the clustered database - use
the ant build.xml file to generate and deploy those artifacts.

To install the dependencies into your local maven repository, do:

        mvn clean install
        
If you change any of the dependencies that are published by the bigdata
project (whether because we maintain them or because they are not readily
available) then you need to publish the updated dependencies to the maven
repository.  There are commands in comment blocks in this POM that will
deploy those dependencies.  Be sure to update the version numbers in the
commands first!

See https://sourceforge.net/apps/mediawiki/bigdata/index.php?title=ReleaseGuide
for information on publishing maven releases and snapshots for bigdata and its
dependencies.

--><project xmlns="http://maven.apache.org/POM/4.0.0" xmlns:xsi="http://www.w3.org/2001/XMLSchema-instance" xsi:schemaLocation="http://maven.apache.org/POM/4.0.0 http://maven.apache.org/maven-v4_0_0.xsd">
   <modelVersion>4.0.0</modelVersion>
   <parent>
    <groupId>com.blazegraph</groupId>
    <artifactId>blazegraph-parent</artifactId>
    <version>1.5.2-SNAPSHOT-BLZG-1370</version>
    <relativePath>blazegraph-parent/pom.xml</relativePath>
   </parent>
   <groupId>com.bigdata</groupId>
   <artifactId>bigdata</artifactId>
<<<<<<< HEAD
   <version>1.5.2-SNAPSHOT</version>
=======
    <version>${bigdata.version}</version>
>>>>>>> 87a7af9d
   <packaging>jar</packaging>
   <name>bigdata(R)</name>
    <description>Bigdata(R) Maven Build</description>
    <url>http://www.systap.com/bigdata.htm</url>
    <organization>
        <name>SYSTAP, LLC</name>
        <url>http://www.systap.com/</url>
    </organization>
    <inceptionYear>2006</inceptionYear>
    <licenses>
        <license>
            <name>GNU General Public License Version 2 (GPLv2)</name>
            <url>http://www.gnu.org/licenses/gpl-2.0.html</url>
        </license>
    </licenses>
    <!-- properties are now in the parent POM. -->
    <build>
      <sourceDirectory>bigdata/src/java</sourceDirectory>
      <resources>
        <resource>
            <directory>bigdata/src/java</directory>
            <includes>
                <include>**/*.properties</include>
                <include>**/*.xml</include>
                <include>**/*.txt</include>
                <include>**/*.ttl</include>
                <include>**/*.ttlx</include>
                <include>**/*.rq</include>
                <include>**/*.srx</include>
                <include>**/*.trig</include>
            </includes>
        </resource>
        <resource>
            <directory>bigdata-rdf/src/java</directory>
            <includes>
                <include>**/*.properties</include>
                <include>**/*.xml</include>
                <include>**/*.txt</include>
                <include>**/*.ttl</include>
                <include>**/*.ttlx</include>
                <include>**/*.rq</include>
                <include>**/*.rdf</include>
                <include>**/*.srx</include>
                <include>**/*.trig</include>
            </includes>
        </resource>
        <!-- Include the RIO parser configurations for OpenRDF -->
        <resource>
	   <directory>bigdata-rdf/src/resources/service-providers/</directory>
            <includes>
                <include>**/*</include>
            </includes>
        </resource>
        <resource>
            <directory>bigdata-sails/src/resources</directory>
            <includes>
                <include>**/*.xml</include>
	    </includes>
        </resource>
        <resource>
            <directory>bigdata-sails/src/java</directory>
            <includes>
                <include>**/*.properties</include>
                <include>**/*.xml</include>
                <include>**/*.txt</include>
                <include>**/*.ttl</include>
                <include>**/*.ttlx</include>
                <include>**/*.rq</include>
                <include>**/*.srx</include>
                <include>**/*.trig</include>
            </includes>
        </resource>
        <resource>
            <directory>bigdata-gom/src/java</directory>
            <includes>
                <include>**/*.properties</include>
                <include>**/*.xml</include>
                <include>**/*.txt</include>
                <include>**/*.ttl</include>
                <include>**/*.ttlx</include>
                <include>**/*.rq</include>
                <include>**/*.srx</include>
                <include>**/*.trig</include>
            </includes>
        </resource>
        <resource>
            <directory>bigdata/src/test</directory>
            <includes>
                <include>**/*.csv</include>
                <include>**/*.owl</include>
                <include>**/*.properties</include>
                <include>**/*.xml</include>
                <include>**/*.txt</include>
                <include>**/*.ttl</include>
                <include>**/*.ttlx</include>
                <include>**/*.rq</include>
                <include>**/*.srx</include>
                <include>**/*.trig</include>
            </includes>
        </resource>
        <resource>
            <directory>bigdata-rdf/src/test</directory>
            <includes>
                <include>**/*.n3</include>
                <include>**/*.nt</include>
                <include>**/*.owl</include>
                <include>**/*.properties</include>
                <include>**/*.xml</include>
                <include>**/*.txt</include>
                <include>**/*.ttl</include>
                <include>**/*.ttlx</include>
                <include>**/*.rq</include>
                <include>**/*.rdf</include>
                <include>**/*.srx</include>
                <include>**/*.trig</include>
            </includes>
        </resource>
        <resource>
            <directory>bigdata-sails/src/test</directory>
            <includes>
                <include>**/*.n3</include>
                <include>**/*.nt</include>
                <include>**/*.owl</include>
                <include>**/*.properties</include>
                <include>**/*.xml</include>
                <include>**/*.txt</include>
                <include>**/*.ttl</include>
                <include>**/*.ttlx</include>
                <include>**/*.rq</include>
                <include>**/*.srx</include>
                <include>**/*.trig</include>
            </includes>
        </resource>
        <resource>
            <directory>bigdata-gom/src/test</directory>
            <includes>
                <include>**/*.n3</include>
                <include>**/*.owl</include>
                <include>**/*.properties</include>
                <include>**/*.xml</include>
                <include>**/*.txt</include>
                <include>**/*.ttl</include>
                <include>**/*.ttlx</include>
                <include>**/*.rq</include>
                <include>**/*.srx</include>
                <include>**/*.trig</include>
            </includes>
        </resource>
        <resource>
            <directory>bigdata-war/src</directory>
            <includes>
                <include>**/*.properties</include>
                <include>**/*.xml</include>
                <include>**/*.txt</include>
                <include>**/*.ttl</include>
                <include>**/*.rq</include>
                <include>**/*.srx</include>
                <include>**/*.trig</include>
            </includes>
        </resource>
       </resources>
        <plugins>
          <plugin>
           <artifactId>maven-antrun-plugin</artifactId>
           <version>1.6</version>
           <executions>
             <execution>
               <id>build-info</id>
               <goals>
                 <goal>run</goal>
               </goals>
               <phase>process-resources</phase>
               <configuration>
                 <target>
        		<property name="buildinfo.file" 
            			value="bigdata/src/java/com/bigdata/BuildInfo.java"/>
			<property name="build.ver" value = "${bigdata.version}"/>
        		<tstamp>
            			<format property="build.timestamp" pattern="yyyy/MM/dd HH:mm:ss z" locale="en,US" />
        		</tstamp>
        		<property environment="env" />
			<loadfile property="git.branch" srcFile=".git/HEAD">
			   <filterchain>
    			     <linecontainsregexp>
      				<regexp pattern="^ref: (.*)$"/>
    			     </linecontainsregexp>
    			     <replaceregex 
      				pattern="^ref: (.*)$"
         			replace="\1" />
				<striplinebreaks />
  			     </filterchain>
		 	</loadfile>  
        		<echo file="${buildinfo.file}">
package com.bigdata;
public class BuildInfo {
    public static final String buildVersion="${build.ver}";
    public static final String gitBranch = "${git.branch}";
    public static final String buildTimestamp="${build.timestamp}";
    public static final String buildUser="${user.name}";
    public static final String osArch="${os.arch}";
    public static final String osName="${os.name}";
    public static final String osVersion="${os.version}";
}
</echo>
    			<loadfile property="buildinfo" srcFile="${buildinfo.file}"/>
    			<echo message="${buildinfo}"/>
                 </target>
               </configuration>
             </execution>
            </executions>
          </plugin>

<!--
TODO:  Break out into separate test class project.

See https://maven.apache.org/plugins/maven-jar-plugin/examples/create-test-jar.html
-->
         <plugin>
           <groupId>org.apache.maven.plugins</groupId>
        <artifactId>maven-jar-plugin</artifactId>
        <version>2.6</version>
        <executions>
          <execution>
            <goals>
              <goal>test-jar</goal>
            </goals>
          </execution>
        </executions>
      </plugin>
      <plugin>
        <groupId>org.apache.maven.plugins</groupId>
        <artifactId>maven-surefire-plugin</artifactId>
        <version>2.18.1</version>
        <configuration>
          <includes>
     	    <include>com/bigdata/cache/TestAll.java</include>
            <include>com/bigdata/io/TestAll.java</include>
            <include>com/bigdata/net/TestAll.java</include>
            <include>com/bigdata/config/TestAll.java</include>
            <include>com/bigdata/util/TestAll.java</include>
            <include>com/bigdata/util/concurrent/TestAll.java</include>
            <include>com/bigdata/striterator/TestAll.java</include>
            <include>com/bigdata/counters/TestAll.java</include>
            <include>com/bigdata/rawstore/TestAll.java</include>
            <include>com/bigdata/btree/TestAll.java</include>
            <include>com/bigdata/htree/TestAll.java</include>
            <include>com/bigdata/concurrent/TestAll.java</include>
            <include>com/bigdata/quorum/TestAll.java</include>
            <include>com/bigdata/ha/TestAll.java</include>
            <include>com/bigdata/io/writecache/TestAll.java</include>
            <include>com/bigdata/journal/TestAll.java</include>
            <include>com/bigdata/rwstore/TestAll.java</include>
            <include>com/bigdata/resources/TestAll.java</include>
            <include>com/bigdata/relation/TestAll.java</include>
            <include>com/bigdata/bop/TestAll.java</include>
            <include>com/bigdata/relation/rule/eval/TestAll.java</include>
            <include>com/bigdata/mdi/TestAll.java</include>
    <!-- enabled until moved into maven scale-out project/ hopefully will not run out of CI resources now that jini is in its own project/ -->
            <include>com/bigdata/service/TestAll.java</include>
            <include>com/bigdata/bop/fed/TestAll.java</include>
            <include>com/bigdata/sparse/TestAll.java</include>
            <include>com/bigdata/search/TestAll.java</include>
            <!-- not suppported yet/
            <include>com/bigdata/bfs/TestAll.java</include>
            -->
            <include>com/bigdata/rdf/TestAll.java</include>
            <include>com/bigdata/rdf/sail/TestAll.java</include>
            <include>com/bigdata/rdf/sail/webapp/TestAll.java</include>
            <include>com/bigdata/gom/TestAll.java</include>
           </includes>
           <excludes>
    	    <exclude>com/bigdata/TestAll.java</exclude>
	    <exclude>com/bigdata/bfs/TestAll.java</exclude>
	  </excludes>
          <printSummary>false</printSummary>
          <disableXmlReport>false</disableXmlReport>
          <forkCount>2</forkCount>
          <reuseForks>true</reuseForks>
	  <printSummary>false</printSummary>
          <disableXmlReport>false</disableXmlReport>
          <argLine>-server -ea -Xms512m -Xmx8g -XX:+UseMembar -XX:MaxPermSize=500m -Djavadoc=true -Djava.net.preferIPv4Stack=${java.net.preferIPv4Stack} -Dlog4j.configuration=file:bigdata/src/resources/logging/log4j.properties</argLine>
        </configuration>
      </plugin>
      <plugin>
        <groupId>org.codehaus.mojo</groupId>
        <artifactId>build-helper-maven-plugin</artifactId>
        <version>1.9.1</version>
        <executions>
          <execution>
            <id>add-test-resource</id>
            <phase>generate-test-sources</phase>
            <goals>
              <goal>add-test-resource</goal>
            </goals>
            <configuration>
              <resources>
 		<resource>
                 <directory>bigdata/src/test</directory>
                  <includes>
                   <include>**/*.n3</include>
                   <include>**/*.owl</include>
                   <include>**/*.properties</include>
                   <include>**/*.xml</include>
                   <include>**/*.txt</include>
                   <include>**/*.ttl</include>
                   <include>**/*.rq</include>
                   <include>**/*.srx</include>
                   <include>**/*.trig</include>
               </includes>
               </resource>
               <resource>
                   <directory>bigdata-rdf/src/test</directory>
                   <includes>
                       <include>**/*.n3</include>
                       <include>**/*.nt</include>
                       <include>**/*.owl</include>
                       <include>**/*.properties</include>
                       <include>**/*.rdf</include>
                       <include>**/*.xml</include>
                       <include>**/*.txt</include>
                       <include>**/*.ttl</include>
                       <include>**/*.rq</include>
                       <include>**/*.srx</include>
                       <include>**/*.trig</include>
                   </includes>
               </resource>
               <resource>
                   <directory>bigdata-sails/src/test</directory>
                   <includes>
                       <include>**/*.n3</include>
                       <include>**/*.nt</include>
                       <include>**/*.owl</include>
                       <include>**/*.properties</include>
                       <include>**/*.xml</include>
                       <include>**/*.txt</include>
                       <include>**/*.ttl</include>
                       <include>**/*.rq</include>
                       <include>**/*.srx</include>
                       <include>**/*.trig</include>
                   </includes>
               </resource>
               <resource>
                   <directory>bigdata-gom/src/test</directory>
                   <includes>
                       <include>**/*.n3</include>
                       <include>**/*.owl</include>
                       <include>**/*.properties</include>
                       <include>**/*.xml</include>
                       <include>**/*.txt</include>
                       <include>**/*.ttl</include>
                       <include>**/*.rq</include>
                       <include>**/*.srx</include>
                       <include>**/*.trig</include>
                   </includes>
               </resource>
               <resource>
                   <directory>bigdata-war/src</directory>
                   <includes>
                       <include>**/*.n3</include>
                       <include>**/*.properties</include>
                       <include>**/*.xml</include>
                       <include>**/*.txt</include>
                       <include>**/*.ttl</include>
                       <include>**/*.rq</include>
                       <include>**/*.srx</include>
                       <include>**/*.trig</include>
                   </includes>
               </resource>
              </resources>
            </configuration>
          </execution> 
          <execution>
            <id>add-source</id>
            <phase>generate-sources</phase>
            <goals>
              <goal>add-source</goal>
            </goals>
            <configuration>
              <sources>
                <source>bigdata/src/java</source>
                <source>bigdata-rdf/src/java</source>
                <source>bigdata-sails/src/java</source>
                <source>bigdata-gom/src/java</source>
              </sources>
            </configuration>
          </execution>
          <execution>
            <id>add-test-source</id>
            <phase>generate-test-sources</phase>
            <goals>
              <goal>add-test-source</goal>
            </goals>
            <configuration>
              <sources>
            	<source>bigdata/src/test</source>
                <source>bigdata-rdf/src/test</source>
                <source>bigdata-sails/src/test</source>
                <source>bigdata-gom/src/test</source>
              </sources>
            </configuration>
          </execution>
        </executions>
      </plugin>
       <plugin>
        <groupId>org.apache.maven.plugins</groupId>
        <artifactId>maven-dependency-plugin</artifactId>
        <version>2.10</version>
        <executions>
          <execution>
            <id>copy</id>
            <phase>compile</phase>
            <goals>
              <goal>copy</goal>
            </goals>
            <configuration>
              <artifactItems>
                <artifactItem>
                  <groupId>com.blazegraph</groupId>
                  <artifactId>bigdata-war</artifactId>
                  <version>${bigdata.version}</version>
                  <type>war</type>
                  <overWrite>true</overWrite>
                  <outputDirectory>target</outputDirectory>
                  <destFileName>bigdata.war</destFileName>
                </artifactItem>
              </artifactItems>
              <!-- other configurations here -->
            </configuration>
          </execution>
        </executions>
        </plugin>
        </plugins>
    <extensions>
      <!-- Enabling the use of SSH. -->
      <extension>
        <groupId>org.apache.maven.wagon</groupId>
         <artifactId>wagon-ssh-external</artifactId>
         <version>1.0-beta-6</version>
      </extension>
    </extensions>
    </build>
    
    <distributionManagement>
        <repository>
            <id>bigdata.releases</id>
            <name>bigdata(R) releases</name>
            <url>scpexe://www.systap.com/srv/www/htdocs/systap.com/maven/releases</url>
        </repository>
        <snapshotRepository>
            <id>bigdata.snapshots</id>
            <name>bigdata(R) snapshots</name>
            <url>scpexe://www.systap.com/srv/www/htdocs/systap.com/maven/snapshots</url>
            <uniqueVersion>true</uniqueVersion>
        </snapshotRepository>
    </distributionManagement>
   <!-- 
   <repositories>
    <repository>
      <id>bigdata.releases</id>
      <url>http://www.systap.com/maven/releases/</url>
    </repository>
    <repository>
      <id>jetty.releases</id>
      <url>https://oss.sonatype.org/content/groups/jetty/</url>
    </repository>
  </repositories>
-->

   <!-- This declares the basic dependencies that you need to use     -->
   <!-- bigdata as an embedded database.  Use ant (build.xml) for     -->
   <!-- NanoSparqlServer or cluster builds and deployments.           -->
   
   <dependencies>
       <!--                                                           -->
       <!-- artifacts already present in public repositories          -->
       <!--                                                           -->
       <dependency>
           <groupId>com.github.stephenc.high-scale-lib</groupId>
           <artifactId>high-scale-lib</artifactId>
           <version>${highscalelib.version}</version>
       </dependency>
       <dependency>
           <groupId>colt</groupId>
           <artifactId>colt</artifactId>
           <version>${colt.version}</version>
       </dependency>
       <dependency>
           <groupId>org.apache.lucene</groupId>
           <artifactId>lucene-core</artifactId>
           <version>${lucene.version}</version>
       </dependency>
       <dependency>
           <groupId>org.apache.lucene</groupId>
           <artifactId>lucene-analyzers</artifactId>
           <version>${lucene.version}</version>
       </dependency>
       <dependency>
           <groupId>com.ibm.icu</groupId>
           <artifactId>icu4j</artifactId>
           <version>${icu.version}</version>
       </dependency>
       <dependency>
           <!-- log4j is the primary logger for bigdata. -->
           <groupId>log4j</groupId>
           <artifactId>log4j</artifactId>
           <version>${log4j.version}</version>
           <!-- There is a bug with log4j 1.2.15 where it has a lot  -->
           <!-- of dependencies that we do not need in its POM. The  --> 
           <!-- exclusions are only necessary with that version.     -->
           <!-- 
           <exclusions>
             <exclusion>
               <groupId>javax.jms</groupId>
               <artifactId>jms</artifactId>
             </exclusion>
             <exclusion>
               <groupId>com.sun.jdmk</groupId>
               <artifactId>jmxtools</artifactId>
             </exclusion>
             <exclusion>
               <groupId>com.sun.jmx</groupId>
               <artifactId>jmxri</artifactId>
             </exclusion>
           </exclusions>
           -->
        </dependency>
       <dependency>
           <groupId>org.slf4j</groupId>
           <artifactId>slf4j-api</artifactId>
           <version>${slf4j.version}</version>
       </dependency>
       <dependency>
           <groupId>org.slf4j</groupId>
           <artifactId>slf4j-log4j12</artifactId>
           <version>${slf4j.version}</version>
       </dependency>
       <dependency>
           <groupId>org.apache.httpcomponents</groupId>
           <artifactId>httpclient</artifactId>
           <version>${apache.httpclient.version}</version>
       </dependency>
       <dependency>
           <groupId>org.apache.httpcomponents</groupId>
           <artifactId>httpclient-cache</artifactId>
           <version>${apache.httpclient_cache.version}</version>
       </dependency>
       <dependency>
           <groupId>org.apache.httpcomponents</groupId>
           <artifactId>httpcore</artifactId>
           <version>${apache.httpcore.version}</version>
       </dependency>
       <dependency>
           <groupId>org.apache.httpcomponents</groupId>
           <artifactId>httpmime</artifactId>
           <version>${apache.httpmime.version}</version>
       </dependency>
       <dependency>
           <groupId>commons-codec</groupId>
           <artifactId>commons-codec</artifactId>
           <version>${apache.commons_codec.version}</version>
       </dependency>
       <dependency>
           <groupId>commons-fileupload</groupId>
           <artifactId>commons-fileupload</artifactId>
           <version>${apache.commons_fileupload.version}</version>
       </dependency>
       <dependency>
           <groupId>commons-io</groupId>
           <artifactId>commons-io</artifactId>
           <version>${apache.commons_io.version}</version>
       </dependency>
       <dependency>
           <groupId>commons-logging</groupId>
           <artifactId>commons-logging</artifactId>
           <version>${apache.commons_logging.version}</version>
       </dependency>
        <dependency>
           <groupId>com.fasterxml.jackson.core</groupId>
           <artifactId>jackson-core</artifactId>
           <version>${jackson.version}</version>
        </dependency>
        <dependency>
           <groupId>com.fasterxml.jackson.core</groupId>
           <artifactId>jackson-annotations</artifactId>
           <version>${jackson.version}</version>
        </dependency>
        <dependency>
           <groupId>com.fasterxml.jackson.core</groupId>
           <artifactId>jackson-databind</artifactId>
           <version>${jackson.version}</version>
        </dependency>
	<dependency>
           <groupId>org.codehaus.jettison</groupId>
           <artifactId>jettison</artifactId>
           <version>${jettison.version}</version>
    	</dependency>	
     <dependency>
      <groupId>org.openrdf.sesame</groupId>
      <artifactId>sesame-runtime</artifactId>
      <version>${sesame.version}</version>
    </dependency>
     <dependency>
      <groupId>org.openrdf.sesame</groupId>
      <artifactId>sesame-rio-rdfxml</artifactId>
      <version>${sesame.version}</version>
    </dependency>
     <dependency>
      <groupId>org.openrdf.sesame</groupId>
      <artifactId>sesame-queryresultio-sparqljson</artifactId>
      <version>${sesame.version}</version>
    </dependency>
     <dependency>
      <groupId>org.openrdf.sesame</groupId>
      <artifactId>sesame-rio-testsuite</artifactId>
      <version>${sesame.version}</version>
    </dependency>
    <dependency>
	<groupId>org.openrdf.sesame</groupId>
	<artifactId>sesame-sparql-testsuite</artifactId>
	<version>${sesame.version}</version>
    </dependency>
    <dependency>
	<groupId>org.openrdf.sesame</groupId>
	<artifactId>sesame-store-testsuite</artifactId>
	<version>${sesame.version}</version>
    </dependency>
<!--
    <dependency>
        <groupId>net.jini</groupId>
        <artifactId>jini-ext</artifactId>
        <version>2.1</version>
        <type>jar</type>
    </dependency>
-->
    <dependency>
      <groupId>org.apache.zookeeper</groupId>
      <artifactId>zookeeper</artifactId>
      <version>3.4.5</version>
    </dependency>
     <dependency>
       <groupId>com.blazegraph</groupId>
       <artifactId>bigdata-ganglia</artifactId>
       <version>${bigdata.version}</version>
     </dependency>
<!-- TODO: Factor out dependency on bigdata-gas BLZG-1272
-->
     <dependency>
       <groupId>com.blazegraph</groupId>
       <artifactId>bigdata-gas</artifactId>
       <version>${bigdata.version}</version>
     </dependency>
     <dependency>
       <groupId>com.blazegraph</groupId>
       <artifactId>bigdata-gas</artifactId>
       <version>${bigdata.version}</version>
       <type>test-jar</type>
       <scope>test</scope>
     </dependency>
     <dependency>
       <groupId>com.blazegraph</groupId>
       <artifactId>ctc-striterators</artifactId>
       <version>${bigdata.version}</version>
     </dependency>
     <dependency>
       <groupId>com.blazegraph</groupId>
       <artifactId>dsi-utils</artifactId>
       <version>${bigdata.version}</version>
     </dependency>
     <dependency>
      <groupId>junit</groupId>
      <artifactId>junit</artifactId>
      <version>${junit3.version}</version>
     </dependency>
     <dependency>
      <groupId>junit</groupId>
      <artifactId>junit</artifactId>
      <version>${junit4.version}</version>
     </dependency>
     <dependency>
       <groupId>com.blazegraph</groupId>
       <artifactId>junit-ext</artifactId>
      <version>${junit-ext.version}</version>
     </dependency>
     <dependency>
       <groupId>com.blazegraph</groupId>
       <artifactId>lgpl-utils</artifactId>
       <version>${bigdata.version}</version>
     </dependency>
     <dependency>
       <groupId>com.blazegraph</groupId>
       <artifactId>rdf-properties</artifactId>
       <version>${bigdata.version}</version>
    </dependency>
    <dependency>
        <groupId>org.eclipse.jetty</groupId>
        <artifactId>jetty-continuation</artifactId>
        <version>${jetty.version}</version>
      </dependency>
      <dependency>
        <groupId>org.eclipse.jetty</groupId>
        <artifactId>jetty-http</artifactId>
        <version>${jetty.version}</version>
      </dependency>
      <dependency>
        <groupId>org.eclipse.jetty</groupId>
        <artifactId>jetty-io</artifactId>
        <version>${jetty.version}</version>
      </dependency>
      <dependency>
        <groupId>org.eclipse.jetty</groupId>
        <artifactId>jetty-jmx</artifactId>
        <version>${jetty.version}</version>
      </dependency>
      <dependency>
        <groupId>org.eclipse.jetty</groupId>
        <artifactId>jetty-jndi</artifactId>
        <version>${jetty.version}</version>
      </dependency>
      <dependency>
        <groupId>org.eclipse.jetty</groupId>
        <artifactId>jetty-server</artifactId>
        <version>${jetty.version}</version>
      </dependency>
      <dependency>
        <groupId>org.eclipse.jetty</groupId>
        <artifactId>jetty-util</artifactId>
        <version>${jetty.version}</version>
      </dependency>
      <dependency>
        <groupId>org.eclipse.jetty</groupId>
        <artifactId>jetty-webapp</artifactId>
        <version>${jetty.version}</version>
      </dependency>
      <dependency>
        <groupId>org.eclipse.jetty</groupId>
        <artifactId>jetty-servlet</artifactId>
        <version>${jetty.version}</version>
      </dependency>
      <dependency>
        <groupId>org.eclipse.jetty</groupId>
        <artifactId>jetty-security</artifactId>
        <version>${jetty.version}</version>
      </dependency>
      <dependency>
        <groupId>org.eclipse.jetty</groupId>
        <artifactId>jetty-xml</artifactId>
        <version>${jetty.version}</version>
      </dependency>
      <dependency>
        <groupId>org.eclipse.jetty</groupId>
        <artifactId>jetty-rewrite</artifactId>
        <version>${jetty.version}</version>
      </dependency>
      <dependency>
        <groupId>org.eclipse.jetty</groupId>
        <artifactId>jetty-client</artifactId>
        <version>${jetty.version}</version>
      </dependency>
      <dependency>
        <groupId>org.eclipse.jetty</groupId>
        <artifactId>jetty-proxy</artifactId>
        <version>${jetty.version}</version>
      </dependency>
       <dependency>
        <groupId>javax.servlet</groupId>
        <artifactId>javax.servlet-api</artifactId>
        <version>${servlet.version}</version>
      </dependency>
   </dependencies>
</project><|MERGE_RESOLUTION|>--- conflicted
+++ resolved
@@ -54,11 +54,7 @@
    </parent>
    <groupId>com.bigdata</groupId>
    <artifactId>bigdata</artifactId>
-<<<<<<< HEAD
-   <version>1.5.2-SNAPSHOT</version>
-=======
     <version>${bigdata.version}</version>
->>>>>>> 87a7af9d
    <packaging>jar</packaging>
    <name>bigdata(R)</name>
     <description>Bigdata(R) Maven Build</description>
