<?xml version="1.0" encoding="UTF-8"?>
<!--
Copyright (C) SYSTAP, LLC 2006-2015.  All rights reserved.

Contact:
     SYSTAP, LLC
     2501 Calvert ST NW #106
     Washington, DC 20008
     licenses@systap.com

This program is free software; you can redistribute it and/or modify
it under the terms of the GNU General Public License as published by
the Free Software Foundation; version 2 of the License.

This program is distributed in the hope that it will be useful,
but WITHOUT ANY WARRANTY; without even the implied warranty of
MERCHANTABILITY or FITNESS FOR A PARTICULAR PURPOSE.  See the
GNU General Public License for more details.

You should have received a copy of the GNU General Public License
along with this program; if not, write to the Free Software
Foundation, Inc., 59 Temple Place, Suite 330, Boston, MA  02111-1307  USA

Copyright 2010 by TalkingTrends (Amsterdam, The Netherlands)
--><!-- 
This POM is intended to support the use of bigdata(R) as an embedded
database as part of your own maven project.  It declares the
dependencies for the embedded database, but does not include the
dependencies for the NanoSparqlServer or the clustered database - use
the ant build.xml file to generate and deploy those artifacts.

To install the dependencies into your local maven repository, do:

        mvn clean install
        
If you change any of the dependencies that are published by the bigdata
project (whether because we maintain them or because they are not readily
available) then you need to publish the updated dependencies to the maven
repository.  There are commands in comment blocks in this POM that will
deploy those dependencies.  Be sure to update the version numbers in the
commands first!

See https://sourceforge.net/apps/mediawiki/bigdata/index.php?title=ReleaseGuide
for information on publishing maven releases and snapshots for bigdata and its
dependencies.

--><project xmlns="http://maven.apache.org/POM/4.0.0" xmlns:xsi="http://www.w3.org/2001/XMLSchema-instance" xsi:schemaLocation="http://maven.apache.org/POM/4.0.0 http://maven.apache.org/maven-v4_0_0.xsd">
   <modelVersion>4.0.0</modelVersion>
   <parent>
    <groupId>com.blazegraph</groupId>
    <artifactId>blazegraph-parent</artifactId>
    <version>1.5.2-SNAPSHOT</version>
    <relativePath>blazegraph-parent/pom.xml</relativePath>
   </parent>
   <groupId>com.bigdata</groupId>
   <artifactId>bigdata</artifactId>
   <version>${bigdata.version}</version>
   <packaging>jar</packaging>
   <name>Blazegraph(tm)</name>
    <description>Blazegraph(tm) Maven Build</description>
    <url>http://www.blazegraph.com/</url>
    <organization>
        <name>SYSTAP, LLC</name>
        <url>http://www.systap.com/</url>
    </organization>
    <inceptionYear>2006</inceptionYear>
    <licenses>
        <license>
            <name>GNU General Public License Version 2 (GPLv2)</name>
            <url>http://www.gnu.org/licenses/gpl-2.0.html</url>
        </license>
    </licenses>
    <!-- properties are now in the parent POM. -->
    <build>
      <sourceDirectory>bigdata/src/java</sourceDirectory>
      <resources>
        <resource>
            <directory>bigdata/src/java</directory>
            <includes>
                <include>**/*.properties</include>
                <include>**/*.xml</include>
                <include>**/*.txt</include>
                <include>**/*.ttl</include>
                <include>**/*.ttlx</include>
                <include>**/*.rq</include>
                <include>**/*.srx</include>
                <include>**/*.trig</include>
            </includes>
        </resource>
        <resource>
            <directory>bigdata-rdf/src/java</directory>
            <includes>
                <include>**/*.properties</include>
                <include>**/*.xml</include>
                <include>**/*.txt</include>
                <include>**/*.ttl</include>
                <include>**/*.ttlx</include>
                <include>**/*.rq</include>
                <include>**/*.rdf</include>
                <include>**/*.srx</include>
                <include>**/*.trig</include>
            </includes>
        </resource>
        <!-- Include the RIO parser configurations for OpenRDF -->
        <resource>
	   <directory>bigdata-rdf/src/resources/service-providers/</directory>
            <includes>
                <include>**/*</include>
            </includes>
        </resource>
        <resource>
            <directory>bigdata-sails/src/resources</directory>
            <includes>
                <include>**/*.xml</include>
	    </includes>
        </resource>
        <resource>
            <directory>bigdata-sails/src/java</directory>
            <includes>
                <include>**/*.properties</include>
                <include>**/*.xml</include>
                <include>**/*.txt</include>
                <include>**/*.ttl</include>
                <include>**/*.ttlx</include>
                <include>**/*.rq</include>
                <include>**/*.srx</include>
                <include>**/*.trig</include>
            </includes>
        </resource>
        <resource>
            <directory>bigdata-gom/src/java</directory>
            <includes>
                <include>**/*.properties</include>
                <include>**/*.xml</include>
                <include>**/*.txt</include>
                <include>**/*.ttl</include>
                <include>**/*.ttlx</include>
                <include>**/*.rq</include>
                <include>**/*.srx</include>
                <include>**/*.trig</include>
            </includes>
        </resource>
        <resource>
            <directory>bigdata/src/test</directory>
            <includes>
                <include>**/*.csv</include>
                <include>**/*.owl</include>
                <include>**/*.properties</include>
                <include>**/*.xml</include>
                <include>**/*.txt</include>
                <include>**/*.ttl</include>
                <include>**/*.ttlx</include>
                <include>**/*.rq</include>
                <include>**/*.srx</include>
                <include>**/*.trig</include>
            </includes>
        </resource>
        <resource>
            <directory>bigdata-rdf/src/test</directory>
            <includes>
                <include>**/*.n3</include>
                <include>**/*.nt</include>
                <include>**/*.owl</include>
                <include>**/*.properties</include>
                <include>**/*.xml</include>
                <include>**/*.txt</include>
                <include>**/*.ttl</include>
                <include>**/*.ttlx</include>
                <include>**/*.rq</include>
                <include>**/*.rdf</include>
                <include>**/*.srx</include>
                <include>**/*.trig</include>
            </includes>
        </resource>
        <resource>
            <directory>bigdata-sails/src/test</directory>
            <includes>
                <include>**/*.n3</include>
                <include>**/*.nt</include>
                <include>**/*.owl</include>
                <include>**/*.properties</include>
                <include>**/*.xml</include>
                <include>**/*.txt</include>
                <include>**/*.ttl</include>
                <include>**/*.ttlx</include>
                <include>**/*.rq</include>
                <include>**/*.srx</include>
                <include>**/*.trig</include>
            </includes>
        </resource>
        <resource>
            <directory>bigdata-gom/src/test</directory>
            <includes>
                <include>**/*.n3</include>
                <include>**/*.owl</include>
                <include>**/*.properties</include>
                <include>**/*.xml</include>
                <include>**/*.txt</include>
                <include>**/*.ttl</include>
                <include>**/*.ttlx</include>
                <include>**/*.rq</include>
                <include>**/*.srx</include>
                <include>**/*.trig</include>
            </includes>
        </resource>
        <resource>
            <directory>bigdata-war/src</directory>
            <includes>
                <include>**/*.properties</include>
                <include>**/*.xml</include>
                <include>**/*.txt</include>
                <include>**/*.ttl</include>
                <include>**/*.rq</include>
                <include>**/*.srx</include>
                <include>**/*.trig</include>
            </includes>
        </resource>
       </resources>
        <plugins>
          <plugin>
           <artifactId>maven-antrun-plugin</artifactId>
           <version>1.6</version>
           <executions>
             <execution>
               <id>build-info</id>
               <goals>
                 <goal>run</goal>
               </goals>
               <phase>process-resources</phase>
               <configuration>
                 <target>
        		<property name="buildinfo.file" 
            			value="bigdata/src/java/com/bigdata/BuildInfo.java"/>
			<property name="build.ver" value = "${bigdata.version}"/>
        		<tstamp>
            			<format property="build.timestamp" pattern="yyyy/MM/dd HH:mm:ss z" locale="en,US" />
        		</tstamp>
        		<property environment="env" />
			<loadfile property="git.branch" srcFile=".git/HEAD">
			   <filterchain>
    			     <linecontainsregexp>
      				<regexp pattern="^ref: (.*)$"/>
    			     </linecontainsregexp>
    			     <replaceregex 
      				pattern="^ref: (.*)$"
         			replace="\1" />
				<striplinebreaks />
  			     </filterchain>
		 	</loadfile>  
        		<echo file="${buildinfo.file}">
package com.bigdata;
public class BuildInfo {
    public static final String buildVersion="${build.ver}";
    public static final String gitBranch = "${git.branch}";
    public static final String buildTimestamp="${build.timestamp}";
    public static final String buildUser="${user.name}";
    public static final String osArch="${os.arch}";
    public static final String osName="${os.name}";
    public static final String osVersion="${os.version}";
}
</echo>
    			<loadfile property="buildinfo" srcFile="${buildinfo.file}"/>
    			<echo message="${buildinfo}"/>
                 </target>
               </configuration>
             </execution>
            </executions>
          </plugin>

<!--
TODO:  Break out into separate test class project.

See https://maven.apache.org/plugins/maven-jar-plugin/examples/create-test-jar.html
-->
         <plugin>
           <groupId>org.apache.maven.plugins</groupId>
        <artifactId>maven-jar-plugin</artifactId>
        <version>2.6</version>
        <executions>
          <execution>
            <goals>
              <goal>test-jar</goal>
            </goals>
          </execution>
        </executions>
      </plugin>
      <plugin>
        <groupId>org.apache.maven.plugins</groupId>
        <artifactId>maven-surefire-plugin</artifactId>
        <version>2.18.1</version>
        <configuration>
          <includes>
     	    <include>com/bigdata/cache/TestAll.java</include>
            <include>com/bigdata/io/TestAll.java</include>
            <include>com/bigdata/net/TestAll.java</include>
            <include>com/bigdata/config/TestAll.java</include>
            <include>com/bigdata/util/TestAll.java</include>
            <include>com/bigdata/util/concurrent/TestAll.java</include>
            <include>com/bigdata/striterator/TestAll.java</include>
            <include>com/bigdata/counters/TestAll.java</include>
            <include>com/bigdata/rawstore/TestAll.java</include>
            <include>com/bigdata/btree/TestAll.java</include>
            <include>com/bigdata/htree/TestAll.java</include>
            <include>com/bigdata/concurrent/TestAll.java</include>
            <include>com/bigdata/quorum/TestAll.java</include>
            <include>com/bigdata/ha/TestAll.java</include>
            <include>com/bigdata/io/writecache/TestAll.java</include>
            <include>com/bigdata/journal/TestAll.java</include>
            <include>com/bigdata/rwstore/TestAll.java</include>
            <include>com/bigdata/resources/TestAll.java</include>
            <include>com/bigdata/relation/TestAll.java</include>
            <include>com/bigdata/bop/TestAll.java</include>
            <include>com/bigdata/relation/rule/eval/TestAll.java</include>
            <include>com/bigdata/mdi/TestAll.java</include>
    <!-- enabled until moved into maven scale-out project/ hopefully will not run out of CI resources now that jini is in its own project/ -->
            <include>com/bigdata/service/TestAll.java</include>
            <include>com/bigdata/bop/fed/TestAll.java</include>
            <include>com/bigdata/sparse/TestAll.java</include>
            <include>com/bigdata/search/TestAll.java</include>
            <!-- not suppported yet/
            <include>com/bigdata/bfs/TestAll.java</include>
            -->
            <include>com/bigdata/rdf/TestAll.java</include>
            <include>com/bigdata/rdf/sail/TestAll.java</include>
            <include>com/bigdata/rdf/sail/webapp/TestAll.java</include>
            <include>com/bigdata/gom/TestAll.java</include>
           </includes>
           <excludes>
    	    <exclude>com/bigdata/TestAll.java</exclude>
	    <exclude>com/bigdata/bfs/TestAll.java</exclude>
	  </excludes>
          <printSummary>false</printSummary>
          <disableXmlReport>false</disableXmlReport>
          <forkCount>2</forkCount>
          <reuseForks>true</reuseForks>
          <argLine>-server -ea -Xms512m -Xmx2g -XX:+UseMembar -XX:MaxPermSize=500m -Djavadoc=true -Djava.net.preferIPv4Stack=${java.net.preferIPv4Stack} -Dlog4j.configuration=file:bigdata/src/resources/logging/log4j.properties</argLine>
        </configuration>
      </plugin>
      <plugin>
        <groupId>org.codehaus.mojo</groupId>
        <artifactId>build-helper-maven-plugin</artifactId>
        <version>1.9.1</version>
        <executions>
          <execution>
            <id>add-test-resource</id>
            <phase>generate-test-sources</phase>
            <goals>
              <goal>add-test-resource</goal>
            </goals>
            <configuration>
              <resources>
 		<resource>
                 <directory>bigdata/src/test</directory>
                  <includes>
                   <include>**/*.n3</include>
                   <include>**/*.owl</include>
                   <include>**/*.properties</include>
                   <include>**/*.xml</include>
                   <include>**/*.txt</include>
                   <include>**/*.ttl</include>
                   <include>**/*.rq</include>
                   <include>**/*.srx</include>
                   <include>**/*.trig</include>
               </includes>
               </resource>
               <resource>
                   <directory>bigdata-rdf/src/test</directory>
                   <includes>
                       <include>**/*.n3</include>
                       <include>**/*.nt</include>
                       <include>**/*.owl</include>
                       <include>**/*.properties</include>
                       <include>**/*.rdf</include>
                       <include>**/*.xml</include>
                       <include>**/*.txt</include>
                       <include>**/*.ttl</include>
                       <include>**/*.rq</include>
                       <include>**/*.srx</include>
                       <include>**/*.trig</include>
                   </includes>
               </resource>
               <resource>
                   <directory>bigdata-sails/src/test</directory>
                   <includes>
                       <include>**/*.n3</include>
                       <include>**/*.nt</include>
                       <include>**/*.owl</include>
                       <include>**/*.properties</include>
                       <include>**/*.xml</include>
                       <include>**/*.txt</include>
                       <include>**/*.ttl</include>
                       <include>**/*.rq</include>
                       <include>**/*.srx</include>
                       <include>**/*.trig</include>
                   </includes>
               </resource>
               <resource>
                   <directory>bigdata-gom/src/test</directory>
                   <includes>
                       <include>**/*.n3</include>
                       <include>**/*.owl</include>
                       <include>**/*.properties</include>
                       <include>**/*.xml</include>
                       <include>**/*.txt</include>
                       <include>**/*.ttl</include>
                       <include>**/*.rq</include>
                       <include>**/*.srx</include>
                       <include>**/*.trig</include>
                   </includes>
               </resource>
               <resource>
                   <directory>bigdata-war/src</directory>
                   <includes>
                       <include>**/*.n3</include>
                       <include>**/*.properties</include>
                       <include>**/*.xml</include>
                       <include>**/*.txt</include>
                       <include>**/*.ttl</include>
                       <include>**/*.rq</include>
                       <include>**/*.srx</include>
                       <include>**/*.trig</include>
                   </includes>
               </resource>
              </resources>
            </configuration>
          </execution> 
          <execution>
            <id>add-source</id>
            <phase>generate-sources</phase>
            <goals>
              <goal>add-source</goal>
            </goals>
            <configuration>
              <sources>
                <source>bigdata/src/java</source>
                <source>bigdata-rdf/src/java</source>
                <source>bigdata-sails/src/java</source>
                <source>bigdata-gom/src/java</source>
              </sources>
            </configuration>
          </execution>
          <execution>
            <id>add-test-source</id>
            <phase>generate-test-sources</phase>
            <goals>
              <goal>add-test-source</goal>
            </goals>
            <configuration>
              <sources>
            	<source>bigdata/src/test</source>
                <source>bigdata-rdf/src/test</source>
                <source>bigdata-sails/src/test</source>
                <source>bigdata-gom/src/test</source>
              </sources>
            </configuration>
          </execution>
        </executions>
      </plugin>
       <plugin>
        <groupId>org.apache.maven.plugins</groupId>
        <artifactId>maven-dependency-plugin</artifactId>
        <version>2.10</version>
        <executions>
          <execution>
            <id>copy</id>
            <phase>compile</phase>
            <goals>
              <goal>copy</goal>
            </goals>
            <configuration>
              <artifactItems>
                <artifactItem>
                  <groupId>com.blazegraph</groupId>
                  <artifactId>bigdata-war</artifactId>
                  <version>${bigdata.version}</version>
                  <type>war</type>
                  <overWrite>true</overWrite>
                  <outputDirectory>target</outputDirectory>
                  <destFileName>bigdata.war</destFileName>
                </artifactItem>
              </artifactItems>
              <!-- other configurations here -->
            </configuration>
          </execution>
        </executions>
        </plugin>
        </plugins>
    <extensions>
      <!-- Enabling the use of SSH. -->
      <extension>
        <groupId>org.apache.maven.wagon</groupId>
         <artifactId>wagon-ssh-external</artifactId>
         <version>1.0-beta-6</version>
      </extension>
    </extensions>
    </build>
    
    <distributionManagement>
        <repository>
            <id>bigdata.releases</id>
            <name>bigdata(R) releases</name>
            <url>scpexe://www.systap.com/srv/www/htdocs/systap.com/maven/releases</url>
        </repository>
        <snapshotRepository>
            <id>bigdata.snapshots</id>
            <name>bigdata(R) snapshots</name>
            <url>scpexe://www.systap.com/srv/www/htdocs/systap.com/maven/snapshots</url>
            <uniqueVersion>true</uniqueVersion>
        </snapshotRepository>
    </distributionManagement>
   <!-- 
   <repositories>
    <repository>
      <id>bigdata.releases</id>
      <url>http://www.systap.com/maven/releases/</url>
    </repository>
    <repository>
      <id>jetty.releases</id>
      <url>https://oss.sonatype.org/content/groups/jetty/</url>
    </repository>
  </repositories>
-->

   <!-- This declares the basic dependencies that you need to use     -->
   <!-- bigdata as an embedded database.  Use ant (build.xml) for     -->
   <!-- NanoSparqlServer or cluster builds and deployments.           -->
   
   <dependencies>
       <!--                                                           -->
       <!-- artifacts already present in public repositories          -->
       <!--                                                           -->
       <dependency>
           <groupId>com.github.stephenc.high-scale-lib</groupId>
           <artifactId>high-scale-lib</artifactId>
           <version>${highscalelib.version}</version>
       </dependency>
       <dependency>
           <groupId>colt</groupId>
           <artifactId>colt</artifactId>
           <version>${colt.version}</version>
       </dependency>
       <dependency>
           <groupId>org.apache.lucene</groupId>
           <artifactId>lucene-core</artifactId>
           <version>${lucene.version}</version>
       </dependency>
       <dependency>
           <groupId>org.apache.lucene</groupId>
           <artifactId>lucene-analyzers</artifactId>
           <version>${lucene.version}</version>
       </dependency>
       <dependency>
           <groupId>com.ibm.icu</groupId>
           <artifactId>icu4j</artifactId>
           <version>${icu.version}</version>
       </dependency>
       <dependency>
           <!-- log4j is the primary logger for bigdata. -->
           <groupId>log4j</groupId>
           <artifactId>log4j</artifactId>
           <version>${log4j.version}</version>
           <!-- There is a bug with log4j 1.2.15 where it has a lot  -->
           <!-- of dependencies that we do not need in its POM. The  --> 
           <!-- exclusions are only necessary with that version.     -->
           <!-- 
           <exclusions>
             <exclusion>
               <groupId>javax.jms</groupId>
               <artifactId>jms</artifactId>
             </exclusion>
             <exclusion>
               <groupId>com.sun.jdmk</groupId>
               <artifactId>jmxtools</artifactId>
             </exclusion>
             <exclusion>
               <groupId>com.sun.jmx</groupId>
               <artifactId>jmxri</artifactId>
             </exclusion>
           </exclusions>
           -->
        </dependency>
       <dependency>
           <groupId>org.slf4j</groupId>
           <artifactId>slf4j-api</artifactId>
           <version>${slf4j.version}</version>
       </dependency>
       <dependency>
           <groupId>org.slf4j</groupId>
           <artifactId>slf4j-log4j12</artifactId>
           <version>${slf4j.version}</version>
       </dependency>
       <dependency>
           <groupId>org.apache.httpcomponents</groupId>
           <artifactId>httpclient</artifactId>
           <version>${apache.httpclient.version}</version>
       </dependency>
       <dependency>
           <groupId>org.apache.httpcomponents</groupId>
           <artifactId>httpclient-cache</artifactId>
           <version>${apache.httpclient_cache.version}</version>
       </dependency>
       <dependency>
           <groupId>org.apache.httpcomponents</groupId>
           <artifactId>httpcore</artifactId>
           <version>${apache.httpcore.version}</version>
       </dependency>
       <dependency>
           <groupId>org.apache.httpcomponents</groupId>
           <artifactId>httpmime</artifactId>
           <version>${apache.httpmime.version}</version>
       </dependency>
       <dependency>
           <groupId>commons-codec</groupId>
           <artifactId>commons-codec</artifactId>
           <version>${apache.commons_codec.version}</version>
       </dependency>
       <dependency>
           <groupId>commons-fileupload</groupId>
           <artifactId>commons-fileupload</artifactId>
           <version>${apache.commons_fileupload.version}</version>
       </dependency>
       <dependency>
           <groupId>commons-io</groupId>
           <artifactId>commons-io</artifactId>
           <version>${apache.commons_io.version}</version>
       </dependency>
       <dependency>
           <groupId>commons-logging</groupId>
           <artifactId>commons-logging</artifactId>
           <version>${apache.commons_logging.version}</version>
       </dependency>
       <dependency>
 	   <groupId>com.fasterxml.jackson.core</groupId>
	   <artifactId>jackson-core</artifactId>
	   <version>${jackson.version}</version>
	</dependency>
	<dependency>
           <groupId>org.codehaus.jettison</groupId>
           <artifactId>jettison</artifactId>
           <version>${jettison.version}</version>
    	</dependency>	
     <dependency>
      <groupId>org.openrdf.sesame</groupId>
      <artifactId>sesame-runtime</artifactId>
      <version>${sesame.version}</version>
    </dependency>
     <dependency>
      <groupId>org.openrdf.sesame</groupId>
      <artifactId>sesame-rio-rdfxml</artifactId>
      <version>${sesame.version}</version>
    </dependency>
     <dependency>
      <groupId>org.openrdf.sesame</groupId>
      <artifactId>sesame-queryresultio-sparqljson</artifactId>
      <version>${sesame.version}</version>
    </dependency>
     <dependency>
      <groupId>org.openrdf.sesame</groupId>
      <artifactId>sesame-rio-testsuite</artifactId>
      <version>${sesame.version}</version>
    </dependency>
    <dependency>
	<groupId>org.openrdf.sesame</groupId>
	<artifactId>sesame-sparql-testsuite</artifactId>
	<version>${sesame.version}</version>
    </dependency>
    <dependency>
	<groupId>org.openrdf.sesame</groupId>
	<artifactId>sesame-store-testsuite</artifactId>
	<version>${sesame.version}</version>
    </dependency>
<!--
    <dependency>
        <groupId>net.jini</groupId>
        <artifactId>jini-ext</artifactId>
        <version>2.1</version>
        <type>jar</type>
    </dependency>
-->
    <dependency>
      <groupId>org.apache.zookeeper</groupId>
      <artifactId>zookeeper</artifactId>
      <version>3.4.5</version>
    </dependency>
     <dependency>
       <groupId>com.blazegraph</groupId>
       <artifactId>bigdata-ganglia</artifactId>
       <version>${bigdata.version}</version>
     </dependency>
<!-- TODO: Factor out dependency on bigdata-gas BLZG-1272
-->
     <dependency>
       <groupId>com.blazegraph</groupId>
       <artifactId>bigdata-gas</artifactId>
       <version>${bigdata.version}</version>
     </dependency>
     <dependency>
       <groupId>com.blazegraph</groupId>
       <artifactId>bigdata-gas</artifactId>
       <version>${bigdata.version}</version>
       <type>test-jar</type>
       <scope>test</scope>
     </dependency>
<<<<<<< HEAD
=======
<!-- TODO: Factor out dependency on bigdata-jini
-->
>>>>>>> 31eece7c
     <dependency>
       <groupId>com.blazegraph</groupId>
       <artifactId>bigdata-client</artifactId>
       <version>${bigdata.version}</version>
     </dependency>
<<<<<<< HEAD
=======
     <dependency>
       <groupId>com.blazegraph</groupId>
       <artifactId>bigdata-jini</artifactId>
       <version>${bigdata.version}</version>
       <type>test-jar</type>
       <scope>test</scope>
     </dependency>
>>>>>>> 31eece7c
     <dependency>
       <groupId>com.blazegraph</groupId>
       <artifactId>ctc-striterators</artifactId>
       <version>${bigdata.version}</version>
     </dependency>
     <dependency>
       <groupId>com.blazegraph</groupId>
       <artifactId>dsi-utils</artifactId>
       <version>${bigdata.version}</version>
     </dependency>
     <dependency>
      <groupId>junit</groupId>
      <artifactId>junit</artifactId>
      <version>${junit3.version}</version>
     </dependency>
     <dependency>
      <groupId>junit</groupId>
      <artifactId>junit</artifactId>
      <version>${junit4.version}</version>
     </dependency>
     <dependency>
       <groupId>com.blazegraph</groupId>
       <artifactId>junit-ext</artifactId>
      <version>${junit-ext.version}</version>
     </dependency>
     <dependency>
       <groupId>com.blazegraph</groupId>
       <artifactId>lgpl-utils</artifactId>
       <version>${bigdata.version}</version>
     </dependency>
     <dependency>
       <groupId>com.blazegraph</groupId>
       <artifactId>rdf-properties</artifactId>
       <version>${bigdata.version}</version>
    </dependency>
    <dependency>
        <groupId>org.eclipse.jetty</groupId>
        <artifactId>jetty-continuation</artifactId>
        <version>${jetty.version}</version>
      </dependency>
      <dependency>
        <groupId>org.eclipse.jetty</groupId>
        <artifactId>jetty-http</artifactId>
        <version>${jetty.version}</version>
      </dependency>
      <dependency>
        <groupId>org.eclipse.jetty</groupId>
        <artifactId>jetty-io</artifactId>
        <version>${jetty.version}</version>
      </dependency>
      <dependency>
        <groupId>org.eclipse.jetty</groupId>
        <artifactId>jetty-jmx</artifactId>
        <version>${jetty.version}</version>
      </dependency>
      <dependency>
        <groupId>org.eclipse.jetty</groupId>
        <artifactId>jetty-jndi</artifactId>
        <version>${jetty.version}</version>
      </dependency>
      <dependency>
        <groupId>org.eclipse.jetty</groupId>
        <artifactId>jetty-server</artifactId>
        <version>${jetty.version}</version>
      </dependency>
      <dependency>
        <groupId>org.eclipse.jetty</groupId>
        <artifactId>jetty-util</artifactId>
        <version>${jetty.version}</version>
      </dependency>
      <dependency>
        <groupId>org.eclipse.jetty</groupId>
        <artifactId>jetty-webapp</artifactId>
        <version>${jetty.version}</version>
      </dependency>
      <dependency>
        <groupId>org.eclipse.jetty</groupId>
        <artifactId>jetty-servlet</artifactId>
        <version>${jetty.version}</version>
      </dependency>
      <dependency>
        <groupId>org.eclipse.jetty</groupId>
        <artifactId>jetty-security</artifactId>
        <version>${jetty.version}</version>
      </dependency>
      <dependency>
        <groupId>org.eclipse.jetty</groupId>
        <artifactId>jetty-xml</artifactId>
        <version>${jetty.version}</version>
      </dependency>
      <dependency>
        <groupId>org.eclipse.jetty</groupId>
        <artifactId>jetty-rewrite</artifactId>
        <version>${jetty.version}</version>
      </dependency>
      <dependency>
        <groupId>org.eclipse.jetty</groupId>
        <artifactId>jetty-client</artifactId>
        <version>${jetty.version}</version>
      </dependency>
      <dependency>
        <groupId>org.eclipse.jetty</groupId>
        <artifactId>jetty-proxy</artifactId>
        <version>${jetty.version}</version>
      </dependency>
       <dependency>
        <groupId>javax.servlet</groupId>
        <artifactId>javax.servlet-api</artifactId>
        <version>${servlet.version}</version>
      </dependency>
   </dependencies>
</project><|MERGE_RESOLUTION|>--- conflicted
+++ resolved
@@ -701,26 +701,6 @@
        <type>test-jar</type>
        <scope>test</scope>
      </dependency>
-<<<<<<< HEAD
-=======
-<!-- TODO: Factor out dependency on bigdata-jini
--->
->>>>>>> 31eece7c
-     <dependency>
-       <groupId>com.blazegraph</groupId>
-       <artifactId>bigdata-client</artifactId>
-       <version>${bigdata.version}</version>
-     </dependency>
-<<<<<<< HEAD
-=======
-     <dependency>
-       <groupId>com.blazegraph</groupId>
-       <artifactId>bigdata-jini</artifactId>
-       <version>${bigdata.version}</version>
-       <type>test-jar</type>
-       <scope>test</scope>
-     </dependency>
->>>>>>> 31eece7c
      <dependency>
        <groupId>com.blazegraph</groupId>
        <artifactId>ctc-striterators</artifactId>
