<!--
Copyright (C) SYSTAP, LLC 2006-2015.  All rights reserved.

Contact:
     SYSTAP, LLC
     2501 Calvert ST NW #106
     Washington, DC 20008
     licenses@systap.com

This program is free software; you can redistribute it and/or modify
it under the terms of the GNU General Public License as published by
the Free Software Foundation; version 2 of the License.

This program is distributed in the hope that it will be useful,
but WITHOUT ANY WARRANTY; without even the implied warranty of
MERCHANTABILITY or FITNESS FOR A PARTICULAR PURPOSE.  See the
GNU General Public License for more details.

You should have received a copy of the GNU General Public License
along with this program; if not, write to the Free Software
Foundation, Inc., 59 Temple Place, Suite 330, Boston, MA  02111-1307  USA

Copyright 2010 by TalkingTrends (Amsterdam, The Netherlands)
-->
<project xmlns="http://maven.apache.org/POM/4.0.0" xmlns:xsi="http://www.w3.org/2001/XMLSchema-instance" xsi:schemaLocation="http://maven.apache.org/POM/4.0.0 http://maven.apache.org/xsd/maven-4.0.0.xsd">
  <modelVersion>4.0.0</modelVersion>

  <parent>
    <groupId>com.blazegraph</groupId>
    <artifactId>blazegraph-parent</artifactId>
<<<<<<< HEAD
    <version>1.6.0-master-SNAPSHOT</version>
=======
    <version>1.5.3-GeoSpatial-SNAPSHOT</version>
>>>>>>> fd6d45b6
    <relativePath>../blazegraph-parent/pom.xml</relativePath>
  </parent>
<!-- TODO:  Research group IDs and java package naming -->
  <groupId>com.blazegraph</groupId>
  <artifactId>lgpl-utils</artifactId>
  <version>1.6.0-master-SNAPSHOT</version>
  <name>Blazegraph LGPL Utils</name>
  <packaging>jar</packaging>

  <reporting>
    <plugins>
      <plugin>
        <groupId>org.apache.maven.plugins</groupId>
        <artifactId>maven-javadoc-plugin</artifactId>
        <configuration>
          <stylesheetfile>${basedir}/src/main/javadoc/stylesheet.css</stylesheetfile>
          <show>public</show>
          <maxmemory>1000m</maxmemory>
          <author>true</author>
	  <version>true</version>
          <doctitle><![CDATA[<h1>Blazegraph LGPL Utils</h1>]]></doctitle>
          <bottom> <![CDATA[ <i> 
                           Copyright (C) SYSTAP, LLC 2006-2012.  All rights reserved.<p>

                           Licensed under the Apache License, Version 2.0 (the "License");
                           you may not use this file except in compliance with the License.
                           You may obtain a copy of the License at<p>

                               http://www.apache.org/licenses/LICENSE-2.0<p>

                           Unless required by applicable law or agreed to in writing, software
                           distributed under the License is distributed on an 'AS IS' BASIS,
                           WITHOUT WARRANTIES OR CONDITIONS OF ANY KIND, either express or implied.
                           See the License for the specific language governing permissions and
                           limitations under the License.<p>

                                                        <hr>
                        This product includes software developed by The Apache Software Foundation (http://www.apache.org/).
                        License: http://www.apache.org/licenses/LICENSE-2.0 </i>]]></bottom>
 
        </configuration>
      </plugin>
    </plugins>
  </reporting>

  <repositories>
    <repository>
      <id>bigdata.releases</id>
      <url>http://www.systap.com/maven/releases/</url>
    </repository>
  </repositories>

  <dependencies>
    <dependency>
      <groupId>junit</groupId>
      <artifactId>junit</artifactId>
      <version>${junit3.version}</version>
      <scope>test</scope>
    </dependency>
   <dependency>
      <groupId>colt</groupId>
      <artifactId>colt</artifactId>
      <version>${colt.version}</version>
   </dependency>
   <dependency>
      <groupId>it.unimi.dsi</groupId>
      <artifactId>fastutil</artifactId>
      <version>${fastutil.version}</version>
   </dependency>
  </dependencies>
  
</project><|MERGE_RESOLUTION|>--- conflicted
+++ resolved
@@ -28,17 +28,13 @@
   <parent>
     <groupId>com.blazegraph</groupId>
     <artifactId>blazegraph-parent</artifactId>
-<<<<<<< HEAD
-    <version>1.6.0-master-SNAPSHOT</version>
-=======
-    <version>1.5.3-GeoSpatial-SNAPSHOT</version>
->>>>>>> fd6d45b6
+    <version>1.6.0-load-performance-geo-SNAPSHOT</version>
     <relativePath>../blazegraph-parent/pom.xml</relativePath>
   </parent>
 <!-- TODO:  Research group IDs and java package naming -->
   <groupId>com.blazegraph</groupId>
   <artifactId>lgpl-utils</artifactId>
-  <version>1.6.0-master-SNAPSHOT</version>
+  <version>1.6.0-load-performance-geo-SNAPSHOT</version>
   <name>Blazegraph LGPL Utils</name>
   <packaging>jar</packaging>
 
