<?xml version="1.0"?>
<!--
Copyright (C) SYSTAP, LLC 2006-2015.  All rights reserved.

Contact:
     SYSTAP, LLC
     2501 Calvert ST NW #106
     Washington, DC 20008
     licenses@systap.com

This program is free software; you can redistribute it and/or modify
it under the terms of the GNU General Public License as published by
the Free Software Foundation; version 2 of the License.

This program is distributed in the hope that it will be useful,
but WITHOUT ANY WARRANTY; without even the implied warranty of
MERCHANTABILITY or FITNESS FOR A PARTICULAR PURPOSE.  See the
GNU General Public License for more details.

You should have received a copy of the GNU General Public License
along with this program; if not, write to the Free Software
Foundation, Inc., 59 Temple Place, Suite 330, Boston, MA  02111-1307  USA

Copyright 2010 by TalkingTrends (Amsterdam, The Netherlands)
-->
<project xmlns="http://maven.apache.org/POM/4.0.0" xmlns:xsi="http://www.w3.org/2001/XMLSchema-instance" xsi:schemaLocation="http://maven.apache.org/POM/4.0.0 http://maven.apache.org/xsd/maven-4.0.0.xsd">
  <modelVersion>4.0.0</modelVersion>
  <parent>
    <groupId>com.blazegraph</groupId>
<<<<<<< HEAD
    <artifactId>blazegraph-parent</artifactId>
    <version>2.1.0-master-SNAPSHOT</version>
    <relativePath>../blazegraph-parent/pom.xml</relativePath>
=======
    <artifactId>blazegraph-artifacts</artifactId>
    <version>2.1.0-master-SNAPSHOT</version>
    <relativePath>../blazegraph-artifacts/pom.xml</relativePath>
>>>>>>> 3cdc59b2
  </parent>
  <groupId>com.blazegraph</groupId>
  <artifactId>bigdata-war</artifactId>
  <version>2.1.0-master-SNAPSHOT</version>
<<<<<<< HEAD
  <name>Blazegraph WAR</name>
=======
  <name>Blazegraph WAR (bigdata legacy context path)</name>
>>>>>>> 3cdc59b2
  <url>http://maven.apache.org</url>
  <packaging>war</packaging>
  <build>
    <plugins>
      <plugin>
       <groupId>org.apache.maven.plugins</groupId>
       <artifactId>maven-war-plugin</artifactId>
       <version>2.6</version>
       <configuration>
        <webXml>../bigdata-war-html/src/main/webapp/WEB-INF/web.xml</webXml>
	<failOnMissingWebXml>false</failOnMissingWebXml>
         <overlays>
           <overlay>
             <groupId>com.blazegraph</groupId>
             <artifactId>bigdata-war-html</artifactId>
	     <includes>
                <include>WEB-INF/web.xml</include>
                <include>**/*</include>
              </includes>
           </overlay>
         </overlays>
       </configuration>
      </plugin>
    </plugins>
  </build>

  <reporting>
    <plugins>
      <plugin>
        <groupId>org.apache.maven.plugins</groupId>
        <artifactId>maven-javadoc-plugin</artifactId>
        <configuration>
          <stylesheetfile>${basedir}/src/main/javadoc/stylesheet.css</stylesheetfile>
          <show>public</show>
          <maxmemory>1000m</maxmemory>
          <author>true</author>
	  <version>true</version>
          <doctitle><![CDATA[<h1>Blazegraph WAR</h1>]]></doctitle>
          <bottom> <![CDATA[<i>Copyright &#169; 2006-2015 SYSTAP, LLC. All Rights Reserved.</i>
<script>
jQuery(document).ready(function(){
  jQuery('ul.sf-menu').superfish({
  pathClass: 'current',
  cssArrows: false
  });
});

(function(i,s,o,g,r,a,m){i['GoogleAnalyticsObject']=r;i[r]=i[r]||function(){
(i[r].q=i[r].q||[]).push(arguments)},i[r].l=1*new Date();a=s.createElement(o),
m=s.getElementsByTagName(o)[0];a.async=1;a.src=g;m.parentNode.insertBefore(a,m)
})(window,document,'script','//www.google-analytics.com/analytics.js','ga');
ga('create', 'UA-50971023-6', 'blazegraph.com');
ga('send', 'pageview');
</script>
]]></bottom>
 
        </configuration>
      </plugin>
    </plugins>
  </reporting>
  <dependencies>
    <dependency>
      <groupId>com.blazegraph</groupId>
      <artifactId>bigdata-war-html</artifactId>
      <version>${project.version}</version>
      <type>war</type>
    </dependency>
    <!-- only use the runtime jar here to make it straightforward to upgrade in place -->
    <dependency>
      <groupId>com.blazegraph</groupId>
      <artifactId>bigdata-runtime</artifactId>
      <version>${project.version}</version>
    </dependency>
    <!-- External and third party dependencies -->
    <dependency>
        <groupId>org.eclipse.jetty</groupId>
        <artifactId>jetty-continuation</artifactId>
        <version>${jetty.version}</version>
      </dependency>
      <dependency>
        <groupId>org.eclipse.jetty</groupId>
        <artifactId>jetty-http</artifactId>
        <version>${jetty.version}</version>
      </dependency>
      <dependency>
        <groupId>org.eclipse.jetty</groupId>
        <artifactId>jetty-io</artifactId>
        <version>${jetty.version}</version>
      </dependency>
      <dependency>
        <groupId>org.eclipse.jetty</groupId>
        <artifactId>jetty-jmx</artifactId>
        <version>${jetty.version}</version>
      </dependency>
      <dependency>
        <groupId>org.eclipse.jetty</groupId>
        <artifactId>jetty-jndi</artifactId>
        <version>${jetty.version}</version>
      </dependency>
      <dependency>
        <groupId>org.eclipse.jetty</groupId>
        <artifactId>jetty-util</artifactId>
        <version>${jetty.version}</version>
      </dependency>
      <dependency>
        <groupId>org.eclipse.jetty</groupId>
        <artifactId>jetty-webapp</artifactId>
        <version>${jetty.version}</version>
      </dependency>
      <dependency>
        <groupId>org.eclipse.jetty</groupId>
        <artifactId>jetty-servlet</artifactId>
        <version>${jetty.version}</version>
      </dependency>
      <dependency>
        <groupId>org.eclipse.jetty</groupId>
        <artifactId>jetty-security</artifactId>
        <version>${jetty.version}</version>
        <exclusions>
          <exclusion>
             <groupId>org.eclipse.jetty</groupId>
             <artifactId>jetty-server</artifactId>
          </exclusion>
          <exclusion>
             <groupId>javax.servlet</groupId>
             <artifactId>javax.servlet-api</artifactId>
          </exclusion>
        </exclusions> 
      </dependency>
      <dependency>
        <groupId>org.eclipse.jetty</groupId>
        <artifactId>jetty-xml</artifactId>
        <version>${jetty.version}</version>
      </dependency>
      <dependency>
        <groupId>org.eclipse.jetty</groupId>
        <artifactId>jetty-rewrite</artifactId>
        <version>${jetty.version}</version>
        <exclusions>
          <exclusion>
             <groupId>javax.servlet</groupId>
             <artifactId>javax.servlet-api</artifactId>
          </exclusion>
        </exclusions> 
      </dependency>
      <dependency>
        <groupId>org.eclipse.jetty</groupId>
        <artifactId>jetty-client</artifactId>
        <version>${jetty.version}</version>
      </dependency>
      <dependency>
        <groupId>org.eclipse.jetty</groupId>
        <artifactId>jetty-proxy</artifactId>
        <version>${jetty.version}</version>
      </dependency>
      <dependency>
           <groupId>com.github.stephenc.high-scale-lib</groupId>
           <artifactId>high-scale-lib</artifactId>
           <version>${highscalelib.version}</version>
       </dependency>
       <dependency>
           <groupId>colt</groupId>
           <artifactId>colt</artifactId>
           <version>${colt.version}</version>
       </dependency>
       <dependency>
           <groupId>org.apache.lucene</groupId>
           <artifactId>lucene-core</artifactId>
           <version>${lucene.version}</version>
       </dependency>
       <dependency>
           <groupId>org.apache.lucene</groupId>
           <artifactId>lucene-analyzers</artifactId>
           <version>${lucene.version}</version>
       </dependency>
       <dependency>
           <groupId>com.ibm.icu</groupId>
           <artifactId>icu4j</artifactId>
           <version>${icu.version}</version>
       </dependency>
       <dependency>
           <!-- log4j is the primary logger for bigdata. -->
           <groupId>log4j</groupId>
           <artifactId>log4j</artifactId>
           <version>${log4j.version}</version>
           <!-- There is a bug with log4j 1.2.15 where it has a lot  -->
           <!-- of dependencies that we do not need in its POM. The  --> 
           <!-- exclusions are only necessary with that version.     -->
           <!-- 
           <exclusions>
             <exclusion>
               <groupId>javax.jms</groupId>
               <artifactId>jms</artifactId>
             </exclusion>
             <exclusion>
               <groupId>com.sun.jdmk</groupId>
               <artifactId>jmxtools</artifactId>
             </exclusion>
             <exclusion>
               <groupId>com.sun.jmx</groupId>
               <artifactId>jmxri</artifactId>
             </exclusion>
           </exclusions>
           -->
        </dependency>
       <dependency>
           <groupId>org.slf4j</groupId>
           <artifactId>slf4j-api</artifactId>
           <version>${slf4j.version}</version>
       </dependency>
       <dependency>
           <groupId>org.slf4j</groupId>
           <artifactId>slf4j-log4j12</artifactId>
           <version>${slf4j.version}</version>
       </dependency>
       <dependency>
           <groupId>org.apache.httpcomponents</groupId>
           <artifactId>httpclient</artifactId>
           <version>${apache.httpclient.version}</version>
       </dependency>
       <dependency>
           <groupId>org.apache.httpcomponents</groupId>
           <artifactId>httpclient-cache</artifactId>
           <version>${apache.httpclient_cache.version}</version>
       </dependency>
       <dependency>
           <groupId>org.apache.httpcomponents</groupId>
           <artifactId>httpcore</artifactId>
           <version>${apache.httpcore.version}</version>
       </dependency>
       <dependency>
           <groupId>org.apache.httpcomponents</groupId>
           <artifactId>httpmime</artifactId>
           <version>${apache.httpmime.version}</version>
       </dependency>
       <dependency>
           <groupId>commons-codec</groupId>
           <artifactId>commons-codec</artifactId>
           <version>${apache.commons_codec.version}</version>
       </dependency>
       <dependency>
           <groupId>commons-fileupload</groupId>
           <artifactId>commons-fileupload</artifactId>
           <version>${apache.commons_fileupload.version}</version>
       </dependency>
       <dependency>
           <groupId>commons-io</groupId>
           <artifactId>commons-io</artifactId>
           <version>${apache.commons_io.version}</version>
       </dependency>
       <dependency>
           <groupId>commons-logging</groupId>
           <artifactId>commons-logging</artifactId>
           <version>${apache.commons_logging.version}</version>
       </dependency>
        <dependency>
           <groupId>com.fasterxml.jackson.core</groupId>
           <artifactId>jackson-core</artifactId>
           <version>${jackson.version}</version>
        </dependency>
        <dependency>
           <groupId>com.fasterxml.jackson.core</groupId>
           <artifactId>jackson-annotations</artifactId>
           <version>${jackson.version}</version>
        </dependency>
        <dependency>
           <groupId>com.fasterxml.jackson.core</groupId>
           <artifactId>jackson-databind</artifactId>
           <version>${jackson.version}</version>
        </dependency>
        <dependency>
           <groupId>org.openrdf.sesame</groupId>
           <artifactId>sesame-runtime</artifactId>
           <version>${sesame.version}</version>
        </dependency>
        <dependency>
           <groupId>org.openrdf.sesame</groupId>
           <artifactId>sesame-rio-rdfxml</artifactId>
           <version>${sesame.version}</version>
        </dependency>
        <dependency>
           <groupId>org.openrdf.sesame</groupId>
           <artifactId>sesame-queryresultio-sparqljson</artifactId>
           <version>${sesame.version}</version>
        </dependency>
        <dependency>
	       <groupId>com.tinkerpop.blueprints</groupId>
	       <artifactId>blueprints-core</artifactId>
	       <version>${blueprints.version}</version>
        </dependency>
        <dependency>
	       <groupId>com.tinkerpop.rexster</groupId>
	       <artifactId>rexster-core</artifactId>
	       <version>${rexster.version}</version>
           <exclusions>
             <exclusion>
                <groupId>javax.servlet</groupId>
                 <artifactId>javax.servlet-api</artifactId>
             </exclusion>
           </exclusions> 
        </dependency>
        <dependency>
	       <groupId>org.codehaus.jettison</groupId>
	       <artifactId>jettison</artifactId>
	       <version>${jettison.version}</version>
        </dependency>
        <dependency>
	       <groupId>commons-configuration</groupId>
	       <artifactId>commons-configuration</artifactId>
	       <version>${apache.commons_configuration.version}</version>
        </dependency> 
        <dependency>
          <groupId>it.unimi.dsi</groupId>
          <artifactId>fastutil</artifactId>
          <version>${fastutil.version}</version>
       </dependency>
       <dependency>
          <groupId>it.unimi.dsi</groupId>
          <artifactId>dsiutils</artifactId>
          <version>1.0.10</version>
       </dependency>
   </dependencies>
</project><|MERGE_RESOLUTION|>--- conflicted
+++ resolved
@@ -27,24 +27,14 @@
   <modelVersion>4.0.0</modelVersion>
   <parent>
     <groupId>com.blazegraph</groupId>
-<<<<<<< HEAD
-    <artifactId>blazegraph-parent</artifactId>
-    <version>2.1.0-master-SNAPSHOT</version>
-    <relativePath>../blazegraph-parent/pom.xml</relativePath>
-=======
     <artifactId>blazegraph-artifacts</artifactId>
     <version>2.1.0-master-SNAPSHOT</version>
     <relativePath>../blazegraph-artifacts/pom.xml</relativePath>
->>>>>>> 3cdc59b2
   </parent>
   <groupId>com.blazegraph</groupId>
   <artifactId>bigdata-war</artifactId>
   <version>2.1.0-master-SNAPSHOT</version>
-<<<<<<< HEAD
-  <name>Blazegraph WAR</name>
-=======
   <name>Blazegraph WAR (bigdata legacy context path)</name>
->>>>>>> 3cdc59b2
   <url>http://maven.apache.org</url>
   <packaging>war</packaging>
   <build>
