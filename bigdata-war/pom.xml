--- conflicted
+++ resolved
@@ -5,11 +5,7 @@
   <parent>
     <groupId>com.blazegraph</groupId>
     <artifactId>blazegraph-parent</artifactId>
-<<<<<<< HEAD
     <version>1.5.3-GeoSpatial-SNAPSHOT</version>
-=======
-    <version>1.5.3-master-SNAPSHOT</version>
->>>>>>> f86bf16c
     <relativePath>../blazegraph-parent/pom.xml</relativePath>
   </parent>
   <groupId>com.blazegraph</groupId>
@@ -20,15 +16,6 @@
   <packaging>war</packaging>
   <build>
     <plugins>
-<!--
-       <plugin>
-        <groupId>org.codehaus.cargo</groupId>
-        <artifactId>cargo-maven2-plugin</artifactId>
-        <configuration>
-          <descriptor>src/assemble/merge.xml</descriptor>
-        </configuration>
-      </plugin>
--->
       <plugin>
        <groupId>org.apache.maven.plugins</groupId>
        <artifactId>maven-war-plugin</artifactId>
