--- conflicted
+++ resolved
@@ -1,177 +1,174 @@
-<?xml version="1.0" encoding="UTF-8"?>
-<web-app xmlns="http://java.sun.com/xml/ns/javaee"
-      xmlns:xsi="http://www.w3.org/2001/XMLSchema-instance"
-      xsi:schemaLocation="http://java.sun.com/xml/ns/javaee http://java.sun.com/xml/ns/javaee/web-app_3_1.xsd"
-      version="3.1">
-  <display-name>Bigdata</display-name>
-  <description>Bigdata</description>
-  <context-param>
-   <description>The property file (for a standalone database instance) or the
-   jini configuration file (for a federation).  The file MUST end with either
-   ".properties" or ".config".  This path is relative to the directory from
-   which you start the servlet container so you may have to edit it for your
-   installation, e.g., by specifying an absolution path.  Also, it is a good
-   idea to review the RWStore.properties file as well and specify the location
-   of the database file on which it will persist your data.
-
-   Note: You MAY override this parameter using
-   "-Dcom.bigdata.rdf.sail.webapp.ConfigParams.propertyFile=FILE"
-   when starting the servlet container.
-   </description>
-   <!-- Note: This path is relative to the directory in which you start -->
-   <!-- the servlet container. For the IDE, this is generally the root  -->
-   <!-- of the bigdata project. For the WAR, it depends where you start -->
-   <!-- the servlet container. The "ant war" target rewrites this to be -->
-   <!-- relative to the root of the servlet container by default.       -->
-   <param-name>propertyFile</param-name>
-   <param-value>WEB-INF/RWStore.properties</param-value>
-  </context-param>
-  <context-param>
-   <description>The default bigdata namespace of for the triple or quad store
-   instance to be exposed.</description>
-   <param-name>namespace</param-name>
-   <param-value>kb</param-value>
-  </context-param>
-  <context-param>
-   <description>When true a new triple or quads store instance will be created
-   if none is found at that namespace.</description>
-   <param-name>create</param-name>
-   <param-value>true</param-value>
-  </context-param>
-  <context-param>
-   <description>The size of the thread pool used to service SPARQL queries -OR-
-    ZERO (0) for an unbounded thread pool.</description>
-   <param-name>queryThreadPoolSize</param-name>
-   <param-value>16</param-value>
-  </context-param>
-  <context-param>
-   <description>When true, the REST API will not permit mutation operations.</description>
-   <param-name>readOnly</param-name>
-   <param-value>false</param-value>
-  </context-param>
-  <context-param>
-   <description>When non-zero, the timeout for queries (milliseconds).</description>
-   <param-name>queryTimeout</param-name>
-   <param-value>0</param-value>
-  </context-param>
-  <context-param>
-   <description>When non-zero, the timeout for the warmup period (milliseconds). The warmup period pulls in the non-leaf index pages and reduces the impact of sudden heavy query workloads on the disk and on GC.  The end points are not available during the warmup period.</description>
-   <param-name>warmupTimeout</param-name>
-   <param-value>0</param-value>
-  </context-param>
-  <context-param>
-   <description>A list of the namespaces to be exercised during the warmup period (optional).  When the list is empty, all namespaces will be warmed up.</description>
-   <param-name>warmupNamespaceList</param-name>
-   <param-value></param-value>
-  </context-param>
-  <context-param>
-   <description>The number of parallel threads to use for the warmup period.  At most one thread will be used per index.</description>
-   <param-name>warmupThreadPoolSize</param-name>
-   <param-value>20</param-value>
-  </context-param>
-<<<<<<< HEAD
-  <!-- <context-param>
-   <description>List of allowed services.</description>
-   <param-name>serviceWhitelist</param-name>
-   <param-value>http://www.bigdata.com/rdf/search#search,http://www.bigdata.com/rdf#describe</param-value>
-  </context-param> -->
-=======
-  <context-param>
-   <description>The name of the class to use for the Blueprints Servlet instance</description>
-   <param-name>blueprintsServletProvider</param-name>
-   <param-value>com.bigdata.blueprints.webapp.BlueprintsServlet</param-value>
-  </context-param>
->>>>>>> 0fa62150
-  <listener>
-   <listener-class>com.bigdata.rdf.sail.webapp.BigdataRDFServletContextListener</listener-class>
-  </listener>
-  <servlet>
-   <servlet-name>REST API</servlet-name>
-   <display-name>REST API</display-name>
-   <description>The REST API, including a SPARQL end point, as described at
-   https://sourceforge.net/apps/mediawiki/bigdata/index.php?title=NanoSparqlServer
-   </description>
-   <servlet-class>com.bigdata.rdf.sail.webapp.RESTServlet</servlet-class>
-   <load-on-startup>0</load-on-startup>
-   <async-supported>true</async-supported>
-  </servlet>
-  <servlet>
-   <servlet-name>Multi-Tenancy API</servlet-name>
-   <display-name>Multi-Tenancy API</display-name>
-   <description>The REST API for managing multiple KBs in a single Journal
-   or Federation.
-   </description>
-   <servlet-class>com.bigdata.rdf.sail.webapp.MultiTenancyServlet</servlet-class>
-   <async-supported>true</async-supported>
-  </servlet>
-  <servlet>
-   <servlet-name>Transaction Management API</servlet-name>
-   <display-name>Transaction Management API</display-name>
-   <description>The REST API for managing transactions for a Journal.
-   </description>
-   <servlet-class>com.bigdata.rdf.sail.webapp.TxServlet</servlet-class>
-   <async-supported>true</async-supported>
-  </servlet>
-  <servlet>
-   <servlet-name>Status</servlet-name>
-   <display-name>Status</display-name>
-   <description>A status page.</description>
-   <servlet-class>com.bigdata.rdf.sail.webapp.StatusServlet</servlet-class>
-   <async-supported>true</async-supported>
-  </servlet>
-  <servlet>
-   <servlet-name>Counters</servlet-name>
-   <display-name>Performance counters</display-name>
-   <description>Performance counters.</description>
-   <servlet-class>com.bigdata.rdf.sail.webapp.CountersServlet</servlet-class>
-   <async-supported>true</async-supported>
-  </servlet>
-  <!-- Note: The HALoadBalancerServlet is deployed from override-web.xml -->
-  <!-- Serve anything under /html/* as a simple file. -->
-  <servlet-mapping>
-    <servlet-name>default</servlet-name>
-    <url-pattern>/html/*</url-pattern>
-  </servlet-mapping>
-  <!-- Mapping for the default KB namespace (as configured above). -->
-  <servlet-mapping>
-  <servlet-name>REST API</servlet-name>
-  <url-pattern>/sparql</url-pattern>
-  </servlet-mapping>
-  <!-- Mapping for access to non-default KB namespaces.
-  <servlet-mapping>
-  <servlet-name>REST API</servlet-name>
-  <url-pattern>/sparql/*</url-pattern>
-  </servlet-mapping> -->
-  <!-- Mappings for the multi-tenancy API. -->
-  <servlet-mapping>
-  <servlet-name>Multi-Tenancy API</servlet-name>
-  <url-pattern>/namespace</url-pattern>
-  </servlet-mapping>
-  <servlet-mapping>
-  <servlet-name>Multi-Tenancy API</servlet-name>
-  <url-pattern>/namespace/*</url-pattern>
-  </servlet-mapping>
-  <!-- Mappings for the TX API. -->
-  <servlet-mapping>
-  <servlet-name>Transaction Management API</servlet-name>
-  <url-pattern>/tx</url-pattern>
-  </servlet-mapping>
-  <servlet-mapping>
-  <servlet-name>Transaction Management API</servlet-name>
-  <url-pattern>/tx/*</url-pattern>
-  </servlet-mapping>
-  <!-- Mapping for the status page. -->
-  <servlet-mapping>
-  <servlet-name>Status</servlet-name>
-  <url-pattern>/status</url-pattern>
-  </servlet-mapping>
-  <!-- Mapping for the performance counters page. -->
-  <servlet-mapping>
-  <servlet-name>Counters</servlet-name>
-  <url-pattern>/counters</url-pattern>
-  </servlet-mapping>
-  <!-- Map the initial request into the UI. -->
-  <welcome-file-list>
-    <welcome-file>html/index.html</welcome-file>
-  </welcome-file-list>
-</web-app>
+<?xml version="1.0" encoding="UTF-8"?>
+<web-app xmlns="http://java.sun.com/xml/ns/javaee"
+      xmlns:xsi="http://www.w3.org/2001/XMLSchema-instance"
+      xsi:schemaLocation="http://java.sun.com/xml/ns/javaee http://java.sun.com/xml/ns/javaee/web-app_3_1.xsd"
+      version="3.1">
+  <display-name>Bigdata</display-name>
+  <description>Bigdata</description>
+  <context-param>
+   <description>The property file (for a standalone database instance) or the
+   jini configuration file (for a federation).  The file MUST end with either
+   ".properties" or ".config".  This path is relative to the directory from
+   which you start the servlet container so you may have to edit it for your
+   installation, e.g., by specifying an absolution path.  Also, it is a good
+   idea to review the RWStore.properties file as well and specify the location
+   of the database file on which it will persist your data.
+
+   Note: You MAY override this parameter using
+   "-Dcom.bigdata.rdf.sail.webapp.ConfigParams.propertyFile=FILE"
+   when starting the servlet container.
+   </description>
+   <!-- Note: This path is relative to the directory in which you start -->
+   <!-- the servlet container. For the IDE, this is generally the root  -->
+   <!-- of the bigdata project. For the WAR, it depends where you start -->
+   <!-- the servlet container. The "ant war" target rewrites this to be -->
+   <!-- relative to the root of the servlet container by default.       -->
+   <param-name>propertyFile</param-name>
+   <param-value>WEB-INF/RWStore.properties</param-value>
+  </context-param>
+  <context-param>
+   <description>The default bigdata namespace of for the triple or quad store
+   instance to be exposed.</description>
+   <param-name>namespace</param-name>
+   <param-value>kb</param-value>
+  </context-param>
+  <context-param>
+   <description>When true a new triple or quads store instance will be created
+   if none is found at that namespace.</description>
+   <param-name>create</param-name>
+   <param-value>true</param-value>
+  </context-param>
+  <context-param>
+   <description>The size of the thread pool used to service SPARQL queries -OR-
+    ZERO (0) for an unbounded thread pool.</description>
+   <param-name>queryThreadPoolSize</param-name>
+   <param-value>16</param-value>
+  </context-param>
+  <context-param>
+   <description>When true, the REST API will not permit mutation operations.</description>
+   <param-name>readOnly</param-name>
+   <param-value>false</param-value>
+  </context-param>
+  <context-param>
+   <description>When non-zero, the timeout for queries (milliseconds).</description>
+   <param-name>queryTimeout</param-name>
+   <param-value>0</param-value>
+  </context-param>
+  <context-param>
+   <description>When non-zero, the timeout for the warmup period (milliseconds). The warmup period pulls in the non-leaf index pages and reduces the impact of sudden heavy query workloads on the disk and on GC.  The end points are not available during the warmup period.</description>
+   <param-name>warmupTimeout</param-name>
+   <param-value>0</param-value>
+  </context-param>
+  <context-param>
+   <description>A list of the namespaces to be exercised during the warmup period (optional).  When the list is empty, all namespaces will be warmed up.</description>
+   <param-name>warmupNamespaceList</param-name>
+   <param-value></param-value>
+  </context-param>
+  <context-param>
+   <description>The number of parallel threads to use for the warmup period.  At most one thread will be used per index.</description>
+   <param-name>warmupThreadPoolSize</param-name>
+   <param-value>20</param-value>
+  </context-param>
+  <!-- <context-param>
+   <description>List of allowed services.</description>
+   <param-name>serviceWhitelist</param-name>
+   <param-value>http://www.bigdata.com/rdf/search#search,http://www.bigdata.com/rdf#describe</param-value>
+  </context-param> -->
+  <context-param>
+   <description>The name of the class to use for the Blueprints Servlet instance</description>
+   <param-name>blueprintsServletProvider</param-name>
+   <param-value>com.bigdata.blueprints.webapp.BlueprintsServlet</param-value>
+  </context-param>
+  <listener>
+   <listener-class>com.bigdata.rdf.sail.webapp.BigdataRDFServletContextListener</listener-class>
+  </listener>
+  <servlet>
+   <servlet-name>REST API</servlet-name>
+   <display-name>REST API</display-name>
+   <description>The REST API, including a SPARQL end point, as described at
+   https://sourceforge.net/apps/mediawiki/bigdata/index.php?title=NanoSparqlServer
+   </description>
+   <servlet-class>com.bigdata.rdf.sail.webapp.RESTServlet</servlet-class>
+   <load-on-startup>0</load-on-startup>
+   <async-supported>true</async-supported>
+  </servlet>
+  <servlet>
+   <servlet-name>Multi-Tenancy API</servlet-name>
+   <display-name>Multi-Tenancy API</display-name>
+   <description>The REST API for managing multiple KBs in a single Journal
+   or Federation.
+   </description>
+   <servlet-class>com.bigdata.rdf.sail.webapp.MultiTenancyServlet</servlet-class>
+   <async-supported>true</async-supported>
+  </servlet>
+  <servlet>
+   <servlet-name>Transaction Management API</servlet-name>
+   <display-name>Transaction Management API</display-name>
+   <description>The REST API for managing transactions for a Journal.
+   </description>
+   <servlet-class>com.bigdata.rdf.sail.webapp.TxServlet</servlet-class>
+   <async-supported>true</async-supported>
+  </servlet>
+  <servlet>
+   <servlet-name>Status</servlet-name>
+   <display-name>Status</display-name>
+   <description>A status page.</description>
+   <servlet-class>com.bigdata.rdf.sail.webapp.StatusServlet</servlet-class>
+   <async-supported>true</async-supported>
+  </servlet>
+  <servlet>
+   <servlet-name>Counters</servlet-name>
+   <display-name>Performance counters</display-name>
+   <description>Performance counters.</description>
+   <servlet-class>com.bigdata.rdf.sail.webapp.CountersServlet</servlet-class>
+   <async-supported>true</async-supported>
+  </servlet>
+  <!-- Note: The HALoadBalancerServlet is deployed from override-web.xml -->
+  <!-- Serve anything under /html/* as a simple file. -->
+  <servlet-mapping>
+    <servlet-name>default</servlet-name>
+    <url-pattern>/html/*</url-pattern>
+  </servlet-mapping>
+  <!-- Mapping for the default KB namespace (as configured above). -->
+  <servlet-mapping>
+  <servlet-name>REST API</servlet-name>
+  <url-pattern>/sparql</url-pattern>
+  </servlet-mapping>
+  <!-- Mapping for access to non-default KB namespaces.
+  <servlet-mapping>
+  <servlet-name>REST API</servlet-name>
+  <url-pattern>/sparql/*</url-pattern>
+  </servlet-mapping> -->
+  <!-- Mappings for the multi-tenancy API. -->
+  <servlet-mapping>
+  <servlet-name>Multi-Tenancy API</servlet-name>
+  <url-pattern>/namespace</url-pattern>
+  </servlet-mapping>
+  <servlet-mapping>
+  <servlet-name>Multi-Tenancy API</servlet-name>
+  <url-pattern>/namespace/*</url-pattern>
+  </servlet-mapping>
+  <!-- Mappings for the TX API. -->
+  <servlet-mapping>
+  <servlet-name>Transaction Management API</servlet-name>
+  <url-pattern>/tx</url-pattern>
+  </servlet-mapping>
+  <servlet-mapping>
+  <servlet-name>Transaction Management API</servlet-name>
+  <url-pattern>/tx/*</url-pattern>
+  </servlet-mapping>
+  <!-- Mapping for the status page. -->
+  <servlet-mapping>
+  <servlet-name>Status</servlet-name>
+  <url-pattern>/status</url-pattern>
+  </servlet-mapping>
+  <!-- Mapping for the performance counters page. -->
+  <servlet-mapping>
+  <servlet-name>Counters</servlet-name>
+  <url-pattern>/counters</url-pattern>
+  </servlet-mapping>
+  <!-- Map the initial request into the UI. -->
+  <welcome-file-list>
+    <welcome-file>html/index.html</welcome-file>
+  </welcome-file-list>
+</web-app>