--- conflicted
+++ resolved
@@ -2486,13 +2486,8 @@
         <test name="${testName}" todir="${test.results.dir}" if="testName" />
 
         <!-- Test suites to run when -DtestName is not set -->
-<<<<<<< HEAD
-
-        <!-- <test name="cutthecrap.utils.striterators.TestAll" todir="${test.results.dir}" unless="testName" /> -->
-=======
 <!-- mavenized.
         <test name="cutthecrap.utils.striterators.TestAll" todir="${test.results.dir}" unless="testName" /> -->
->>>>>>> 2e7f2c62
         <test name="com.bigdata.cache.TestAll" todir="${test.results.dir}" unless="testName" />
         <test name="com.bigdata.io.TestAll" todir="${test.results.dir}" unless="testName" />
         <test name="com.bigdata.net.TestAll" todir="${test.results.dir}" unless="testName" />
@@ -2887,4 +2882,4 @@
     <target name="rexster" depends="fetch-rexster,install-rexster">
     </target>
     
-</project>
+</project>