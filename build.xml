<!-- @todo change the release target to put release notes into the root of the archives. -->
<!-- $Id: build.xml 8289 2014-05-12 22:24:18Z mrpersonick $ -->

<!-- Deployment models.

Embedded.  Bigdata can be run as an embedded database.  You just need to bundle
the various jars.  The jini and zookeeper dependencies are NOT required when
used as an embedded database.  You can also use this approach to run bigdata
using the NanoSparqlServer with an embedded jetty servlet engine.

See 'bundleJar'.

Webapp. Bigdata can be deployed as a web application exposing a SPARQL end point
with a RESTful API.

See 'war'.

Executable jar.  Bigdata can be built as an executable jar file.  This is a fully-
bundled single jar distribution that may be run as "java -jar <jarfile>".  You may 
use an alternate configuration file by setting the -Dbigdata.propertyFile= property.

See 'executable-jar'

Cluster deployment.  There are two ways to deploy the cluster. One is
using 'ant-install' from either the top-level directory (either as
checked out from SVN or as unpacked from the distribution artifact
DIST.${version}.tgz). The second is to use the deployment artifact
REL.${version}.tgz.  

(A) This provides deployment from the project source either as checked
out from SVN or form a DIST.${version}.tgz file.

See 'ant-install'

(B) This is the new deployment model, but it is not yet complete.
It is based on the "stage" target which provides unversioned jar
names in dist/bigdata/lib, lib-dl, and lib-ext.  Basically, you
unpack the archive and install onto the node. A script can then
start the various services using pstart based on a desired node
configuration.  See the btm branch and trac for details and code.

See 'ant deploy-artifact'

Source and binary releases.  There are two targets which provide source and
binary releases.

See 'ant-install-artifact' (source code artifact: DIST.${version}.tgz).

See 'deploy-artifact' (binary artifact: REL.${version}.tgz).

-->

<project name="bigdata" default="bundleJar" basedir=".">

    <property file="build.properties" />


    <!-- build-time classpath. -->
    <path id="build.classpath">
        <fileset dir="${bigdata.dir}/bigdata/lib">
            <include name="**/*.jar" />
        </fileset>
        <fileset dir="${bigdata.dir}/bigdata-jini/lib">
            <include name="**/*.jar" />
        </fileset>
        <fileset dir="${bigdata.dir}/bigdata-rdf/lib">
            <include name="**/*.jar" />
        </fileset>
        <fileset dir="${bigdata.dir}/bigdata-sails/lib">
            <include name="**/*.jar" />
        </fileset>
        <fileset dir="${bigdata.dir}/bigdata-blueprints/lib">
            <include name="**/*.jar" />
        </fileset>
      <!-- <fileset dir="${bigdata.dir}/bigdata-gom/lib">
         <include name="**/*.jar" />
      </fileset> -->
        <!--
        <fileset dir="${bigdata.dir}/ctc-striterator/lib">
            <include name="**/*.jar" />
        </fileset> -->
    </path>

    <!-- runtime classpath w/o install. -->
	<path id="runtime.classpath">
	   	<fileset file="${bigdata.dir}/bigdata-rdf/lib/openrdf-sesame-${sesame.version}-onejar.jar"/>
	        <pathelement location="${build.dir}/classes" />
	        <path refid="build.classpath" />
    </path>
	
    <!-- classpath as installed. -->
    <!-- @todo .so and .dll -->
    <path id="install.classpath">
        <fileset dir="${install.lib.dir}">
            <include name="**/*.jar" />
        </fileset>
    </path>

    <target name="clean" description="cleans everything in [build.dir].">
        <delete dir="${build.dir}" />
        <delete dir="${bigdata.dir}/bigdata-test" quiet="true" />
        <delete dir="${bigdata.dir}/dist" quiet="true" />
    </target>

    <target name="prepare">
        <!-- setup ${version} for regular or snapshot. -->
        <tstamp>
            <format property="today" pattern="yyyyMMdd" locale="en,US" />
            <format property="osgiDate" pattern="yyyyMMdd" locale="en,US" />
        </tstamp>
      <condition property="client-version" value="bigdata-client-${build.ver}-${today}" else="bigdata-client-${build.ver}">
         <istrue value="${snapshot}" />
      </condition>
        <condition property="version" value="bigdata-${build.ver}-${today}" else="bigdata-${build.ver}">
            <istrue value="${snapshot}" />
        </condition>
        <condition property="osgi.version" value="${build.ver.osgi}.${osgiDate}" else="${build.ver.osgi}.0">
            <istrue value="${snapshot}" />
        </condition>
        <!--<echo message="today=${today}"/>-->
        <echo message="version=${version}" />
        <!-- create directories. -->
        <mkdir dir="${build.dir}" />
        <mkdir dir="${build.dir}/classes" />
        <mkdir dir="${build.dir}/docs" />
        <mkdir dir="${build.dir}/lib" />
    </target>

    <target name="buildinfo" depends="prepare" 
        description="Generate a BuildInfo.java file with metadata about this build.">
        <property name="buildinfo.file" 
            value="${bigdata.dir}/bigdata/src/java/com/bigdata/BuildInfo.java"/>
<!--
        <loadfile property="svn.revision" srcFile="./.svn/entries">
            <filterchain>
                <headfilter lines="1" skip="3"/>
                 <striplinebreaks/>
            </filterchain>
        </loadfile>
        <loadfile property="svn.url" srcFile="./.svn/entries">
            <filterchain>
                <headfilter lines="1" skip="4"/>
                 <striplinebreaks/>
            </filterchain>
        </loadfile>
-->
        <tstamp>
            <format property="build.timestamp" pattern="yyyy/MM/dd HH:mm:ss z" locale="en,US" />
        </tstamp>
        <property environment="env" />
        <echo file="${buildinfo.file}">
package com.bigdata;
public class BuildInfo {
    public static final String buildVersion="${build.ver}";
    public static final String buildVersionOSGI="${build.ver.osgi}";
    public static final String buildTimestamp="${build.timestamp}";
    public static final String buildUser="${user.name}";
    public static final String osArch="${os.arch}";
    public static final String osName="${os.name}";
    public static final String osVersion="${os.version}";
}
</echo>
    <loadfile property="buildinfo" srcFile="${buildinfo.file}"/>
    <echo message="${buildinfo}"/>
    </target>
    
    <!-- Note: I had to explicitly specify the location of the jdepend jar
         in Preferences => Ant => Runtime in order to get this to work under
         eclipse. This is odd since eclipse bundles the jar with the ant
         plugin. 

         http://www.ryanlowe.ca/blog/archives/001038_junit_ant_task_doesnt_work_in_eclipse.php
         
         outputfile="${build.dir}/docs/jdepend-report.txt"
    -->
    <target name="jdepend" depends="jar">
    <jdepend format="xml"
             outputfile="${build.dir}/docs/jdepend-report.xml">
        <exclude name="java.*"/>
        <exclude name="javax.*"/>
        <classespath>
          <pathelement location="${build.dir}/${version}.jar" />
        </classespath>
    </jdepend>
        <style basedir="${build.dir}/docs" destdir="${build.dir}/docs"
                includes="jdepend-report.xml" 
                style="${ant.home}/etc/jdepend.xsl" />
    </target>

    <!-- Note: This will (re-)compile the SPARQL grammar.  Compilation is -->
    <!-- fast, but javacc must be installed. -->
    <target name="javacc" depends="prepare"
        description="Compile the SPARQL grammar.">
    <jjtree
        javacchome="${javacc.home}"
        target="bigdata-sails/src/java/com/bigdata/rdf/sail/sparql/ast/sparql.jjt"
        outputfile="sparql.jj"
        outputdirectory="bigdata-sails/src/java/com/bigdata/rdf/sail/sparql/ast/"
    />
    <javacc
        javacchome="${javacc.home}"
        target="bigdata-sails/src/java/com/bigdata/rdf/sail/sparql/ast/sparql.jj"
        outputdirectory="bigdata-sails/src/java/com/bigdata/rdf/sail/sparql/ast/"
        />
    </target>
    
    <!-- Note: javac error results often if verbose is disabled. -->
    <!-- I was able to perform a build with 1.6.0_07. -->
    <!-- I set the target to 1.5 to support deployment on non-1.6 JVMs. -->
    <target name="compile" depends="prepare, buildinfo"
        description="Compile the code base.">
        <mkdir dir="${build.dir}" />
        <echo>javac</echo>
        <echo>    destdir="${build.dir}"</echo>
        <echo>    fork="yes"</echo>
        <echo>    memorymaximumsize="1g"</echo>
        <echo>    debug="yes"</echo>
        <echo>    debuglevel="${javac.debuglevel}"</echo>
        <echo>    verbose="${javac.verbose}"</echo>
        <echo>    encoding="${javac.encoding}"</echo>
        <echo>    source="${javac.source}"</echo>
        <echo>    target="${javac.target}"</echo>
        <javac classpathref="build.classpath"
               destdir="${build.dir}/classes"
               fork="yes"
               memorymaximumsize="1g"
               debug="${javac.debug}"
               debuglevel="${javac.debuglevel}"
               verbose="${javac.verbose}"
               encoding="${javac.encoding}"
               source="${javac.source}"
               target="${javac.target}"
               includeantruntime="false"
            >
            <!-- note: must also specify -bootclasspath and -extdirs when cross-compiling -->
            <src path="${bigdata.dir}/bigdata/src/java" />
            <src path="${bigdata.dir}/bigdata-client/src/main/java" />
            <src path="${bigdata.dir}/bigdata-jini/src/main/java" />
            <src path="${bigdata.dir}/bigdata-rdf/src/java" />
            <src path="${bigdata.dir}/bigdata-sails/src/java" />
            <src path="${bigdata.dir}/bigdata-blueprints/src/main/java" />
            <src path="${bigdata.dir}/bigdata-gom/src/java" />
            <src path="${bigdata.dir}/bigdata-ganglia/src/main/java" />
            <src path="${bigdata.dir}/bigdata-gas/src/main/java" />
            <src path="${bigdata.dir}/ctc-striterators/src/main/java" />
            <src path="${bigdata.dir}/bigdata/src/test"/>
            <src path="${bigdata.dir}/bigdata-client/src/test/java"/>
            <src path="${bigdata.dir}/bigdata-jini/src/test/java"/>
            <src path="${bigdata.dir}/bigdata-rdf/src/test"/>
            <src path="${bigdata.dir}/bigdata-sails/src/test"/>
            <src path="${bigdata.dir}/bigdata-gas/src/test/java" />
            <src path="${bigdata.dir}/bigdata-gas/src/test/resources" />
            <src path="${bigdata.dir}/bigdata-ganglia/src/test/java" />
            <src path="${bigdata.dir}/bigdata-gom/src/test" />
            <src path="${bigdata.dir}/bigdata-blueprints/src/test/java" />
            <src path="${bigdata.dir}/rdf-properties/src/main/java" />
            <!-- Do not include the unit tests @todo conditionally include?
            -->
            <compilerarg value="-version" />
        </javac>
        <!-- copy resources. -->
        <copy toDir="${build.dir}/classes">
            <fileset dir="${bigdata.dir}/bigdata/src/java">
                <exclude name="**/*.java" />
                <exclude name="**/package.html" />
                <exclude name="**/BytesUtil.c" />
            </fileset>
         <!-- Added for test classes -->
            <fileset dir="${bigdata.dir}/bigdata/src/test">
                <exclude name="**/*.java" />
                <exclude name="**/package.html" />
                <exclude name="**/BytesUtil.c" />
            </fileset>
            <fileset dir="${bigdata.dir}/bigdata-client/src/main/java">
                <exclude name="**/*.java" />
                <exclude name="**/package.html" />
            </fileset>
            <fileset dir="${bigdata.dir}/bigdata-jini/src/main/java">
                <exclude name="**/*.java" />
                <exclude name="**/package.html" />
            </fileset>
            <fileset dir="${bigdata.dir}/bigdata-rdf/src/java">
                <exclude name="**/*.java" />
                <exclude name="**/package.html" />
            </fileset>
            <fileset dir="${bigdata.dir}/bigdata-sails/src/java">
                <exclude name="**/*.java" />
                <exclude name="**/package.html" />
            </fileset>
            <fileset dir="${bigdata.dir}/bigdata-sails/src/test">
                <exclude name="**/*.java" />
                <exclude name="**/package.html" />
            </fileset>
            <fileset dir="${bigdata.dir}/bigdata-blueprints/src/main/java">
                <exclude name="**/*.java" />
                <exclude name="**/package.html" />
            </fileset>
            <fileset dir="${bigdata.dir}/bigdata-blueprints/src/test/java">
                <exclude name="**/*.java" />
                <exclude name="**/package.html" />
            </fileset>
         <fileset dir="${bigdata.dir}/bigdata-gom/src/java">
            <exclude name="**/*.java" />
            <exclude name="**/package.html" />
         </fileset>
         <fileset dir="${bigdata.dir}/bigdata-gas/src/main/java">
            <exclude name="**/*.java" />
            <exclude name="**/package.html" />
         </fileset>
         <fileset dir="${bigdata.dir}/bigdata-gas/src/test/java">
            <exclude name="**/*.java" />
            <exclude name="**/package.html" />
         </fileset>
            <!-- Note: This simple copy works so long as there is just one service
                 provider file per interface.  It will not combine (append) multiple
                 files for the same interface. -->
            <fileset dir="${bigdata.dir}/bigdata-rdf/src/resources/service-providers">
                <include name="META-INF/**" />
            </fileset>
            <fileset dir="${bigdata.dir}/bigdata-sails/src/resources/sesame-server">
                <include name="META-INF/**" />
            </fileset>
            <!-- Copy WAR resources for the embedded NanoSparqlServer.     -->
            <!-- TODO: This could cause problem since the files exist in   -->
            <!-- both the JAR and the staged artifact (bigdata/var/jetty). -->
            <!-- This makes it difficult to override the ones in the JAR.  -->
            <!-- See also "run-junit" for an alterative to getting CI to run. -->
            <!-- newer approach. -->
            <!--fileset dir="${bigdata.dir}/bigdata-war/src">
                <include name="**"/>
            </fileset-->
            <!-- older approach. -->
            <fileset dir="." includes="bigdata-war/src/**"/>
        </copy>
    </target>

    <!-- Builds the bigdata JAR and bundles it together with all of its dependencies in the ${build.dir}/lib directory. -->
    <target name="bundleJar" depends="clean, bundle, jar" description="Builds the bigdata JAR and bundles it together with all of its dependencies in the ${build.dir}/lib directory.">
        <copy file="${build.dir}/${version}.jar" todir="${build.dir}/lib"/>
        <!--<property name="myclasspath" refid="runtime.classpath" />
        <echo message="${myclasspath}"/>-->
    </target>

    <target name="sourceJar" depends="prepare" description="Generates the sources jar.">
        <jar destfile="${build.dir}/${version}-sources.jar">
            <fileset dir="${bigdata.dir}/bigdata/src/java" />
            <fileset dir="${bigdata.dir}/bigdata/src/samples" />
            <fileset dir="${bigdata.dir}/bigdata-ganglia/src/main/java" />
            <fileset dir="${bigdata.dir}/bigdata-gas/src/main/java" />
            <fileset dir="${bigdata.dir}/bigdata-client/src/main/java" />
            <fileset dir="${bigdata.dir}/bigdata-jini/src/main/java" />
            <fileset dir="${bigdata.dir}/bigdata-rdf/src/java" />
            <fileset dir="${bigdata.dir}/bigdata-rdf/src/samples" />
            <fileset dir="${bigdata.dir}/bigdata-sails/src/java" />
            <fileset dir="${bigdata.dir}/bigdata-blueprints/src/main/java" />
            <fileset dir="${bigdata.dir}/bigdata-sails/src/samples" />
            <fileset dir="${bigdata.dir}/bigdata-gom/src/java" />
            <fileset dir="${bigdata.dir}/bigdata-gom/src/samples" />
            <fileset dir="${bigdata.dir}/ctc-striterators/src/main/java" />
            <fileset dir="${bigdata.dir}/rdf-properties/src/main/java" />
        </jar>
    </target>

    
    <!-- This generates the jar, but does not bundled the dependencies.
         See 'bundleJar'. -->
    <target name="jar" depends="compile" description="Generates the jar (see also bundleJar).">
        <jar destfile="${build.dir}/${version}.jar">
            <fileset dir="${build.dir}/classes" excludes="**/*Test*" />
<<<<<<< HEAD
            <!-- <fileset dir="${build.dir}/classes" /> -->
=======
>>>>>>> 2e34a9ee
            <!-- Copy the copyright top-level NOTICE file. -->
            <fileset file="${bigdata.dir}/NOTICE"/>
            <!-- Copy the copyright top-level LICENSE file. -->
            <fileset file="${bigdata.dir}/LICENSE.txt"/>
            <!-- Copy licenses for any project from which have imported something. -->
            <fileset dir="${bigdata.dir}/bigdata">
                <include name="LEGAL/apache-license-2_0.txt"/>
            </fileset>
           <fileset dir="${bigdata.dir}/bigdata-rdf">
                <include name="LEGAL/sesame2.x-license.txt"/>
            </fileset>
            <manifest>
                <!--<attribute name="Main-Class" value="com/bigdata/rdf/rio/TestRioIntegration"/>-->
            </manifest>
        </jar>
    </target>
    
    <!-- Deploy the JAR to the maven repository. -->
   <target name="maven-deploy" depends="jar" 
       description="Deploy the jar to the maven repository.">
        <exec command="${MAVEN_HOME}/bin/mvn">
            <arg value="clean"/>
            <arg value="deploy"/>
        </exec>
    </target>

    <!-- This generates an osgi bundle jar, but does not bundle the dependencies.
         See 'bundleJar'. -->
    <target name="osgi" depends="compile, bundle" description="Generates the osgi bundle jar (see also bundleJar).">
        <taskdef resource="aQute/bnd/ant/taskdef.properties" classpath="bigdata/lib/bnd-0.0.384.jar" />
        <mkdir dir="${build.dir}/bundles" />
        <jar destfile="${build.dir}/bundles/com.bigdata.source_${osgi.version}.jar">
            <manifest>
                <attribute name="Eclipse-SourceBundle" value='com.bigdata;version="${osgi.version}";roots="."' />
                <attribute name="Bundle-Vendor" value="Systap" />
                <attribute name="Bundle-Version" value="${build.ver.osgi}" />
                <attribute name="Bundle-ManifestVersion" value="2" />
                <attribute name="Bundle-SymbolicName" value="com.bigdata.source" />
                <attribute name="Bundle-DocURL" value="http://www.bigdata.com" />
                <attribute name="Bundle-Description" value="Bigdata Source" />
            </manifest>
            <fileset dir="bigdata/src/java" />
            <fileset dir="bigdata-client/src/main/java" />
            <fileset dir="bigdata-jini/src/main/java" />
            <fileset dir="bigdata-rdf/src/java" />
            <fileset dir="rdf-properties/src/main/java" />
            <fileset dir="bigdata-sails/src/java" />
            <fileset dir="bigdata-blueprints/src/main/java" />
         <fileset dir="bigdata-gom/src/java" />
        </jar>
        <bnd output="${build.dir}/bundles/com.bigata-${osgi.version}.jar" classpath="${build.dir}/classes" eclipse="false" failok="false" exceptions="true" files="${basedir}/osgi/bigdata.bnd" />

        <bndwrap jars="${build.dir}/lib/colt-${colt.version}.jar" output="${build.dir}/bundles/colt-${colt.version}.jar" definitions="${basedir}/osgi/" />
        <bndwrap jars="${build.dir}/lib/fastutil-${fastutil.version}.jar" output="${build.dir}/bundles/fastutil-${fastutil.version}.jar" definitions="${basedir}/osgi/" />
        <bndwrap jars="${build.dir}/lib/dsi-utils-${dsiutils.version}.jar" output="${build.dir}/bundles/dsi-utils-${dsiutils.version}.jar" definitions="${basedir}/osgi/" />
        <bndwrap jars="${build.dir}/lib/lgpl-utils-${lgplutils.version}.jar" output="${build.dir}/bundles/lgpl-utils-${lgplutils.version}.jar" definitions="${basedir}/osgi/" />
        <bndwrap jars="${build.dir}/lib/high-scale-lib-v${highscalelib.version}.jar" output="${build.dir}/bundles/high-scale-lib-v${highscalelib.version}.jar" definitions="${basedir}/osgi/" />
        <bndwrap jars="${build.dir}/lib/openrdf-sesame-${sesame.version}-onejar.jar" output="${build.dir}/bundles/openrdf-sesame-${sesame.version}.jar" definitions="${basedir}/osgi/" />
        <bndwrap jars="${build.dir}/lib/apache/zookeeper-${zookeeper.version}.jar" output="${build.dir}/bundles/zookeeper-${zookeeper.version}.jar" definitions="${basedir}/osgi/" />
        <!-- bndwrap jars="${build.dir}/lib/nxparser-${nxparser.version}.jar" output="${build.dir}/bundles/nxparser-2010.6.22.jar" definitions="${basedir}/osgi/" /> -->
    </target>

    <!-- Note: the javadoc requires a LOT of RAM, but runs quickly on a
         server class machine. 
         
         TODO man page for [bigdata] script to @{build.dir}/docs
         
         TODO: New overview page. Old one was very dated and has been removed.
         
                overview="${bigdata.dir}/overview.html"
         -->
    <target name="javadoc" depends="prepare" if="javadoc">
        <mkdir dir="${build.dir}/docs/api" />
        <javadoc destdir="${build.dir}/docs/api" defaultexcludes="yes"
                  author="true" version="true" use="true" verbose="no"
             windowtitle="bigdata&#174; v${build.ver}"
            classpathref="build.classpath"
            encoding="utf-8"
            private="false" 
            >
         <arg value="-J-Xmx2000m" />
         <arg value="-quiet" />
         <packageset dir="${bigdata.dir}/bigdata/src/java" />
         <packageset dir="${bigdata.dir}/bigdata/src/samples" />
         <packageset dir="${bigdata.dir}/bigdata-client/src/main/java" />
         <packageset dir="${bigdata.dir}/bigdata-jini/src/main/java" />
         <packageset dir="${bigdata.dir}/bigdata-rdf/src/java" />
         <packageset dir="${bigdata.dir}/rdf-properties/src/main/java" />
         <packageset dir="${bigdata.dir}/bigdata-rdf/src/samples" />
         <packageset dir="${bigdata.dir}/bigdata-sails/src/java" />
         <packageset dir="${bigdata.dir}/bigdata-blueprints/src/main/java" />
         <packageset dir="${bigdata.dir}/bigdata-sails/src/samples" />
         <packageset dir="${bigdata.dir}/bigdata-gom/src/java" />
         <packageset dir="${bigdata.dir}/bigdata-gom/src/samples" />
         <packageset dir="${bigdata.dir}/bigdata-gas/src/main/java" />
         <packageset dir="${bigdata.dir}/ctc-striterators/src/main/java" />
         <doctitle>
                <![CDATA[<h1>bigdata&#174; v${build.ver}</h1>]]></doctitle>
         <bottom>
            <![CDATA[<i>Copyright &#169; 2006-2015 SYSTAP, LLC. All Rights Reserved.</i>
<script>
jQuery(document).ready(function(){
  jQuery('ul.sf-menu').superfish({
  pathClass: 'current',
  cssArrows: false
  });
});

(function(i,s,o,g,r,a,m){i['GoogleAnalyticsObject']=r;i[r]=i[r]||function(){
(i[r].q=i[r].q||[]).push(arguments)},i[r].l=1*new Date();a=s.createElement(o),
m=s.getElementsByTagName(o)[0];a.async=1;a.src=g;m.parentNode.insertBefore(a,m)
})(window,document,'script','//www.google-analytics.com/analytics.js','ga');
ga('create', 'UA-50971023-6', 'blazegraph.com');
ga('send', 'pageview');
</script>
]]></bottom>
    <tag name="todo" scope="all" description="TODO:" />
    <tag name="issue" scope="all" description="ISSUE:" />
    <!--tag name="FIXME" scope="all" description="FIXME:"/-->
    <link href="http://download.oracle.com/javase/7/docs/api/" />
    <link href="http://openrdf.callimachus.net/sesame/2.7/apidocs/" />
    <link href="http://lucene.apache.org/java/3_0_0/api/"/>
    <link href="http://lucene.apache.org/core/old_versioned_docs/versions/3_0_3/api/all/"/>
    <link href="http://hc.apache.org/httpcomponents-core-ga/httpcore/apidocs/"/>
    <link href="http://hc.apache.org/httpcomponents-core-ga/httpcore-nio/apidocs/"/>
    <link href="http://hc.apache.org/httpcomponents-client-ga/httpclient/apidocs/"/>
    <link href="http://hc.apache.org/httpcomponents-client-ga/httpmime/apidocs/"/>
    <link href="http://hc.apache.org/httpcomponents-client-ga/httpclient-cache/apidocs/"/>
    <link href="http://icu-project.org/apiref/icu4j/"/>
    <link href="http://download.eclipse.org/jetty/stable-9/apidocs/"/>
</javadoc>
</target>

<target name="bundle" description="Bundles all dependencies for easier deployments and releases (does not bundle the bigdata jar).">
    <copy toDir="${build.dir}/lib" flatten="true">
    <fileset dir="${bigdata.dir}/bigdata/lib">
        <include name="**/*.jar" />
        <include name="**/*.so" />
        <include name="**/*.dll" />
        <!-- The BytesUtil JNI class is not recommended at this time (no performance gain). -->
        <exclude name="**/*BytesUtil*" />
    </fileset>
    <fileset dir="${bigdata.dir}/bigdata-rdf/lib">
        <include name="**/*.jar" />
    </fileset>
    <fileset dir="${bigdata.dir}/bigdata-sails/lib">
        <include name="**/*.jar" />
    </fileset>
    <fileset dir="${bigdata.dir}/bigdata-blueprints/lib">
        <include name="**/*.jar" />
    </fileset>
   <!-- <fileset dir="${bigdata.dir}/bigdata-gom/lib">
      <include name="**/*.jar" />
   </fileset> -->
     </copy>
     <!-- Do NOT flatten the jini jars. We need the to preserve the -->
     <!-- lib, lib-dl, and lib-ext distinctions.                    -->
     <copy toDir="${build.dir}/lib" flatten="false">
    <fileset dir="${bigdata.dir}/bigdata-jini/lib">
        <include name="**/*.jar" />
    </fileset>
     </copy>
</target>

    <!-- 
    This target produces a new jar which includes everything from the bigdata
    jar, the dsi-util jar, the lgpl-utils jar, and exactly those class files
    from colt and fastutil which are required by the proceeding jars.  The
    main advantage of the resulting jar is that the vast majority of fastutil
    is not necessary, and it is a 13M jar.
    
    <target name="autojar" 
        description="Produce an expanded version of the bigdata jar which 
        includes the data from the dsi-util and lgpl-utils jars and only
        those classes from fastutil and colt which are required to support
        bigdata and dsiutil at runtime.">
        <java jar="src/build/autojar/autojar.jar" fork="true" failonerror="true">
            <arg line="-o ${build.dir}/bigdataPlus.jar
                -c ${bigdata.dir}/bigdata/lib/unimi/fastutil*.jar
                -c ${bigdata.dir}/bigdata/lib/unimi/colt*.jar
                ${build.dir}/lib/bigdata*.jar
                ${bigdata.dir}/bigdata/lib/dsi-util*.jar
                ${bigdata.dir}/bigdata/lib/lgpl-utils*.jar
                " />
        </java>
    </target> -->
    <!-- java autojar.jar -vo fastutil-stripped.jar -c fastutil.jar -Y bigdata.jar -->
    <target name="autojar-strip-fastutil" depends="prepare" 
            description="Strip unused classes from fastutil.">
            <java jar="src/build/autojar/autojar.jar" fork="true" failonerror="true">
                <arg line="-o ${build.dir}/fastutil-stripped.jar
                    -c ${bigdata.dir}/bigdata/lib/unimi/fastutil*.jar
                    --
                    -Y ${build.dir}/lib/${version}.jar
                    -Y ${bigdata.dir}/bigdata/lib/dsi-util*.jar
                    -Y ${bigdata.dir}/bigdata/lib/lgpl-utils*.jar
                    " />
            </java>
    </target>

   <!--
    @see http://trac.bigdata.com/ticket/628 (Create a bigdata-client jar for the NSS REST API)
    @see http://trac.bigdata.com/ticket/1153 (ant "bigdata-client" does not bundle the openrdf remote classes)
    @see http://trac.bigdata.com/ticket/1235 (bigdata-client does not invoke ServiceProviderHook.forceLoad())
    -->
   <target name="bigdata-client" depends="clean, prepare, jar"  
         description="Prepare the bigdata web access client library.">
         <java jar="src/build/autojar/autojar.jar" fork="true" failonerror="true">
            <arg line="-o ${build.dir}/${client-version}.jar
               -c ${build.dir}/${version}.jar
                -v
               --
               com.bigdata.rdf.ServiceProviderHook.class
               com.bigdata.rdf.sail.webapp.client.*.class
               com.bigdata.rdf.sail.remote.*.class
               com.bigdata.rdf.properties.*.class
               com.bigdata.rdf.properties.text.*.class
               com.bigdata.rdf.properties.xml.*.class
               " />
         </java>
    </target>

    <!--depends="bundleJar"-->
    <target name="war" depends="bundleJar, autojar-strip-fastutil" 
        description="Generates a WAR artifact.">
      <property name="war.dir" value="${build.dir}/staged-war"
          description="The staging directory for the webapp."/>
      <property name="war.file" value="${build.dir}/bigdata.war"
          description="The generated WAR file." />
      <delete file="${war.file}" 
          description="Remove the old WAR file."/>
      <delete dir="${war.dir}" 
          description="Remove old WAR staging directory."/>
        <echo message="Staging webapp to ${war.dir}"/>
        <copy todir="${war.dir}"
            includeemptydirs="yes"
            preservelastmodified="true" 
            description="Stage the webapp to a temporary directory."
            >
            <fileset dir="bigdata-war/src">
              <include name="**/*"/>
            <!-- The jetty.xml file is not used when deploying to a servlet container. -->
              <exclude name="**/jetty.xml"/>
        </fileset>
        </copy>
      <replace file="${war.dir}/WEB-INF/web.xml"
          summary="true"
          description="Override the default location of the RWStore.properties file.">
        <replacefilter 
         token="WEB-INF/RWStore.properties"
            value="../webapps/bigdata/WEB-INF/RWStore.properties"
        />
      </replace>
      <echo message="Building webapp in ${war.file} from ${war.dir}"/>
        <war destfile="${war.file}"
            webxml="${war.dir}/WEB-INF/web.xml"
            >
          <!-- The staged WAR files. -->
          <fileset dir="${war.dir}"/>
        <!-- Copy the bigdata license. -->
          <file file="${bigdata.dir}/LICENSE.txt"/>
          <!-- Copy the top-level NOTICE file. -->
          <file file="${bigdata.dir}/NOTICE"/>
        <!-- Copy all of the LEGAL directories. -->
          <fileset dir="${bigdata.dir}/bigdata" includes="LEGAL/*"/>
          <fileset dir="${bigdata.dir}/bigdata-rdf" includes="LEGAL/*"/>
          <fileset dir="${bigdata.dir}/bigdata-sails" includes="LEGAL/*"/>
            <fileset dir="${bigdata.dir}/bigdata-blueprints" includes="LEGAL/*"/>
        <fileset dir="${bigdata.dir}/bigdata-gom" includes="LEGAL/*"/>
          <fileset dir="${bigdata.dir}/bigdata-jini" includes="LEGAL/*"/>
          <!-- bigdata jar plus some dependencies as filtered by autojar.
          <lib file="${build.dir}/bigdataPlus.jar"/> -->
          <!-- The stripped version of fastutil. -->
          <lib file="${build.dir}/fastutil-stripped.jar"/>
          <lib dir="${build.dir}/lib">
            <exclude name="fastutil*.jar"/>
            <!-- jars bundled into "bigdata-plus" by autojar. 
            <exclude name="colt*.jar"/>
            <exclude name="dsi-util*.jar"/>
            <exclude name="lgpl-utils*.jar"/>
            <exclude name="bigdata*.jar"/>-->
            <!-- jars which are not currently used. --> 
            <exclude name="2p-*.jar"/>
            <!-- test suite stuff is not needed. -->
            <exclude name="junit*.jar"/>
            <exclude name="sesame*testsuite*.jar"/>
            <!-- osgi stuff is not needed. -->
            <exclude name="bnd*.jar"/>
	    <!-- The following jetty libraries are not required for the war file. -->
            <exclude name="jetty-continuation*.jar"/>
            <exclude name="jetty-jmx-*.jar"/>
            <exclude name="jetty-jndi-*.jar"/>
            <exclude name="jetty-proxy-*.jar"/>
            <exclude name="jetty-rewrite-*.jar"/>
            <exclude name="jetty-security-*.jar"/>
            <exclude name="jetty-server-*.jar"/>
            <exclude name="jetty-servlet-*.jar"/>
            <exclude name="jetty-webapp-*.jar"/>
            <exclude name="jetty-xml-*.jar"/>
         <exclude name="servlet-api*.jar"/>
            <!-- zookeeper only used in scale-out. -->
            <exclude name="apache/zookeeper*.jar"/>
            <!-- jini only used in scale-out. -->
            <exclude name="jini/**/*.jar"/>
          </lib>
          <classes file="${war.dir}/WEB-INF/classes/log4j.properties"/>
        </war>
    </target>
    
<target name="banner" depends="jar" description="Displays the banner (verifies runtime classpath).">

<java classname="com.bigdata.Banner" failonerror="true" fork="false" logerror="true">
    <classpath refid="runtime.classpath" />
</java>

</target>


<!--                                                                   -->
<!--                    CLUSTER INSTALL TARGETS                        -->
<!--                                                                   -->

<!--

This is the cluster-based install.  You need to edit build.properties, decide
which configuration is going to be the basis for your cluster, and then edit
that configuration file.  When you are ready, you can use this target to install
bigdata onto a cluster.

In order to get things moving you need to setup a cron job that will run the
'bigdata' script which is installed by this target.  Documentation on how to
do this is written onto the console after a successfull install.  Those notes
are in the "POST-INSTALL" file in the source distribution and are also copied
into the $binDir when bigdata is installed.

Once you have cron setup, and once you have adjusted the owner and group
properties if you are running bigdata as root, you must edit the $stateFile
and change the run state from 'status' to 'start'.

If you want to shutdown the bigdata services, change the run state to 'stop'.
This will halt all services, but they can be restarted by changing the run
state back to 'start'.

To remove a bigdata installation, first change the run state to 'destroy' and
wait for all services to halt.  THIS WILL DESTROY ALL PERSISTENT STATE!!!!
When that is done, you can remove the shared $NAS directory.  The cron job
will still be trying to run the 'bigdata' script, so either replace it with
an "NOP" bash script or edit your crontab. 
-->
<target name="install" depends="jar, banner, javadoc, bundle" description="Install bigdata on a cluster.">
<!-- create NAS/LAS directories. -->
<mkdir dir="${NAS}" />
<mkdir dir="${LAS}" />
<!-- NAS/LAS directories must be read/write for the group. -->
<chmod perm="ug+rw,o-rw">
    <fileset dir="${NAS}" />
</chmod>
<chmod perm="ug+rw,o-rw">
    <fileset dir="${LAS}" />
</chmod>
<!-- create subdirectories of NAS - should inherit permissions. -->
<mkdir dir="${install.config.dir}" />
<mkdir dir="${install.doc.dir}" />
<mkdir dir="${install.lib.dir}" />
<mkdir dir="${install.bin.dir}" />
<mkdir dir="${install.log.dir}" />
<mkdir dir="${install.dist.dir}" />
<!-- install configuration files. -->
<copy toDir="${install.config.dir}">
    <fileset dir="${bigdata.dir}/src/resources/config">
    </fileset>
</copy>
<!-- install documentation. -->
<copy toDir="${install.doc.dir}">
    <!-- javadoc. -->
    <fileset dir="${build.dir}/docs" />
    <!-- common files from the root of the archive. -->
    <!-- @todo cleanup LEGAL into one directory off the root in the src tree? -->
    <fileset dir="${bigdata.dir}">
        <include name="LICENSE.txt" />
        <include name="bigdata/LEGAL/*" />
        <include name="bigdata-jini/LEGAL/*" />
      <include name="bigdata-rdf/LEGAL/*" />
        <include name="bigdata-sails/LEGAL/*" />
        <include name="bigdata-blueprints/LEGAL/*" />
      <include name="bigdata-gom/LEGAL/*" />
    </fileset>
</copy>
<!-- install JARs. -->
<copy toDir="${install.lib.dir}">
    <fileset dir="${build.dir}/lib" />
    <fileset file="${build.dir}/${version}.jar" />
</copy>
<!-- install scripts. -->
<copy toDir="${install.bin.dir}">
    <fileset dir="src/resources/scripts">
    </fileset>
</copy>
<!-- parameter substitution. -->
<property name="myclasspath" refid="install.classpath" />
<replace dir="${install.bin.dir}" summary="true">
    <replacefilter token="@FED@" value="${FED}" />
    <replacefilter token="@NAS@" value="${NAS}" />
    <replacefilter token="@LAS@" value="${LAS}" />
    <replacefilter token="@JAVA_HOME@" value="${JAVA_HOME}" />
    <replacefilter token="@JINI_CLASS_SERVER_PORT@" value="${JINI_CLASS_SERVER_PORT}" />
    <replacefilter token="@LOAD_BALANCER_PORT@" value="${LOAD_BALANCER_PORT}" />
    <replacefilter token="@REPORT_ALL@" value="${REPORT_ALL}" />
    <replacefilter token="@SYSSTAT_HOME@" value="${SYSSTAT_HOME}" />
    <replacefilter token="@USE_NIO@" value="${USE_NIO}" />
    <replacefilter token="@BIN_DIR@" value="${install.bin.dir}" />
    <replacefilter token="@LIB_DIR@" value="${install.lib.dir}" />
    <replacefilter token="@LOG_DIR@" value="${install.log.dir}" />
    <replacefilter token="@CONFIG_DIR@" value="${install.config.dir}" />
    <replacefilter token="@INSTALL_USER@" value="${install.user}" />
    <replacefilter token="@INSTALL_GROUP@" value="${install.group}" />
    <replacefilter token="@LOCK_CMD@" value="${LOCK_CMD}" />
    <replacefilter token="@LOCK_FILE@" value="${LOCK_FILE}" />
    <replacefilter token="@BIGDATA_CONFIG@" value="${bigdata.config}" />
    <replacefilter token="@JINI_CONFIG@" value="${jini.config}" />
    <replacefilter token="@POLICY_FILE@" value="${policyFile}" />
    <replacefilter token="@LOG4J_SOCKET_LOGGER_HOST@" value="${LOG4J_SOCKET_LOGGER_HOST}" />
    <replacefilter token="@LOG4J_SOCKET_LOGGER_PORT@" value="${LOG4J_SOCKET_LOGGER_PORT}" />
    <replacefilter token="@LOG4J_SOCKET_LOGGER_CONFIG@" value="${log4jServer.config}" />
    <replacefilter token="@LOG4J_DATE_PATTERN@" value="${LOG4J_DATE_PATTERN}" />
    <replacefilter token="@LOG4J_CONFIG@" value="${log4j.config}" />
    <replacefilter token="@LOGGING_CONFIG@" value="${logging.config}" />
    <replacefilter token="@ERROR_LOG@" value="${errorLog}" />
    <replacefilter token="@DETAIL_LOG@" value="${detailLog}" />
    <replacefilter token="@EVENT_LOG@" value="${eventLog}" />
    <replacefilter token="@RULE_LOG@" value="${ruleLog}" />
    <replacefilter token="@STATE_LOG@" value="${stateLog}" />
    <replacefilter token="@STATE_FILE@" value="${stateFile}" />
    <replacefilter token="@FORCE_KILL_ALL@" value="${forceKillAll}" />
    <replacefilter token="@NTP_MASTER@" value="${NTP_MASTER}" />
    <replacefilter token="@NTP_NETWORK@" value="${NTP_NETWORK}" />
    <replacefilter token="@NTP_NETMASK@" value="${NTP_NETMASK}" />
    <replacefilter token="@CLASSPATH@" value="${myclasspath}" />
</replace>
<replace dir="${install.config.dir}" summary="true">
    <replacefilter token="@FED@" value="${FED}" />
    <replacefilter token="@NAS@" value="${NAS}" />
    <replacefilter token="@LAS@" value="${LAS}" />
    <replacefilter token="@LOG4J_SOCKET_LOGGER_HOST@" value="${LOG4J_SOCKET_LOGGER_HOST}" />
    <replacefilter token="@JAVA_HOME@" value="${JAVA_HOME}" />
    <replacefilter token="@JINI_CLASS_SERVER_PORT@" value="${JINI_CLASS_SERVER_PORT}" />
    <replacefilter token="@LOAD_BALANCER_PORT@" value="${LOAD_BALANCER_PORT}" />
    <replacefilter token="@REPORT_ALL@" value="${REPORT_ALL}" />
    <replacefilter token="@SYSSTAT_HOME@" value="${SYSSTAT_HOME}" />
    <replacefilter token="@USE_NIO@" value="${USE_NIO}" />
    <replacefilter token="@BIN_DIR@" value="${install.bin.dir}" />
    <replacefilter token="@LIB_DIR@" value="${install.lib.dir}" />
    <replacefilter token="@LOG_DIR@" value="${install.log.dir}" />
    <replacefilter token="@CONFIG_DIR@" value="${install.config.dir}" />
    <replacefilter token="@INSTALL_USER@" value="${install.user}" />
    <replacefilter token="@INSTALL_GROUP@" value="${install.group}" />
    <replacefilter token="@LOCK_CMD@" value="${LOCK_CMD}" />
    <replacefilter token="@LOCK_FILE@" value="${LOCK_FILE}" />
    <replacefilter token="@BIGDATA_CONFIG@" value="${bigdata.config}" />
    <replacefilter token="@JINI_CONFIG@" value="${jini.config}" />
    <replacefilter token="@POLICY_FILE@" value="${policyFile}" />
    <replacefilter token="@LOG4J_SOCKET_LOGGER_HOST@" value="${LOG4J_SOCKET_LOGGER_HOST}" />
    <replacefilter token="@LOG4J_SOCKET_LOGGER_PORT@" value="${LOG4J_SOCKET_LOGGER_PORT}" />
    <replacefilter token="@LOG4J_SOCKET_LOGGER_CONFIG@" value="${log4jServer.config}" />
    <replacefilter token="@LOG4J_DATE_PATTERN@" value="${LOG4J_DATE_PATTERN}" />
    <replacefilter token="@LOG4J_CONFIG@" value="${log4j.config}" />
    <replacefilter token="@LOGGING_CONFIG@" value="${logging.config}" />
    <replacefilter token="@ERROR_LOG@" value="${errorLog}" />
    <replacefilter token="@DETAIL_LOG@" value="${detailLog}" />
    <replacefilter token="@EVENT_LOG@" value="${eventLog}" />
    <replacefilter token="@RULE_LOG@" value="${ruleLog}" />
    <replacefilter token="@STATE_LOG@" value="${stateLog}" />
    <replacefilter token="@STATE_FILE@" value="${stateFile}" />
    <replacefilter token="@FORCE_KILL_ALL@" value="${forceKillAll}" />
    <replacefilter token="@NTP_MASTER@" value="${NTP_MASTER}" />
    <replacefilter token="@NTP_NETWORK@" value="${NTP_NETWORK}" />
    <replacefilter token="@NTP_NETMASK@" value="${NTP_NETMASK}" />
    <replacefilter token="@CLASSPATH@" value="${myclasspath}" />
    <!-- updates the configuration file to locate the lubm ontology. -->
    <replacefilter token="@install.lubm.config.dir@" value="${install.lubm.config.dir}" />
</replace>
<!-- fix newlines (otherwise substitutions cause things to break). -->
<fixcrlf srcDir="${install.config.dir}" />
<!-- fix newlines (otherwise substitutions cause things to break). -->
<fixcrlf srcDir="${install.bin.dir}" />
<!-- set execute bit for scripts in this directory (must be the last step). -->
<chmod perm="u+x,g+rx,o-rwx">
    <fileset dir="${install.bin.dir}">
        <exclude name="README" />
        <exclude name="POST-INSTALL" />
    </fileset>
</chmod>
<!-- Setup the status file which will be read by the bigdata script and
             the log on which that script will write its output.  This is used
             if cron, or a similar process, will execute the script on a periodic
             basis.  The initial state is always 'status'.  The initial stateLog
             is always empty.  The state file must be readable by the group, but
             could be restricted to write by a specific user. The stateLog must be
             read/write for the group. -->
<echo file="${stateFile}">status</echo>
<echo file="${stateLog}">
</echo>
<chmod perm="g+rw,o-rw" file="${stateFile}" />
<chmod perm="g+rw,o-rw" file="${stateLog}" />
<!-- Make sure that the entire shared directory structure is read/write for the group. -->
<chmod perm="g+rwx" type="both" dir="${NAS}" verbose="true" />
<!-- Make sure that it is all accessible to the install group (ant 1.6+ plus extension module required). 
<chown file="${NAS}" type="both" owner="${install.user}.${install.group}" verbose="true"/>
-->
<!-- Works for earlier versions of ant LT 1.6 which do not bundle "chown". -->
<apply executable="chown" description="set owner on NAS files" osfamily="unix">
    <arg value="-R" />
    <arg value="${install.user}.${install.group}" />
    <dirset dir="${NAS}" />
</apply>
<!-- @todo check the installed configuration file (after parameter substitution). -->
<!-- @todo also check the installed jini configuration files. -->
<java classname="com.bigdata.jini.util.CheckConfiguration" failonerror="true" fork="true" logerror="true">
    <classpath refid="install.classpath" />
    <arg value="${bigdata.config}" />
</java>
<loadfile property="postInstallMessage" srcFile="${install.bin.dir}/POST-INSTALL" />
<echo>

${postInstallMessage}</echo>
</target>

<!-- This may be used to verify that statistics are being collected for the
     target platform and diagnose errors related to a missing or incomplete
     sysstat install or other monitoring dependencies. -->
<target name="test-monitoring" depends="compile" description="Run the statistics collectors for the deployment platform.">
<java classname="com.bigdata.counters.AbstractStatisticsCollector" failonerror="true" fork="true" logerror="true">
    <classpath refid="install.classpath" />
    <jvmarg value="-Dcom.bigdata.counters.linux.sysstat.path=${SYSSTAT_HOME}" />
    <jvmarg value="-Dcom.bigdata.jmx.log4j.disable=true" />
    <jvmarg value="-Dlog4j.configuration=file:bigdata/src/resources/logging/log4j.properties" />
    <arg value="1" />
    <!-- interval between reports. -->
    <arg value="10" />
    <!-- #of seconds to run. -->
</java>
</target>

<!-- Note: we must fork the JVM to the jvmarg overrides applied. -->
<!-- Note: We disable registration of log4j MBeans since that requires policy file. -->
<!-- @todo add a target to launch the post-mortem counter set/events viewer. -->
<target name="analysis" depends="bundleJar" description="Extracts performance counters from logged XML files.">

<java classname="com.bigdata.counters.query.CounterSetQuery" failonerror="true" fork="true" logerror="true">
    <classpath refid="runtime.classpath" />
    <jvmarg value="-Xmx1500m" />
    <jvmarg value="-Dcom.bigdata.jmx.log4j.disable=true" />
    <jvmarg value="-Dlog4j.configuration=file:bigdata/src/resources/logging/log4j.properties" />
    <arg value="-outputDir" />
    <arg value="${analysis.out.dir}" />
    <arg value="-mimeType" />
    <arg value="text/plain" />
    <arg value="-queries" />
    <arg file="${analysis.queries}" />
    <arg file="${analysis.counters.dir}" />
</java>

</target>
    
<!--                                                                   -->
<!--                    MISC. UTILITY TARGETS                          -->
<!--                                                                   -->

<target name="scale-out-sample" description="Run the scale-out sample code.">

<javac destdir="${build.dir}/classes"
       classpathref="build.classpath"
       debug="${javac.debug}"
       debuglevel="${javac.debuglevel}"
       verbose="${javac.verbose}"
       encoding="${javac.encoding}"
       source="${javac.source}"
       target="${javac.target}"
       includeantruntime="false"
    >
    <src path="${bigdata.dir}/bigdata-sails/src/samples" />
</javac>
<!-- copy resources. -->
<copy toDir="${build.dir}/classes">
    <fileset dir="${bigdata.dir}/bigdata-sails/src/samples">
        <exclude name="**/*.java" />
        <exclude name="**/package.html" />
    </fileset>
</copy>
<java classname="com.bigdata.samples.ScaleOut" failonerror="true" fork="true" logerror="true">
    <classpath refid="runtime.classpath" />
    <jvmarg value="-Xmx1500m" />
    <jvmarg value="-Dcom.bigdata.jmx.log4j.disable=true" />
    <jvmarg value="-Dlog4j.configuration=file:bigdata-sails/src/samples/com/bigdata/samples/log4j.properties" />
    <arg value="${bigdata.config}" />
</java>

</target>

    <!--                                                    -->
    <!--                      STAGING                       -->
    <!--                                                    -->
    <target name="stage"
            description="stages resources (jar, config, policy, logging files) needed to package or execute the bigdata distribution."
            depends="jar, javadoc">

      <!-- Create staging directories -->
      <property name="dist.dir" location="${bigdata.dir}/dist/bigdata" />
      <property name="dist.bin" location="${dist.dir}/bin" />
      <property name="dist.bin.config" location="${dist.bin}/config" />
      <property name="dist.lib" location="${dist.dir}/lib" />
      <property name="dist.lib.dl" location="${dist.dir}/lib-dl" />
      <property name="dist.lib.ext" location="${dist.dir}/lib-ext" />
      <property name="dist.var" location="${dist.dir}/var" />
      <property name="dist.var.config" location="${dist.var}/config" />
      <property name="dist.var.config.policy" location="${dist.var.config}/policy" />
      <property name="dist.var.config.logging" location="${dist.var.config}/logging" />
      <property name="dist.var.config.jini" location="${dist.var.config}/jini" />
      <property name="dist.var.jetty" location="${dist.var}/jetty" />
      <property name="dist.doc" location="${dist.dir}/doc" />
      <property name="dist.doc.api" location="${dist.dir}/doc/api" />
      <property name="dist.doc.legal" location="${dist.dir}/doc/LEGAL" />
    	<!-- deployment directories having stuff to be staged. -->
      <property name="deploy" location="src/resources/deployment"/>
      <property name="deploy.nss" location="${deploy}/nss"/>

      <delete dir="${dist.dir}" quiet="true" />
      <mkdir dir="${dist.dir}" />
      <mkdir dir="${dist.bin}" />
      <mkdir dir="${dist.lib}" />
      <mkdir dir="${dist.lib.dl}" />
      <mkdir dir="${dist.lib.ext}" />
      <mkdir dir="${dist.var}" />
      <mkdir dir="${dist.var.config}" />
      <mkdir dir="${dist.var.config.policy}" />
      <mkdir dir="${dist.var.config.logging}" />
      <mkdir dir="${dist.var.config.jini}" />
      <mkdir dir="${dist.doc}" />
      <mkdir dir="${dist.doc.api}" />
      <mkdir dir="${dist.doc.legal}" />
      <mkdir dir="${dist.dir}/etc" />
      <mkdir dir="${dist.dir}/etc/init.d" />
      <mkdir dir="${dist.dir}/etc/bigdata" />

      <!-- Copy the jar files created by the jar target to        -->
      <!-- an application-specific but non-version-specific       -->
      <!-- jar file to either the lib or lib-dl staging           -->
      <!-- directory. When a new version of a given application's -->
      <!-- jar file becomes available, the version-specific jar   -->
      <!-- file name should be changed here.                      -->

      <property name="bigdata.lib" location="${bigdata.dir}/bigdata/lib" />
      <property name="bigdata-jini.dir" location="${bigdata.dir}/bigdata-jini" />
      <property name="bigdata-jini.lib" location="${bigdata.dir}/bigdata-jini/lib/jini/lib" />
      <property name="bigdata-rdf.lib" location="${bigdata.dir}/bigdata-rdf/lib" />
      <property name="bigdata-sails.lib" location="${bigdata.dir}/bigdata-sails/lib" />
      <property name="bigdata-blueprints.lib" location="${bigdata.dir}/bigdata-blueprints/lib" />
      <!-- <property name="bigdata-gom.lib" location="${bigdata.dir}/bigdata-gom/lib" /> -->
      <property name="bigdata-jetty.lib" location="${bigdata.dir}/bigdata/lib/jetty" />
      <property name="bigdata-http.lib" location="${bigdata.dir}/bigdata-sails/lib/httpcomponents" />
      <property name="bigdata-zookeeper.lib" location="${bigdata.dir}/bigdata-jini/lib/apache" />

      <!-- Utility libraries -->
      <copy file="${bigdata.lib}/unimi/colt-${colt.version}.jar"
            tofile="${dist.lib}/colt.jar" />
      <copy file="${bigdata.lib}/high-scale-lib-v${highscalelib.version}.jar"
            tofile="${dist.lib}/highscalelib.jar" />
      <copy file="${bigdata.lib}/dsi-utils-${dsiutils.version}.jar"
            tofile="${dist.lib}/dsiutils.jar" />
      <copy file="${bigdata.lib}/lgpl-utils-${lgplutils.version}.jar"
            tofile="${dist.lib}/lgplutils.jar" />
      <copy file="${bigdata.lib}/unimi/fastutil-${fastutil.version}.jar"
            tofile="${dist.lib}/fastutil.jar" />
      <copy file="${bigdata.lib}/bigdata-ganglia-${ganglia.version}.jar"
            tofile="${dist.lib}/bigdata-ganglia.jar" />
      <!--copy file="${bigdata.lib}/bigdata-gas-${gas.version}.jar"
            tofile="${dist.lib}/bigdata-gas.jar" -->
      <copy file="${bigdata.lib}/icu/icu4j-${icu.version}.jar"
            tofile="${dist.lib}/icu4j.jar" />
      <copy file="${bigdata.lib}/icu/icu4j-charset-${icu.version}.jar"
            tofile="${dist.lib}/icu4j-charset.jar" />
      <copy file="${bigdata.lib}/apache/log4j-${log4j.version}.jar"
            tofile="${dist.lib}/log4j.jar" />
      <copy file="${bigdata.lib}/lucene/lucene-analyzers-${lucene.version}.jar"
            tofile="${dist.lib}/lucene-analyzer.jar" />
      <copy file="${bigdata.lib}/lucene/lucene-core-${lucene.version}.jar"
            tofile="${dist.lib}/lucene-core.jar" />

      <!-- RDF library -->

      <copy file="${bigdata-rdf.lib}/openrdf-sesame-${sesame.version}-onejar.jar"
            tofile="${dist.lib}/openrdf-sesame.jar" />
      <copy file="${bigdata-rdf.lib}/slf4j-api-${slf4j.version}.jar"
            tofile="${dist.lib}/slf4j.jar" />
      <copy file="${bigdata-rdf.lib}/slf4j-log4j12-${slf4j.version}.jar"
            tofile="${dist.lib}/slf4j-log4j.jar" />

      <!-- GOM library -->
      <!-- Note: Nothing yet for GOM -->
    	
      <!-- Blueprints library -->
        <copy file="${bigdata-blueprints.lib}/blueprints-core-${blueprints.version}.jar"
              tofile="${dist.lib}/blueprints-core.jar" />

    	<!-- JSON -->
      <copy file="${bigdata-sails.lib}/jackson-core-${jackson.version}.jar"
            tofile="${dist.lib}/jackson-core.jar" />
      <copy file="${bigdata-sails.lib}/jackson-annotations-${jackson.version}.jar"
            tofile="${dist.lib}/jackson-annotations.jar" />
      <copy file="${bigdata-sails.lib}/jackson-databind-${jackson.version}.jar"
            tofile="${dist.lib}/jackson-databind.jar" />
    
      <!-- jetty library -->
     <copy file="${bigdata-jetty.lib}/jetty-continuation-${jetty.version}.jar"
            tofile="${dist.lib}/jetty-continuation.jar" />
      <copy file="${bigdata-jetty.lib}/jetty-http-${jetty.version}.jar"
            tofile="${dist.lib}/jetty-http.jar" />
     <copy file="${bigdata-jetty.lib}/jetty-io-${jetty.version}.jar"
           tofile="${dist.lib}/jetty-io.jar" />
     <copy file="${bigdata-jetty.lib}/jetty-jmx-${jetty.version}.jar"
           tofile="${dist.lib}/jetty-jmx.jar" />
     <copy file="${bigdata-jetty.lib}/jetty-jndi-${jetty.version}.jar"
           tofile="${dist.lib}/jetty-jndi.jar" />
      <copy file="${bigdata-jetty.lib}/jetty-server-${jetty.version}.jar"
            tofile="${dist.lib}/jetty-server.jar" />
      <copy file="${bigdata-jetty.lib}/jetty-util-${jetty.version}.jar"
            tofile="${dist.lib}/jetty-util.jar" />
      <copy file="${bigdata-jetty.lib}/jetty-webapp-${jetty.version}.jar"
            tofile="${dist.lib}/jetty-webapp.jar" />
      <copy file="${bigdata-jetty.lib}/jetty-servlet-${jetty.version}.jar"
            tofile="${dist.lib}/jetty-servlet.jar" />
      <copy file="${bigdata-jetty.lib}/jetty-security-${jetty.version}.jar"
            tofile="${dist.lib}/jetty-security.jar" />
      <copy file="${bigdata-jetty.lib}/jetty-xml-${jetty.version}.jar"
            tofile="${dist.lib}/jetty-xml.jar" />
     <copy file="${bigdata-jetty.lib}/jetty-rewrite-${jetty.version}.jar"
           tofile="${dist.lib}/jetty-rewrite.jar" />
     <copy file="${bigdata-jetty.lib}/jetty-client-${jetty.version}.jar"
           tofile="${dist.lib}/jetty-client.jar" />
     <copy file="${bigdata-jetty.lib}/jetty-proxy-${jetty.version}.jar"
           tofile="${dist.lib}/jetty-proxy.jar" />
      <copy file="${bigdata-jetty.lib}/servlet-api-${servlet.version}.jar"
            tofile="${dist.lib}/servlet-api.jar" />

      <!-- NxParser (RDF NQuads support) 
      <copy file="${bigdata-rdf.lib}/nxparser-${nxparser.version}.jar"
            tofile="${dist.lib}/nxparser.jar" /> -->

      <!--  http components (SPARQL connections). -->
      <copy file="${bigdata-http.lib}/commons-fileupload-${apache.commons_fileupload.version}.jar"
            tofile="${dist.lib}/commons-fileupload.jar" />
      <copy file="${bigdata-http.lib}/commons-io-${apache.commons_io.version}.jar"
            tofile="${dist.lib}/commons-io.jar" />
      <copy file="${bigdata-http.lib}/commons-logging-${apache.commons_logging.version}.jar"
            tofile="${dist.lib}/commons-logging.jar" />
      <copy file="${bigdata-http.lib}/httpclient-${apache.httpclient.version}.jar"
            tofile="${dist.lib}/httpclient.jar" />
      <copy file="${bigdata-http.lib}/httpcore-${apache.httpcore.version}.jar"
            tofile="${dist.lib}/httpcore.jar" />
      <copy file="${bigdata-http.lib}/httpmime-${apache.httpmime.version}.jar"
            tofile="${dist.lib}/httpmime.jar" />
   	<!-- REMOVE
      <copy file="${bigdata-http.lib}/commons-codec-${apache.commons_codec.version}.jar"
            tofile="${dist.lib}/commons-codec.jar" />
      <copy file="${bigdata-http.lib}/httpclient-cache-${apache.httpclient_cache.version}.jar"
            tofile="${dist.lib}/httpclient-cache.jar" />
     -->
                          
      <!-- Zookeeper library -->
      <copy file="${bigdata-zookeeper.lib}/zookeeper-${zookeeper.version}.jar"
            tofile="${dist.lib}/zookeeper.jar" />

      <!-- Jini library -->
      <copy file="${bigdata-jini.lib}/browser.jar"
            todir="${dist.lib}" />
      <copy file="${bigdata-jini.lib}/classserver.jar"
            todir="${dist.lib}" />
      <copy file="${bigdata-jini.lib}/jsk-lib.jar"
            todir="${dist.lib}" />
      <copy file="${bigdata-jini.lib}/jsk-platform.jar"
            todir="${dist.lib}" />
      <copy file="${bigdata-jini.lib}/jsk-resources.jar"
            todir="${dist.lib}" />
      <copy file="${bigdata-jini.lib}/reggie.jar"
            todir="${dist.lib}" />
      <copy file="${bigdata-jini.lib}/start.jar"
            todir="${dist.lib}" />
      <copy file="${bigdata-jini.lib}/tools.jar"
            todir="${dist.lib}" />

      <property name="bigdata-jini.lib.dl" location="${bigdata.dir}/bigdata-jini/lib/jini/lib-dl" />

      <copy file="${bigdata-jini.lib.dl}/browser-dl.jar"
            todir="${dist.lib.dl}" />
      <copy file="${bigdata-jini.lib.dl}/group-dl.jar"
            todir="${dist.lib.dl}" />
      <copy file="${bigdata-jini.lib.dl}/jsk-dl.jar"
            todir="${dist.lib.dl}" />
      <copy file="${bigdata-jini.lib.dl}/phoenix-dl.jar"
            todir="${dist.lib.dl}" />
      <copy file="${bigdata-jini.lib.dl}/reggie-dl.jar/"
            todir="${dist.lib.dl}" />
      <copy file="${bigdata-jini.lib.dl}/sdm-dl.jar"
            todir="${dist.lib.dl}" />

      <property name="bigdata-jini.lib.ext" location="${bigdata.dir}/bigdata-jini/lib/jini/lib-ext" />

      <copy file="${bigdata-jini.lib.ext}/jsk-policy.jar"
            todir="${dist.lib.ext}" />

      <!-- Bigdata library -->
      <property name="bigdata.jar" location="${bigdata.dir}/${build.dir}/${version}.jar" />
      <copy file="${bigdata.dir}/${build.dir}/${version}.jar"
            tofile="${dist.lib}/bigdata.jar" />

      <property name="src.resources" location="${bigdata.dir}/src/resources" />
      <property name="src.resources.config" location="${src.resources}/config" />

      <!-- Stage the top-level bigdata deployment configuration files -->

      <property name="build.properties.from.file" location="${bigdata.dir}/build.properties" />

      <copy file="${build.properties.from.file}"
            todir="${dist.var.config}" />

      <!-- Stage utility scripts and related resources -->

      <copy file="${src.resources}/bin/disco-tool"
            todir="${dist.bin}" />
      <chmod file="${dist.bin}/disco-tool" perm="755" />

      <copy file="${src.resources}/bin/pstart"
            todir="${dist.bin}" />
      <chmod file="${dist.bin}/pstart" perm="755" />

      <copy file="${src.resources}/bin/startHAServices"
            todir="${dist.bin}" />
      <chmod file="${dist.bin}/startHAServices" perm="755" />

      <copy file="${src.resources}/bin/config.sh"
            todir="${dist.bin}" />
      <chmod file="${dist.bin}/config.sh" perm="755" />

      <copy file="${src.resources}/etc/init.d/bigdataHA"
            todir="${dist.dir}/etc/init.d" />
      <chmod file="${dist.dir}/etc/init.d/bigdataHA" perm="755" />

      <copy file="${src.resources}/etc/default/bigdataHA"
            todir="${dist.dir}/etc/default" />

      <copy file="${src.resources}/bin/config/browser.config"
            todir="${dist.bin.config}" />
      <copy file="${src.resources}/bin/config/reggie.config"
            todir="${dist.bin.config}" />
      <copy file="${src.resources}/bin/config/serviceStarter.config"
            todir="${dist.bin.config}" />

      <!-- Stage security policy (config) files -->

      <copy file="${src.resources.config}/policy.all"
            todir="${dist.var.config.policy}" />
      <copy file="${src.resources.config}/service.policy"
            todir="${dist.var.config.policy}" />

      <!-- Stage the bigdata logging config files -->

      <property name="logging.to.path" location="${dist.var.config.logging}" />

      <!-- Note: normal server logging files. -->
      <property name="log4j.from.file" location="${bigdata.dir}/bigdata/src/resources/logging/log4j.properties" />
      <copy file="${log4j.from.file}"
            todir="${logging.to.path}" />

      <property name="logging.from.file" location="${bigdata.dir}/bigdata/src/resources/logging/logging.properties" />
      <copy file="${logging.from.file}"
            todir="${logging.to.path}" />

    	<!-- Note: scale-out logging files (standalone mode). -->
      <property name="standalone.log4j.from.file" location="${src.resources.config}/standalone/log4j.properties" />
      <property name="standalone.log4j.to.file" location="${logging.to.path}/log4jStandalone.properties" />
      <copy file="${standalone.log4j.from.file}"
            tofile="${standalone.log4j.to.file}" />

      <!-- Note: scale-out logging files (cluster mode). -->
      <property name="server.log4j.from.file" location="${src.resources.config}/log4jServer.properties" />
      <copy file="${server.log4j.from.file}"
            todir="${logging.to.path}" />

      <!-- Note: HA replication cluster logging files. -->
      <property name="haserver.log4j.from.file" location="${src.resources}/HAJournal/log4jHA.properties" />
      <copy file="${haserver.log4j.from.file}"
            todir="${logging.to.path}" />

      <!-- Stage service-specific logging config file -->

      <property name="bigdata-jini.root" location="${bigdata-jini.dir}/src/main/java/com/bigdata" />
      <property name="bigdata-jini.resource.root" location="${bigdata-jini.dir}/src/test/resources/com/bigdata" />

      <copy file="${bigdata-jini.root}/disco/config/disco.config"
            todir="${dist.bin.config}" />

      <copy file="${bigdata-jini.root}/disco/config/logging.properties"
            tofile="${dist.bin.config}/disco-logging.properties" />

      <copy file="${src.resources.config}/zookeeper-logging.properties"
            todir="${logging.to.path}" />
      <copy file="${src.resources.config}/reggie-logging.properties"
            todir="${logging.to.path}" />
      <copy file="${src.resources.config}/browser-logging.properties"
            todir="${logging.to.path}" />

      <!-- Stage the bigdata Jini config files -->

      <copy file="${src.resources.config}/bigdataStandalone.config"
            todir="${dist.var.config.jini}" />
      <copy file="${src.resources.config}/bigdataCluster.config"
            todir="${dist.var.config.jini}" />
      <copy file="${src.resources.config}/bigdataCluster16.config"
            todir="${dist.var.config.jini}" />

      <!-- Stage the HAJournal service config file -->
      <copy file="${src.resources}/HAJournal/HAJournal.config"
            todir="${dist.var.config.jini}" />
      <copy file="${src.resources}/HAJournal/startHAServices.config"
            todir="${dist.var.config.jini}" />

      <!-- Stage the infrastructure service config files -->

      <copy file="${src.resources.config}/jini/reggie.config"
            todir="${dist.var.config.jini}" />
      <copy file="${src.resources.config}/jini/browser.config"
            todir="${dist.var.config.jini}" />
      <copy file="${src.resources.config}/jini/startAll.config"
            todir="${dist.var.config.jini}" />

      <!-- Stage the bigdata-war files (aka jetty). -->
      <copy todir="${dist.var.jetty}" preservelastmodified="true">
          <fileset dir="bigdata-war/src">
            <include name="**/*"/>
          </fileset>
        </copy>

      <!-- Stage top-level license file and copyright NOTICE file. -->
      <copy toDir="${dist.doc}">
        <fileset file="${bigdata.dir}/LICENSE.txt"/>
        <fileset file="${bigdata.dir}/NOTICE"/>
      </copy>
      
      <!-- Stage javadoc (iff generated). -->
      <copy toDir="${dist.doc.api}" failonerror="false">
        <fileset dir="${build.dir}/docs/api">
        </fileset>
      </copy>

      <!-- Stage license files for dependencies (LEGAL).  -->
      <copy toDir="${dist.doc.legal}" flatten="true">
        <fileset dir="${bigdata.dir}">
          <include name="**/LEGAL/*" />
        </fileset>
      </copy>

      <!-- Stage README. -->
      <copy file="${src.resources}/HAJournal/README"
            todir="${dist.dir}/doc" />

      <!-- Stage documentation from the wiki. -->
      <get dest="${dist.doc}/HAJournalServer.html" ignoreerrors="true"
          src="http://wiki.blazegraph.com/wiki/index.php/HAJournalServer?printable=yes"
         />
      <get dest="${dist.doc}/NanoSparqlServer.html" ignoreerrors="true"
          src="http://wiki.blazegraph.com/wiki/index.php/NanoSparqlServer?printable=yes"
         />

      <!-- Stage files specific to NSS deployments provided by Brew and Chef. -->
      <chmod file="${dist.bin}/bigdata" perm="755" />
      <copy file="${deploy.nss}/bin/bigdataNSS"
            todir="${dist.bin}" />
      <chmod file="${dist.bin}/bigdataNSS" perm="755" />
      <copy file="${deploy.nss}/bin/startNSS"
            todir="${dist.bin}" />
      <chmod file="${dist.bin}/startNSS" perm="755" />
<!-- 
TODO These lines were removed per #951 (Deployments branch merge). They
break the other deployment models by introducing metavariables for regex
substitutions.

 bigdata-war/src/WEB-INF/RWStore.properties (staged into bigdata/var/jetty/bigdata/WEB-INF/RWStore.properties)
 
 and
 
 bigdata/src/resources/log4j.properties (staged into dist/var/config/logging/log4j.properties).
    	<copy file="${deploy.nss}/WEB-INF/RWStore.properties"
            todir="${dist.var.jetty}/WEB-INF" overwrite="true" />
      <copy file="${deploy.nss}/WEB-INF/classes/log4j.properties"
            todir="${dist.var.jetty}/WEB-INF/classes" overwrite="true" />
-->

    </target>

    <!--                                                    -->
    <!--                      RELEASE                       -->
    <!--                                                    -->
    <!--
    REL.${version}.tgz - This is basically a tarball wrapping the 'dist'
    directory generated by "stage". It has everything you need to deploy 
    a bigdata instance to a node.  The paradigm for a deployment based on
    this artifact is to create an installer which will start the appropriate
    services for each node of your cluster.  For example, based on a config
    file in a known location on each node.  The installer can use pstart to
    actually start the services as described by that configuration file. For
    example, you might wrap the generated REL.${version}.tgz file with your
    own installer.
    
    The structure of the archive is as follows.

    bigdata
    bigdata/bin
    bigdata/bin/disco-tool - command line utility for DiscoveryTool.
    bigdata/bin/pstart - python service start utility.
    bigdata/bin/config - jini configuration for use Jini ServiceStarter.
    bigdata/bin/config/browser.config
    bigdata/bin/config/disco.config
    bigdata/bin/config/disco-logging.properties
    bigdata/bin/config/reggie.config
    bigdata/bin/config/serviceStarter.config - Jini ServiceStarter configuration for jini core services, zookeeper, and bigdata services.
    bigdata/lib - unversioned jars.
    bigdata/lib-dl - downloadable jars for jini ("*-dl.jar").
    bigdata/lib-ext - jsk-policy.jar
    bigdata/var
    bigdata/var/config - bigdata config files, 
    bigdata/var/config/build.properties - a copy of the top level project build.properties file.
    bigdata/var/config/jini - jini core service configuration files, including startAll.config which is used to start the core jini services.
    bigdata/var/config/logging - log4j and java.util log configuration files.
    bigdata/var/config/policy - java policy files
    bigdata/var/config/policy/policy.all - policy with all permissions granted.
    bigdata/var/config/policy/service.policy
    bigdata/var/jetty - the webapp.
    bigdata/var/jetty/jetty.xml - jetty server configuration.
    bigdata/var/jetty/bigdata/WEB-INF/web.xml - webapp configuration.
    bigdata/doc - documentation
    bigdata/doc/LEGAL - license files for dependencies.
    bigdata/doc/LICENSE.txt - bigdata license file.
    bigdata/doc/NOTICE - copyright NOTICE files.
    bigdata/doc/api - javadoc
    bigdata/etc/init.d/bigdataHA - HA services start/stop script.
    bigdata/etc/default/bigdataHA - HA services required config file.
    
    Note: This directory structure is currently reused for the rpm, but the
    top-level of the rpm directory structure includes the release version as
    bigdata.X.Y.Z rather than just "bigdata".  I think that this is a better
    practice and the two may be converged.
    -->
    <target name="deploy-artifact" depends="clean, stage"
            description="Create compressed tar file for deployment.">

      <tar destfile="${bigdata.dir}/REL.${version}.tgz"
           compression="gzip">

        <tarfileset dir="${bigdata.dir}/dist">
          <include name="bigdata/**" />
          <exclude name="bigdata/bin/disco-tool" />
          <exclude name="bigdata/bin/pstart" />
          <exclude name="bigdata/bin/startHAServices" />
        </tarfileset>

        <!-- Add scripts separately, making them executable -->

        <tarfileset dir="${bigdata.dir}/dist" filemode="755">
          <include name="bigdata/bin/disco-tool" />
          <include name="bigdata/bin/pstart" />
          <include name="bigdata/bin/startHAServices" />
          <include name="bigdata/bin/startNSS" />
          <include name="bigdata/bin/bigdataNSS" />
        </tarfileset>
      </tar>

    </target>

    <target name="package-nss-brew" depends="clean, stage"
           description="Create compressed tar file for Jetty based deployment via Brew and Chef installers.">

     <tar destfile="${bigdata.dir}/REL-NSS.${version}.tgz"
          compression="gzip">

       <tarfileset dir="${bigdata.dir}/dist">
         <include name="bigdata/doc/**" />
         <exclude name="bigdata/doc/api/**" />
         <exclude name="bigdata/doc/HAJournalServer.html" />
         <include name="bigdata/lib/**" />
         <exclude name="bigdata/lib/bigdata-ganglia.jar" />
         <exclude name="bigdata/lib/browser.jar" />
         <exclude name="bigdata/lib/reggie.jar" />
         <exclude name="bigdata/lib/zookeeper.jar" />
         <exclude name="bigdata/lib/jsk-*.jar" />
         <exclude name="bigdata/lib-dl" />
         <exclude name="bigdata/lib-ext" />
         <include name="bigdata/var/jetty/**" />
         <include name="bigdata/var/config/logging/logging.properties" />
         <exclude name="bigdata/var/jetty/html/new.html" />
         <exclude name="bigdata/var/jetty/html/old.html" />
       </tarfileset>

       <!-- Add scripts separately, making them executable -->

       <tarfileset dir="${bigdata.dir}/dist" filemode="755">
         <include name="bigdata/bin/bigdataNSS" />
         <include name="bigdata/bin/startNSS" />
       </tarfileset>
     </tar>

   </target>

	<!-- FIXME DEBUG and add 'depends="javadoc, stage" (should stage stage javadoc?)' -->
    <!-- Note: can require 'rpm' and 'rpm-build. -->
    <!-- TODO: We do not need both this and "deploy-artifact". -->
    <target name="rpm" depends="prepare" description="Build RPM installer.">
      <property name="rpm.dir" value="${build.dir}/rpm" />
      <property name="stage.dir" value="dist" />
      <mkdir dir="${rpm.dir}" />
      <mkdir dir="${rpm.dir}/BUILD" />
      <mkdir dir="${rpm.dir}/BUILDROOT" />
      <mkdir dir="${rpm.dir}/RPMS" />
      <mkdir dir="${rpm.dir}/SOURCES" />
      <mkdir dir="${rpm.dir}/SPECS" />
      <mkdir dir="${rpm.dir}/SRPMS" />
      <!-- Copy rpm spec file, replacing meta variables in the target. -->
      <copy file="${bigdata.dir}/src/resources/rpm/bigdata.spec" todir="${rpm.dir}/SPECS">
        <filterchain>
          <replacetokens>
            <token key="build.ver" value="${build.ver}" />
        <token key="java.version" value="${javac.source}" />
        <token key="zookeeper.version" value="${zookeeper.version}" />
            <token key="package.release" value="${package.release}" />
            <token key="package.prefix" value="${package.prefix}" /><!--/usr-->
            <token key="package.conf.dir" value="${package.conf.dir}" /><!--/etc/bigdata-->
            <token key="package.pid.dir" value="${package.pid.dir}" /><!--/var/run/bigdata-->
            <token key="package.var.dir" value="${package.var.dir}" /><!--/var/lib/bigdata-->
            <token key="package.share.dir" value="${package.share.dir}" />
            <!--
        <token key="final.name" value="${final.name}" />
            <token key="package.build.dir" value="${package.build.dir}" />
            <token key="package.log.dir" value="${package.log.dir}" />
            <token key="c.lib" value="${c.lib}" /> -->
          </replacetokens>
        </filterchain>
      </copy>
      <!-- build version of tarball that includes the version number in the filename. -->
      <copydir dest="${rpm.dir}/SOURCES/${version}" src="${stage.dir}/bigdata" />
      <tar destfile="${rpm.dir}/SOURCES/${version}.tar.gz"
           compression="gzip">
        <tarfileset dir="${rpm.dir}/SOURCES">
          <include name="${version}/**" />
          <exclude name="${version}/bin/disco-tool" />
          <exclude name="${version}/bin/pstart" />
          <exclude name="${version}/bin/startHAServices" />
        </tarfileset>
        <!-- Add scripts separately, making them executable -->
        <tarfileset dir="${rpm.dir}/SOURCES" filemode="755">
          <include name="${version}/bin/disco-tool" />
          <include name="${version}/bin/pstart" />
          <include name="${version}/bin/startHAServices" />
        </tarfileset>
      </tar>
      <!-- build rpm. -->
      <rpm
        specFile="bigdata.spec"
        topDir="ant-build/rpm"
        cleanBuildDir="true"
        failOnError="true"/>
      <!-- copy to target location in build.dir. -->
      <copy todir="${build.dir}/" flatten="true">
        <fileset dir="${rpm.dir}/RPMS">
          <include name="**/${version}*.rpm" />
        </fileset>
        <fileset dir="${rpm.dir}/SRPMS">
          <include name="**/${version}*.rpm" />
        </fileset>
      </copy>
      <delete dir="${rpm.dir}" quiet="true" verbose="false"/>
    </target>

    <target name="ant-install-prepare" depends="jar, bundle"
            description="Stage all files (src, lib, config, etc.) needed for ant based install.">

      <!-- stage source files. -->
      <copy toDir="${build.dir}/bigdata/src">
        <fileset dir="${bigdata.dir}/bigdata/src" />
      </copy>
      <copy toDir="${build.dir}/bigdata-client/src">
        <fileset dir="${bigdata.dir}/bigdata-client/src" />
      </copy>
      <copy toDir="${build.dir}/bigdata-jini/src">
        <fileset dir="${bigdata.dir}/bigdata-jini/src" />
      </copy>
      <copy toDir="${build.dir}/bigdata-rdf/src">
        <fileset dir="${bigdata.dir}/bigdata-rdf/src" />
      </copy>
      <copy toDir="${build.dir}/rdf-properites/src">
        <fileset dir="${bigdata.dir}/rdf-properties/src" />
      </copy>
      <copy toDir="${build.dir}/bigdata-sails/src">
        <fileset dir="${bigdata.dir}/bigdata-sails/src" />
      </copy>
      <copy toDir="${build.dir}/bigdata-blueprints/src">
        <fileset dir="${bigdata.dir}/bigdata-blueprints/src" />
      </copy>
      <copy toDir="${build.dir}/bigdata-gom/src">
        <fileset dir="${bigdata.dir}/bigdata-gom/src" />
      </copy>
      <copy toDir="${build.dir}/bigdata-war/src">
        <fileset dir="${bigdata.dir}/bigdata-war/src" />
      </copy>
      <copy toDir="${build.dir}/ctc-striterators/src">
        <fileset dir="${bigdata.dir}/ctc-striterators/src" />
      </copy>
      <copy toDir="${build.dir}/lgpl-utils/src">
        <fileset dir="${bigdata.dir}/lgpl-utils/src" />
      </copy>
      <copy toDir="${build.dir}/bigdata-ganglia/src">
        <fileset dir="${bigdata.dir}/bigdata-ganglia/src" />
      </copy>
      <copy toDir="${build.dir}/bigdata-gas/src">
        <fileset dir="${bigdata.dir}/bigdata-gas/src" />
      </copy>

      <!-- stage library dependencies. -->
      <mkdir dir="${build.dir}/bigdata/lib" />
      <copy toDir="${build.dir}/bigdata/lib">
        <fileset dir="${bigdata.dir}/bigdata/lib" />
      </copy>
      <mkdir dir="${build.dir}/bigdata-jini/lib" />
      <copy toDir="${build.dir}/bigdata-jini/lib">
        <fileset dir="${bigdata.dir}/bigdata-jini/lib" />
      </copy>
      <mkdir dir="${build.dir}/bigdata-rdf/lib" />
      <copy toDir="${build.dir}/bigdata-rdf/lib">
        <fileset dir="${bigdata.dir}/bigdata-rdf/lib" />
      </copy>
      <mkdir dir="${build.dir}/bigdata-gom/lib" />
      <!-- <copy toDir="${build.dir}/bigdata-gom/lib">
        <fileset dir="${bigdata.dir}/bigdata-gom/lib" />
      </copy> -->
      <mkdir dir="${build.dir}/bigdata-sails/lib" />
      <copy toDir="${build.dir}/bigdata-sails/lib">
        <fileset dir="${bigdata.dir}/bigdata-sails/lib" />
      </copy>
      <mkdir dir="${build.dir}/bigdata-blueprints/lib" />
      <copy toDir="${build.dir}/bigdata-blueprints/lib">
        <fileset dir="${bigdata.dir}/bigdata-blueprints/lib" />
      </copy>

      <mkdir dir="${build.dir}/src" />
      <mkdir dir="${build.dir}/src/resources" />
      <mkdir dir="${build.dir}/src/resources/config" />
      <copy toDir="${build.dir}/src/resources/config">
        <fileset dir="${bigdata.dir}/src/resources/config" />
      </copy>

      <mkdir dir="${build.dir}/src/resources/scripts" />
      <copy toDir="${build.dir}/src/resources/scripts">
        <fileset dir="${bigdata.dir}/src/resources/scripts" />
      </copy>

      <!-- Stage all analysis tools (queries directory is required for extractCounters.sh) -->
      <mkdir dir="${build.dir}/src/resources/analysis" />
      <copy toDir="${build.dir}/src/resources/analysis">
        <fileset dir="${bigdata.dir}/src/resources/analysis" />
      </copy>

      <copy tofile="${build.dir}/build.properties" file="build.properties" />
      <copy tofile="${build.dir}/build.xml" file="build.xml" />
      <copy tofile="${build.dir}/LICENSE.txt" file="LICENSE.txt" />
      <copy toDir="${build.dir}/LEGAL" flatten="true">
        <fileset dir="${bigdata.dir}">
          <include name="**/LEGAL/*" />
        </fileset>
      </copy>
    </target>

    <!--
    Generate DIST.${version}.tgz - This is basically a tarball containing the
    entire source distribution.
    -->
    <target name="ant-install-artifact" depends="deploy-artifact, ant-install-prepare"
            description="Create complete source tar file for ant based install.">

      <mkdir dir="${release.dir}" />
      <tar destfile="${bigdata.dir}/DIST.${version}.tgz" compression="gzip">
        <tarfileset dir="${build.dir}" prefix="${version}">
          <include name="build.properties" />
          <include name="build.xml" />
          <include name="LICENSE.txt" />
          <include name="NOTICE" />
          <include name="**/LEGAL/*" />

          <include name="bigdata/src/**" />
          <include name="bigdata-client/src/**" />
          <include name="bigdata-jini/src/**" />
          <include name="bigdata-rdf/src/**" />
          <include name="rdf-properties/src/**" />
          <include name="bigdata-sails/src/**" />
          <include name="bigdata-blueprints/src/**" />
          <include name="bigdata-gom/src/**" />
          <include name="bigdata-war/src/**" />
          <include name="ctc-striterators/src/**" />
          <include name="lgpl-utils/src/**" />
          <include name="bigdata-ganglia/src/**" />
          <include name="bigdata-gas/src/**" />
          <include name="bigdata/lib/**" />
          <include name="bigdata-jini/lib/**" />
          <include name="bigdata-rdf/lib/**" />
          <include name="bigdata-sails/lib/**" />
          <include name="bigdata-blueprints/lib/**" />
          <!-- <include name="bigdata-gom/lib/**" /> -->
          <include name="src/**" />
          <exclude name="classes/**" />
          <exclude name="${version}.jar" />
          <exclude name="lib/**" />
          <exclude name="docs/**" />

          <exclude name="dist/bigdata/**" />

          <exclude name="dist/bigdata/bin/disco-tool" />
          <exclude name="dist/bigdata/bin/pstart" />
          <exclude name="dist/bigdata/bin/startHAServices" /> 
        </tarfileset>

        <!-- Add dist files separately, minus scripts -->

        <tarfileset dir="${bigdata.dir}" prefix="${version}">
          <include name="dist/bigdata/**" />
          <exclude name="dist/bigdata/bin/disco-tool" />
          <exclude name="dist/bigdata/bin/pstart" />
          <exclude name="dist/bigdata/bin/startHAServices" />
        </tarfileset>

        <!-- Add dist scripts separately, making them executable -->

        <tarfileset dir="${bigdata.dir}" prefix="${version}" filemode="755">
          <include name="dist/bigdata/bin/disco-tool" />
          <include name="dist/bigdata/bin/pstart" />
          <include name="dist/bigdata/bin/startHAServices" />
          <include name="dist/bigdata/bin/startNSS" />
          <include name="dist/bigdata/bin/bigdataNSS" />
        </tarfileset>
      </tar>

    </target>

    <target name="ant-install" depends="jar, banner, bundle" description="Ant based install on a node.">
      <mkdir dir="${NAS}" />
      <mkdir dir="${LAS}" />
      <chmod perm="ug+rw,o-rw">
        <fileset dir="${NAS}" />
      </chmod>
      <chmod perm="ug+rw,o-rw">
        <fileset dir="${LAS}" />
      </chmod>
      <mkdir dir="${install.config.dir}" />
      <mkdir dir="${install.doc.dir}" />
      <mkdir dir="${install.lib.dir}" />
      <mkdir dir="${install.bin.dir}" />
      <mkdir dir="${install.log.dir}" />
      <mkdir dir="${install.dist.dir}" />
      <copy toDir="${install.config.dir}">
        <fileset dir="${bigdata.dir}/src/resources/config" />
      </copy>
      <copy toDir="${install.doc.dir}">
        <fileset dir="${bigdata.dir}">
          <include name="LICENSE.txt" />
          <include name="bigdata/LEGAL/*" />
          <include name="bigdata-jini/LEGAL/*" />
          <include name="bigdata-rdf/LEGAL/*" />
          <include name="bigdata-sails/LEGAL/*" />
          <include name="bigdata-blueprints/LEGAL/*" />
          <include name="bigdata-gom/LEGAL/*" />
        </fileset>
      </copy>

      <copy toDir="${install.lib.dir}">
        <fileset dir="${build.dir}/lib" />
        <fileset file="${build.dir}/${version}.jar" />
      </copy>

      <copy toDir="${install.bin.dir}">
        <fileset dir="src/resources/scripts" />
      </copy>

      <copy toDir="${install.dist.dir}">
        <fileset dir="${bigdata.dir}/dist">
          <include name="bigdata/**" />
        </fileset>
      </copy>

      <!-- parameter substitution. -->
      <property name="myclasspath" refid="install.classpath" />
      <replace dir="${install.bin.dir}" summary="true">
        <replacefilter token="@FED@" value="${FED}" />
        <replacefilter token="@NAS@" value="${NAS}" />
        <replacefilter token="@LAS@" value="${LAS}" />
        <replacefilter token="@JAVA_HOME@" value="${JAVA_HOME}" />
        <replacefilter token="@JINI_CLASS_SERVER_PORT@" value="${JINI_CLASS_SERVER_PORT}" />
        <replacefilter token="@LOAD_BALANCER_PORT@" value="${LOAD_BALANCER_PORT}" />
        <replacefilter token="@REPORT_ALL@" value="${REPORT_ALL}" />
        <replacefilter token="@SYSSTAT_HOME@" value="${SYSSTAT_HOME}" />
        <replacefilter token="@USE_NIO@" value="${USE_NIO}" />
        <replacefilter token="@BIN_DIR@" value="${install.bin.dir}" />
        <replacefilter token="@LIB_DIR@" value="${install.lib.dir}" />
        <replacefilter token="@LOG_DIR@" value="${install.log.dir}" />
        <replacefilter token="@CONFIG_DIR@" value="${install.config.dir}" />
        <replacefilter token="@INSTALL_USER@" value="${install.user}" />
        <replacefilter token="@INSTALL_GROUP@" value="${install.group}" />
        <replacefilter token="@LOCK_CMD@" value="${LOCK_CMD}" />
        <replacefilter token="@LOCK_FILE@" value="${LOCK_FILE}" />
        <replacefilter token="@BIGDATA_CONFIG@" value="${bigdata.config}" />
        <replacefilter token="@JINI_CONFIG@" value="${jini.config}" />
        <replacefilter token="@POLICY_FILE@" value="${policyFile}" />
        <replacefilter token="@LOG4J_SOCKET_LOGGER_HOST@" value="${LOG4J_SOCKET_LOGGER_HOST}" />
        <replacefilter token="@LOG4J_SOCKET_LOGGER_PORT@" value="${LOG4J_SOCKET_LOGGER_PORT}" />
        <replacefilter token="@LOG4J_SOCKET_LOGGER_CONFIG@" value="${log4jServer.config}" />
        <replacefilter token="@LOG4J_DATE_PATTERN@" value="${LOG4J_DATE_PATTERN}" />
        <replacefilter token="@LOG4J_CONFIG@" value="${log4j.config}" />
        <replacefilter token="@LOGGING_CONFIG@" value="${logging.config}" />
        <replacefilter token="@ERROR_LOG@" value="${errorLog}" />
        <replacefilter token="@DETAIL_LOG@" value="${detailLog}" />
        <replacefilter token="@EVENT_LOG@" value="${eventLog}" />
        <replacefilter token="@RULE_LOG@" value="${ruleLog}" />
        <replacefilter token="@STATE_LOG@" value="${stateLog}" />
        <replacefilter token="@STATE_FILE@" value="${stateFile}" />
        <replacefilter token="@FORCE_KILL_ALL@" value="${forceKillAll}" />
        <replacefilter token="@NTP_MASTER@" value="${NTP_MASTER}" />
        <replacefilter token="@NTP_NETWORK@" value="${NTP_NETWORK}" />
        <replacefilter token="@NTP_NETMASK@" value="${NTP_NETMASK}" />
        <replacefilter token="@CLASSPATH@" value="${myclasspath}" />
      </replace>

      <replace dir="${install.config.dir}" summary="true">
        <replacefilter token="@FED@" value="${FED}" />
        <replacefilter token="@NAS@" value="${NAS}" />
        <replacefilter token="@LAS@" value="${LAS}" />
        <replacefilter token="@LOG4J_SOCKET_LOGGER_HOST@" value="${LOG4J_SOCKET_LOGGER_HOST}" />
        <replacefilter token="@JAVA_HOME@" value="${JAVA_HOME}" />
        <replacefilter token="@JINI_CLASS_SERVER_PORT@" value="${JINI_CLASS_SERVER_PORT}" />
        <replacefilter token="@LOAD_BALANCER_PORT@" value="${LOAD_BALANCER_PORT}" />
        <replacefilter token="@REPORT_ALL@" value="${REPORT_ALL}" />
        <replacefilter token="@SYSSTAT_HOME@" value="${SYSSTAT_HOME}" />
        <replacefilter token="@USE_NIO@" value="${USE_NIO}" />
        <replacefilter token="@BIN_DIR@" value="${install.bin.dir}" />
        <replacefilter token="@LIB_DIR@" value="${install.lib.dir}" />
        <replacefilter token="@LOG_DIR@" value="${install.log.dir}" />
        <replacefilter token="@CONFIG_DIR@" value="${install.config.dir}" />
        <replacefilter token="@INSTALL_USER@" value="${install.user}" />
        <replacefilter token="@INSTALL_GROUP@" value="${install.group}" />
        <replacefilter token="@LOCK_CMD@" value="${LOCK_CMD}" />
        <replacefilter token="@LOCK_FILE@" value="${LOCK_FILE}" />
        <replacefilter token="@BIGDATA_CONFIG@" value="${bigdata.config}" />
        <replacefilter token="@JINI_CONFIG@" value="${jini.config}" />
        <replacefilter token="@POLICY_FILE@" value="${policyFile}" />
        <replacefilter token="@LOG4J_SOCKET_LOGGER_HOST@" value="${LOG4J_SOCKET_LOGGER_HOST}" />
        <replacefilter token="@LOG4J_SOCKET_LOGGER_PORT@" value="${LOG4J_SOCKET_LOGGER_PORT}" />
        <replacefilter token="@LOG4J_SOCKET_LOGGER_CONFIG@" value="${log4jServer.config}" />
        <replacefilter token="@LOG4J_DATE_PATTERN@" value="${LOG4J_DATE_PATTERN}" />
        <replacefilter token="@LOG4J_CONFIG@" value="${log4j.config}" />
        <replacefilter token="@LOGGING_CONFIG@" value="${logging.config}" />
        <replacefilter token="@ERROR_LOG@" value="${errorLog}" />
        <replacefilter token="@DETAIL_LOG@" value="${detailLog}" />
        <replacefilter token="@EVENT_LOG@" value="${eventLog}" />
        <replacefilter token="@RULE_LOG@" value="${ruleLog}" />
        <replacefilter token="@STATE_LOG@" value="${stateLog}" />
        <replacefilter token="@STATE_FILE@" value="${stateFile}" />
        <replacefilter token="@FORCE_KILL_ALL@" value="${forceKillAll}" />
        <replacefilter token="@NTP_MASTER@" value="${NTP_MASTER}" />
        <replacefilter token="@NTP_NETWORK@" value="${NTP_NETWORK}" />
        <replacefilter token="@NTP_NETMASK@" value="${NTP_NETMASK}" />
        <replacefilter token="@CLASSPATH@" value="${myclasspath}" />
        <!-- updates the configuration file to locate the lubm ontology. -->
        <replacefilter token="@install.lubm.config.dir@" value="${install.lubm.config.dir}" />
      </replace>

      <!-- fix newlines (otherwise substitutions cause things to break). -->
      <fixcrlf srcDir="${install.config.dir}" />
      <fixcrlf srcDir="${install.bin.dir}" />

      <!-- set execute bit for scripts in this directory (must be the last step). -->
      <chmod perm="u+x,g+rx,o-rwx">
        <fileset dir="${install.bin.dir}">
          <exclude name="README" />
          <exclude name="POST-INSTALL" />
        </fileset>
      </chmod>

      <!-- Setup the status file which will be read by the bigdata script and
           the log on which that script will write its output.  This is used
           if cron, or a similar process, will execute the script on a periodic
           basis.  The initial state is always 'status'.  The initial stateLog
           is always empty.  The state file must be readable by the group, but
           could be restricted to write by a specific user. The stateLog must be
           read/write for the group. -->

<echo file="${stateFile}">status</echo>
<echo file="${stateLog}">
</echo>

      <chmod perm="g+rw,o-rw" file="${stateFile}" />
      <chmod perm="g+rw,o-rw" file="${stateLog}" />

      <!-- Make sure that the entire shared directory structure is read/write for the group. -->
      <chmod perm="g+rwx" type="both" dir="${NAS}" verbose="true" />

<!-- Make sure that it is all accessible to the install group (ant 1.6+ plus extension module required). 
      <chown file="${NAS}" type="both" owner="${install.user}.${install.group}" verbose="true" />
-->

      <!-- Works for earlier versions of ant LT 1.6 which do not bundle "chown". -->
      <apply executable="chown" description="set owner on NAS files" os="Linux">
        <arg value="-R" />
        <arg value="${install.user}.${install.group}" />
        <dirset dir="${NAS}" />
      </apply>

      <!-- @todo check the installed configuration file (after parameter substitution). -->
      <!-- @todo also check the installed jini configuration files. -->
      <java classname="com.bigdata.jini.util.CheckConfiguration"
            failonerror="true" fork="true" logerror="true">
            <classpath refid="install.classpath" />
            <arg value="${bigdata.config}" />
      </java>

      <loadfile property="postInstallMessage" srcFile="${install.bin.dir}/POST-INSTALL" />

<echo>

${postInstallMessage}</echo>

    </target>

    <!--                                                    -->
    <!--                    UNIT TESTS                      -->
    <!--                                                    -->
    <target name="testCompile"
            description="compiles the test source and generates the appropriate jar files."
            depends="stage">

      <property name="classes.dir" location="${bigdata.dir}/${build.dir}/classes" />

      <!-- Some of the tests look for build.properties in the user's  -->
      <!-- home directory, so must copy it from its location in the   -->
      <!-- codebase to that home directory.                           -->

      <property name="build.properties.test.to.path" location="${user.home}" />
      <property name="build.properties.test.to.file" location="${build.properties.test.to.path}/build.properties" />

      <!-- Want value (not location) for relative paths to log4j      -->
      <!-- config file so the junit classloader will search for that  -->
      <!-- file on the classpath. Thus, use location (instead of      -->
      <!-- value) for absolute paths so fully-qualified paths are     -->
      <!-- used when copying that file under the classes dir.         -->

      <property name="bigdata.test.log4j.rel.path" value="resources/logging" />
      <property name="bigdata.test.log4j.rel" value="${bigdata.test.log4j.rel.path}/log4j.properties" />

      <property name="bigdata.test.log4j.abs.path" location="${classes.dir}/test/${bigdata.test.log4j.rel.path}" />
      <property name="bigdata.test.log4j.abs" location="${bigdata.test.log4j.abs.path}/log4j.properties" />

      <!-- Version-specific jar files that are only needed when       -->
      <!-- running the tests. When a new version of one of these jars -->
      <!-- is available, change the corresponding property value set  -->
      <!-- below.                                                     -->

      <property name="junit.jar" location="${bigdata.lib}/junit-${junit.version}.jar" />
      <property name="hamcrest.jar" location="${bigdata.lib}/hamcrest-core-${hamcrest.version}.jar" />
      <property name="junit-ext.jar" location="${bigdata.lib}/junit-ext-1.1-b3-dev.jar" />
      <property name="sesame-sparql-test.jar" location="${bigdata-sails.lib}/sesame-sparql-testsuite-${sesame.version}.jar" />
      <property name="sesame-store-test.jar" location="${bigdata-sails.lib}/sesame-store-testsuite-${sesame.version}.jar" />
      <property name="sesame-rio-test.jar" location="${bigdata-rdf.lib}/sesame-rio-testsuite-${sesame.version}.jar" />
      <property name="blueprints-test.jar" location="${bigdata-blueprints.lib}/blueprints-test-${blueprints.version}.jar" />
      <property name="jettison.jar" location="${bigdata-blueprints.lib}/jettison-${jettison.version}.jar" />

      <property name="classes.test.dir" location="${classes.dir}/test" />
      <mkdir dir="${classes.test.dir}" />

      <property name="bigdata-test.lib" location="${bigdata.dir}/bigdata-test/lib" />
      <mkdir dir="${bigdata-test.lib}" />
      <property name="bigdata-test.jar" location="${bigdata-test.lib}/bigdata-test.jar" />

        <!-- TODO ${path.separator}${dist.lib}/bigdata-gas.jar -->
      <property name="javac.test.classpath"
         value="${classes.dir}${path.separator}${junit.jar}${path.separator}${hamcrest.jar}${path.separator}${junit-ext.jar}${path.separator}${sesame-sparql-test.jar}${path.separator}${sesame-store-test.jar}${path.separator}${sesame-rio-test.jar}${path.separator}${dist.lib}/classserver.jar${path.separator}${dist.lib}/highscalelib.jar${path.separator}${dist.lib}/dsiutils.jar${path.separator}${dist.lib}/lgplutils.jar${path.separator}${dist.lib}/fastutil.jar${path.separator}${dist.lib}/bigdata-ganglia.jar${path.separator}${dist.lib}/icu4j.jar${path.separator}${dist.lib}/icu4j-charset.jar${path.separator}${dist.lib}/log4j.jar${path.separator}${dist.lib}/lucene-analyzer.jar${path.separator}${dist.lib}/lucene-core.jar${path.separator}${path.separator}${dist.lib}/openrdf-sesame.jar${path.separator}${dist.lib}/slf4j.jar${path.separator}${dist.lib}/jsk-lib.jar${path.separator}${dist.lib}/jsk-platform.jar${path.separator}${dist.lib}/zookeeper.jar${path.separator}${dist.lib}/jetty-continuation.jar${path.separator}${dist.lib}/jetty-http.jar${path.separator}${dist.lib}/jetty-io.jar${path.separator}${dist.lib}/jetty-jmx.jar${path.separator}${dist.lib}/jetty-jndi.jar${path.separator}${dist.lib}/jetty-server.jar${path.separator}${dist.lib}/jetty-util.jar${path.separator}${dist.lib}/jetty-webapp.jar${path.separator}${dist.lib}/jetty-servlet.jar${path.separator}${dist.lib}/jetty-security.jar${path.separator}${dist.lib}/jetty-xml.jar${path.separator}${dist.lib}/jetty-rewrite.jar${path.separator}${dist.lib}/jetty-client.jar${path.separator}${dist.lib}/jetty-proxy.jar${path.separator}${dist.lib}/servlet-api.jar${path.separator}${dist.lib}/commons-codec.jar${path.separator}${dist.lib}/commons-fileupload.jar${path.separator}${dist.lib}/commons-io.jar${path.separator}${dist.lib}/commons-logging.jar${path.separator}${dist.lib}/httpclient.jar${path.separator}${dist.lib}/httpclient-cache.jar${path.separator}${dist.lib}/httpcore.jar${path.separator}${dist.lib}/httpmime.jar${path.separator}${dist.lib}/blueprints-core.jar${path.separator}${dist.lib}/jackson-core.jar${path.separator}${dist.lib}/jackson-annotations.jar${path.separator}${dist.lib}/jackson-databind.jar${path.separator}${blueprints-test.jar}${path.separator}${jettison.jar}" />
            
        <echo>javac
</echo>
      <echo>    javac.test.classpath="${javac.test.classpath}"
</echo>
      <echo>    destdir="${classes.test.dir}"
</echo>
      <echo>    fork="yes"
</echo>
      <echo>    debug="yes"
</echo>
      <echo>    debuglevel="${javac.debuglevel}"
</echo>
      <echo>    deprecation="no"
</echo>
      <echo>    nowarn="no"
</echo>
      <echo>    encoding="${javac.encoding}"
</echo>
      <echo>    source="${javac.source}"
</echo>
      <echo>    target="${javac.target}"
</echo>
      <echo>    verbose="${javac.verbose}"
</echo>

      <javac fork="yes"
             debug="yes"
             debuglevel="${javac.debuglevel}"
             deprecation="no"
             destdir="${classes.test.dir}"
             nowarn="no"
             encoding="${javac.encoding}"
             source="${javac.source}"
             target="${javac.target}"
             classpath="${javac.test.classpath}"
             verbose="${javac.verbose}"
             includeantruntime="false"
        >

        <src path="${bigdata.dir}/bigdata/src/test" />
        <src path="${bigdata.dir}/bigdata-client/src/test/java" />
        <src path="${bigdata.dir}/bigdata-jini/src/test/java" />
        <src path="${bigdata.dir}/bigdata-rdf/src/test" />
        <src path="${bigdata.dir}/bigdata-sails/src/test" />
        <src path="${bigdata.dir}/bigdata-blueprints/src/test/java" />
        <src path="${bigdata.dir}/bigdata-gom/src/test" />
        <src path="${bigdata.dir}/bigdata-gas/src/test/java" />
        <src path="${bigdata.dir}/bigdata-ganglia/src/test" />
        <src path="${bigdata.dir}/ctc-striterators/src/test" />
<!--
        <src path="${bigdata.dir}/bigdata-gom/src/test" />
-->
        <compilerarg value="-version" />
      </javac>

      <!-- Make logging config file available to test framework -->

      <delete file="${bigdata.test.log4j.abs}" quiet="true" />
      <copy file="${dist.var.config.logging}/log4j.properties"
            todir="${bigdata.test.log4j.abs.path}" />

      <!-- Generate bigdata-test.jar file -->

      <delete file="${bigdata-test.jar}" quiet="true" />
      <jar destfile="${bigdata-test.jar}" index="false">
        <manifest>
          <attribute name="Manifest-Version" value="1.0" />
        </manifest>

        <fileset dir="${classes.test.dir}">
          <include name="**/*.class" />
          <include name="**/log4j*.properties" />
        </fileset>
<!--
        <fileset dir="${bigdata.dir}/bigdata/src/test">
          <include name="**/*.csv" />
          <include name="**/*.xml" />
          <include name="**/*.dtd" />
        </fileset>

        <fileset dir="${bigdata.dir}/bigdata-rdf/src/test">
          <include name="**/*.rdf" />
        </fileset>

        <fileset dir="${bigdata.dir}">
          <include name="**/*.owl" />
        </fileset>
-->
        <fileset dir="${bigdata.dir}/bigdata/src/test">
          <exclude name="**/*.java" />
        </fileset>
        <fileset dir="${bigdata.dir}/bigdata-rdf/src/test">
          <exclude name="**/*.java" />
        </fileset>
        <fileset dir="${bigdata.dir}/bigdata-sails/src/test">
          <exclude name="**/*.java" />
        </fileset>
        <fileset dir="${bigdata.dir}/bigdata-blueprints/src/test/java">
          <exclude name="**/*.java" />
        </fileset>
        <fileset dir="${bigdata.dir}/bigdata-gom/src/test">
          <exclude name="**/*.java" />
        </fileset>
        <fileset dir="${bigdata.dir}/bigdata-client/src/test/java">
          <exclude name="**/*.java" />
        </fileset>
        <fileset dir="${bigdata.dir}/bigdata-jini/src/test/java">
          <exclude name="**/*.java" />
        </fileset>
        
      </jar>

      <!-- Generate lookupstarter.jar file -->

      <delete file="${bigdata-test.lib}/lookupstarter.jar" quiet="true" />
      <jar destfile="${bigdata-test.lib}/lookupstarter.jar" index="false">
        <manifest>
          <attribute name="Manifest-Version" value="1.0" />
          <attribute name="Class-Path" value="log4j.jar jsk-platform.jar jsk-lib.jar start.jar reggie.jar bigdata.jar" />
          <attribute name="Main-Class" value="com.bigdata.service.jini.util.LookupStarter" />
        </manifest>

        <fileset dir="${classes.test.dir}">
          <include name="**/LookupStarter*.class" />
          <include name="**/LogUtil.class" />
          <include name="**/NicUtil.class" />
          <include name="**/log4j.properties" />
        </fileset>
      </jar>

      <!-- For manifest Class-Path to be visible to lookupstarter.jar -->
      <!-- the referenced jar files must be in or under the same      -->
      <!-- directory as lookupstarter.jar itself; which is created    -->
      <!-- in ${bigdata-test.lib}. Thus, the required jar files are   -->
      <!-- copied into that directory.                                -->

      <delete file="${bigdata-test.lib}/log4j.jar" quiet="true" />
      <delete file="${bigdata-test.lib}/jsk-platform.jar" quiet="true" />
      <delete file="${bigdata-test.lib}/jsk-lib.jar" quiet="true" />
      <delete file="${bigdata-test.lib}/start.jar" quiet="true" />
      <delete file="${bigdata-test.lib}/reggie.jar" quiet="true" />
      <delete file="${bigdata-test.lib}/bigdata.jar" quiet="true" />

      <copy file="${dist.lib}/log4j.jar"
            todir="${bigdata-test.lib}" />
      <copy file="${dist.lib}/jsk-platform.jar"
            todir="${bigdata-test.lib}" />
      <copy file="${dist.lib}/jsk-lib.jar"
            todir="${bigdata-test.lib}" />
      <copy file="${dist.lib}/start.jar"
            todir="${bigdata-test.lib}" />
      <copy file="${dist.lib}/reggie.jar"
            todir="${bigdata-test.lib}" />
      <copy file="${dist.lib}/bigdata.jar"
            todir="${bigdata-test.lib}" />
    </target>

    <target name="junit"
            description="starts http class server, lookup service, runs junit tests, stops lookup service, stops http class server."
            depends="testCompile">

      <exec executable="hostname"
        outputproperty="this.hostname">
      </exec>

      <property name="app.home" location="${bigdata.dir}" />

    	<!-- port for test NSS deployments. -->
      <property name="test.NSS.port" value="24444" />

      <property name="test.codebase.port" value="23333" />
      <property name="test.codebase.dir" value="${dist.lib.dl}" />
      <property name="test.codebase" value="http://${this.hostname}:${test.codebase.port}/jsk-dl.jar" />

      <!-- These zookeeper configuration properties used to inform the test -->
      <!-- suite about the zookeeper instance which will be used by the     -->
      <!-- tests. These properties MUST be consistent with the actual       -->
      <!-- zookeeper configuration.  Zookeeper is assumed (by the tests) to -->
      <!-- be running on the localhost.                                     -->
      <property name="test.zookeeper.tickTime" value="${test.zookeeper.tickTime}" />
      <property name="test.zookeeper.clientPort" value="${test.zookeeper.clientPort}" />

      <!-- The zookeeper install directory. -->
      <condition property="test.zookeeper.installDir" value="${env.TEST_ZOOKEEPER_HOME}" else="${local.test.zookeeper.installDir}">
       <isset property="env.TEST_ZOOKEEPER_HOME" />
      </condition>

      <property name="java.security.policy" value="${dist.var.config.policy}/policy.all" />
      <property name="log4j.configuration" value="${bigdata.test.log4j.rel}" />
      <property name="java.net.preferIPv4Stack" value="true" />
      <property name="bigdata.fedname" value="bigdata.test.group-${this.hostname}" />

      <delete file="${build.properties.test.to.file}" quiet="true" />
      <copy file="${build.properties.from.file}"
            todir="${build.properties.test.to.path}" />

      <!-- Issue stop on zookeeper first since zkServer leaves a pid file   -->
      <!-- around if the JVM is killed. That pid file needs to be cleaned   -->
      <!-- up before we can start a new instance.                           -->
      <!--
      <antcall target="stopZookeeper"/>
      <antcall target="stopLookup" />
      <antcall target="stopHttpd" />
        
      <antcall target="startZookeeper"/>
      <antcall target="startHttpd"/>
      <antcall target="startLookup"/>
      -->
      <!-- Run the tests -->
      <antcall target="run-junit" />
      <!--
      <antcall target="stopTestServices"/>
      <antcall target="startTestServices"/>
      <antcall target="stopTestServices"/>
      -->
      <!--
      <antcall target="stopLookup" />
      <antcall target="stopHttpd" />
      <antcall target="stopZookeeper" />
      -->

      <!-- This message is noticed by the hudson build and is used to trigger
           after various after actions. -->
      <echo>JUNIT RUN COMPLETE</echo>
    </target>

    <target name="stopTestServices" unless="${skipTestServices}">
          <echo message="Stopping test services."/>
          <antcall target="stopZookeeper"/>
          <antcall target="stopLookup" />
          <antcall target="stopHttpd" />
    </target>

    <target name="startTestServices" unless="${skipTestServices}">
          <echo message="Starting test services."/>
          <antcall target="startZookeeper"/>
          <antcall target="startHttpd"/>
          <antcall target="startLookup"/>
    </target>
    
    <target name="startHttpd">
      <echo>java -jar ${dist.lib}/classserver.jar -verbose -stoppable -port ${test.codebase.port} -dir ${test.codebase.dir}
</echo>
      <java jar="${dist.lib}/classserver.jar"
            fork="true"
            spawn="true">
        <arg value="-verbose" />
        <arg value="-stoppable" />
        <arg line="-port ${test.codebase.port}" />
        <arg line="-dir  '${test.codebase.dir}'" />
      </java>
    </target>

    <target name="stopHttpd">
      <echo>java -jar ${dist.lib}/classserver.jar -port ${test.codebase.port} -dir ${test.codebase.dir} -stop
</echo>
      <java jar="${dist.lib}/classserver.jar"
            fork="true"
            failonerror="true">
        <arg line="-port ${test.codebase.port}" />
        <arg line="-dir  '${test.codebase.dir}'" />
        <arg value="-stop" />
      </java>
    </target>

    <target name="startLookup">
      <echo>java -Dapp.home=${app.home} -Djini.lib=${dist.lib} -Djini.lib.dl=${dist.lib.dl} -Djava.security.policy=${java.security.policy} -Djava.security.debug=off -Djava.protocol.handler.pkgs=net.jini.url -Dlog4j.configuration=${log4j.configuration} -Dcodebase.port=${test.codebase.port} -Djava.net.preferIPv4Stack=${java.net.preferIPv4Stack} -Dbigdata.fedname=${bigdata.fedname} -Ddefault.nic=${default.nic} -jar ${bigdata-test.lib}/lookupstarter.jar
</echo>
      <echo>
</echo>

      <java jar="${bigdata-test.lib}/lookupstarter.jar"
            fork="true"
            spawn="true">
        <sysproperty key="app.home" value="${app.home}" />
        <sysproperty key="jini.lib" value="${dist.lib}" />
        <sysproperty key="jini.lib.dl" value="${dist.lib.dl}" />
        <sysproperty key="java.security.policy" value="${java.security.policy}" />
        <sysproperty key="java.security.debug" value="off" />
        <sysproperty key="java.protocol.handler.pkgs" value="net.jini.url" />
        <sysproperty key="log4j.configuration" value="${log4j.configuration}" />
        <sysproperty key="codebase.port" value="${test.codebase.port}" />
        <sysproperty key="java.net.preferIPv4Stack" value="${java.net.preferIPv4Stack}" />
        <sysproperty key="bigdata.fedname" value="${bigdata.fedname}" />
        <sysproperty key="default.nic" value="${default.nic}" />
      </java>
    </target>

    <target name="stopLookup">
      <echo>java -Dapp.home=${app.home} -Djini.lib=${dist.lib} -Djini.lib.dl=${dist.lib.dl} -Djava.security.policy=${java.security.policy} -Dlog4j.configuration=${log4j.configuration} -Djava.net.preferIPv4Stack=${java.net.preferIPv4Stack} -Dbigdata.fedname=${bigdata.fedname} -Ddefault.nic=${default.nic} -jar ${bigdata-test.lib}/lookupstarter.jar -stop
</echo>
      <echo>
</echo>
      <java jar="${bigdata-test.lib}/lookupstarter.jar"
            fork="true"
            failonerror="true">
        <sysproperty key="app.home" value="${app.home}" />
        <sysproperty key="jini.lib" value="${dist.lib}" />
        <sysproperty key="jini.lib.dl" value="${dist.lib.dl}" />
        <sysproperty key="java.security.policy" value="${java.security.policy}" />
        <sysproperty key="log4j.configuration" value="${log4j.configuration}" />
        <sysproperty key="java.net.preferIPv4Stack" value="${java.net.preferIPv4Stack}" />
        <sysproperty key="bigdata.fedname" value="${bigdata.fedname}" />
        <sysproperty key="default.nic" value="${default.nic}" />
        <arg value="-stop" />
      </java>
    </target>

    <!-- Note: It appears to be necessary to spawn the script which starts -->
    <!-- zookeeper under some OS platforms (for example, Centos 5.4) even  -->
    <!-- though it will start without being spawned under others (OSX).    -->
    <!-- However, this change appears to result in zookeeper not running   -->
    <!-- so I have backed it out for now.                                  -->
    <target name="startZookeeper">
        <echo message="test.zookeeper.installDir=${test.zookeeper.installDir}"/>
        <echo>bin/zkServer.(sh|cmd) start
</echo>
        <exec executable="bin/zkServer.sh" dir="${test.zookeeper.installDir}" logerror="true" osfamily="unix">
            <arg value="start"/>
        </exec>
        <exec executable="cmd" dir="${test.zookeeper.installDir}/bin" logerror="true" osfamily="windows">
        	<arg value="/C"/>
            <arg value="zkServer.cmd start"/>
        </exec>
    </target>

    <target name="stopZookeeper">
    <echo message="test.zookeeper.installDir=${test.zookeeper.installDir}"/>
    <echo>bin/zkServer.(sh|cmd) stop
</echo>
    <exec executable="bin/zkServer.sh" dir="${test.zookeeper.installDir}" logerror="true" osfamily="unix">
        <arg value="stop"/>
    </exec>
    <exec executable="cmd" dir="${test.zookeeper.installDir}/bin" logerror="true" osfamily="windows">
    	<arg value="/C"/>
    	<arg value="zkServer.cmd stop"/>
    </exec>
    </target>

    <!-- runs all junit tests -->
    <target name="run-junit">

      <path id="run.class.path.id">
        <pathelement location="${junit.jar}" />
        <pathelement location="${hamcrest.jar}" />
        <pathelement location="${bigdata-test.jar}" />
        <pathelement location="${junit-ext.jar}" />
        <pathelement location="${sesame-sparql-test.jar}" />
        <pathelement location="${sesame-store-test.jar}" />
        <pathelement location="${sesame-rio-test.jar}" />
        <pathelement location="${dist.var.jetty}"/>
        <pathelement location="${dist.lib}/bigdata.jar" />
        <pathelement location="${dist.lib}/colt.jar" />
        <pathelement location="${dist.lib}/highscalelib.jar" />
        <pathelement location="${dist.lib}/dsiutils.jar" />
        <pathelement location="${dist.lib}/lgplutils.jar" />
        <pathelement location="${dist.lib}/fastutil.jar" />
        <pathelement location="${dist.lib}/bigdata-ganglia.jar" />
        <!--pathelement location="${dist.lib}/bigdata-gas.jar" -->
        <pathelement location="${dist.lib}/icu4j.jar" />
        <pathelement location="${dist.lib}/icu4j-charset.jar" />
        <pathelement location="${dist.lib}/jsk-lib.jar" />
        <pathelement location="${dist.lib}/jsk-platform.jar" />
        <pathelement location="${dist.lib}/start.jar" />
        <pathelement location="${dist.lib}/reggie.jar" />
        <pathelement location="${dist.lib}/log4j.jar" />
        <pathelement location="${dist.lib}/lucene-analyzer.jar" />
        <pathelement location="${dist.lib}/lucene-core.jar" />
        <pathelement location="${dist.lib}/openrdf-sesame.jar" />
        <pathelement location="${dist.lib}/slf4j.jar" />
        <pathelement location="${dist.lib}/slf4j-log4j.jar" />
        <!--pathelement location="${dist.lib}/nxparser.jar" /-->
        <pathelement location="${dist.lib}/zookeeper.jar" />
        <pathelement location="${dist.lib}/jetty-continuation.jar" />
        <pathelement location="${dist.lib}/jetty-http.jar" />
        <pathelement location="${dist.lib}/jetty-io.jar" />
        <pathelement location="${dist.lib}/jetty-jmx.jar" />
        <pathelement location="${dist.lib}/jetty-jndi.jar" />
        <pathelement location="${dist.lib}/jetty-server.jar" />
        <pathelement location="${dist.lib}/jetty-util.jar" />
        <pathelement location="${dist.lib}/jetty-webapp.jar" />
        <pathelement location="${dist.lib}/jetty-servlet.jar" />
        <pathelement location="${dist.lib}/jetty-security.jar" />
        <pathelement location="${dist.lib}/jetty-xml.jar" />
        <pathelement location="${dist.lib}/jetty-rewrite.jar" />
        <pathelement location="${dist.lib}/jetty-client.jar" />
        <pathelement location="${dist.lib}/jetty-proxy.jar" />
        <pathelement location="${dist.lib}/servlet-api.jar" />
        <pathelement location="${dist.lib}/commons-codec.jar" />
        <pathelement location="${dist.lib}/commons-fileupload.jar" />
        <pathelement location="${dist.lib}/commons-io.jar" />
        <pathelement location="${dist.lib}/commons-logging.jar" />
        <pathelement location="${dist.lib}/httpclient.jar" />
        <pathelement location="${dist.lib}/httpclient-cache.jar" />
        <pathelement location="${dist.lib}/httpcore.jar" />
        <pathelement location="${dist.lib}/httpmime.jar" />
        <pathelement location="${dist.lib}/blueprints-core.jar" />
        <pathelement location="${dist.lib}/jackson-core.jar" />
        <pathelement location="${dist.lib}/jackson-annotations.jar" />
        <pathelement location="${dist.lib}/jackson-databind.jar" />
        <pathelement location="${blueprints-test.jar}" />
        <pathelement location="${jettison.jar}" />
      </path>

      <property name="run.class.path"
         value="${junit.jar}${path.separator}${hamcrest.jar}${path.separator}${bigdata-test.jar}${path.separator}${junit-ext.jar}${path.separator}${sesame-sparql-test.jar}${path.separator}${sesame-store-test.jar}${path.separator}${sesame-rio-test.jar}${path.separator}${dist.lib}/bigdata.jar${path.separator}${dist.lib}/colt.jar${path.separator}${dist.lib}/highscalelib.jar${path.separator}${dist.lib}/dsiutils.jar${path.separator}${dist.lib}/lgplutils.jar${path.separator}${dist.lib}/fastutil.jar${path.separator}${dist.lib}/bigdata-ganglia.jar${path.separator}${dist.lib}/bigdata-gas${path.separator}${dist.lib}/icu4j.jar${path.separator}${dist.lib}/icu4j-charset.jar${path.separator}${dist.lib}/jsk-lib.jar${path.separator}${dist.lib}/jsk-platform.jar${path.separator}${dist.lib}/log4j.jar${path.separator}${dist.lib}/lucene-analyzer.jar${path.separator}${dist.lib}/lucene-core.jar${path.separator}${dist.lib}/openrdf-sesame.jar${path.separator}${dist.lib}/slf4j.jar${path.separator}${dist.lib}/slf4j-log4j.jar${path.separator}${dist.lib}/zookeeper.jar${path.separator}${dist.lib}/jetty-continuation.jar${path.separator}${dist.lib}/jetty-http.jar${path.separator}${dist.lib}/jetty-io.jar${path.separator}${dist.lib}/jetty-jmx.jar${path.separator}${dist.lib}/jetty-jndi.jar${path.separator}${dist.lib}/jetty-server.jar${path.separator}${dist.lib}/jetty-util.jar${path.separator}${dist.lib}/jetty-webapp.jar${path.separator}${dist.lib}/jetty-servlet.jar${path.separator}${dist.lib}/jetty-security.jar${path.separator}${dist.lib}/jetty-xml.jar${path.separator}${dist.lib}/jetty-rewrite.jar${path.separator}${dist.lib}/jetty-client.jar${path.separator}${dist.lib}/jetty-proxy.jar${path.separator}${dist.lib}/servlet-api.jar${path.separator}${dist.lib}/commons-codec.jar${path.separator}${dist.lib}/commons-fileupload.jar${path.separator}${dist.lib}/commons-io.jar${path.separator}${dist.lib}/commons-logging.jar${path.separator}${dist.lib}/httpclient.jar${path.separator}${dist.lib}/httpclient-cache.jar${path.separator}${dist.lib}/httpcore.jar${path.separator}${dist.lib}/httpmime.jar${path.separator}${dist.lib}/blueprints-core.jar${path.separator}${dist.lib}/jackson-core.jar${path.separator}${dist.lib}/jackson-annotations.jar${path.separator}${dist.lib}/jackson-databind.jar${path.separator}${blueprints-test.jar}${path.separator}${jettison.jar}" />
        
      <echo>    classpath:    ${run.class.path}
</echo>
      <echo>    log4j.config: ${log4j.configuration}
</echo>
      <echo>    log4j.abs:    ${bigdata.test.log4j.abs}
</echo>
      <echo>    app.home:     ${app.home}
</echo>
      <echo>    jini.lib:     ${dist.lib}
</echo>
      <echo>    jini.lib.dl:  ${dist.lib.dl}
</echo>
      <echo>    policy:       ${java.security.policy}
</echo>
      <echo>    default.nic:  ${default.nic}
</echo>
      <echo>    hostname:     ${this.hostname}
</echo>
      <echo>    preferIPv4:   ${java.net.preferIPv4Stack}
</echo>
      <echo>    federation:   ${bigdata.fedname}
</echo>
      <echo>    zkClientPort: ${test.zookeeper.clientPort}
</echo>
      <echo>    zkTickTime:   ${test.zookeeper.tickTime}
</echo>
      <echo>
</echo>

      <!-- Clear out the old test results. -->
      <property name="test.results.dir" location="${classes.test.dir}/test-results" />
      <delete dir="${test.results.dir}" quiet="true" />
      <mkdir dir="${test.results.dir}" />

        <!-- Clear out the old HA test suite logs. -->
      <property name="HATest.dir" location="benchmark/CI-HAJournal-1" />
      <delete dir="${HATest.dir}" quiet="true" />
      <mkdir dir="${HATest.dir}" />

      <condition property="testClass" value="${testName}">
        <isset property="testName" />
      </condition>

      <!-- test various deployment models. -->
      <antcall target="test-deployments" />

      <!-- Note: timeout is milliseconds per forked JVM if specified. -->
      <!-- We have some long running unit tests so the timeout needs  -->
      <!-- to be more than a minute if you do specify this property.  -->
      <!-- timeout="60000"                                            -->
      <!--                                                            -->
      <!-- Note: There are classloader problems with icu4j-charset    -->
      <!-- which make forking a JVM a requirement (the problems are   -->
      <!-- related to the logging setup).                             -->
      <!-- dir="${classes.dir}" -->
      <!-- Note: printsummary is either 'on' or 'off' (default).      -->
      <!-- try reloading="true" and see if we can run w/o forking.    -->
      <junit printsummary="on"
             haltonfailure="no"
         logfailedtests="true"
         showoutput="true"
             fork="no"
             forkmode="once"
             clonevm="true"
        >

    <!-- You can set JVM parameters here if fork is enabled.      -->
    <!-- <jvmarg value="-Djava.compiler=NONE"/> -->

        <formatter type="xml" />
        <formatter type="brief"/>

        <sysproperty key="java.security.policy" value="${java.security.policy}" />
        <sysproperty key="java.net.preferIPv4Stack" value="{java.net.preferIPv4Stack}" />

        <sysproperty key="log4j.configuration" value="${log4j.configuration}" />
<!--
        <sysproperty key="log4j.debug" value="true" />
-->
        <!-- There is at least one service that is started by the test  -->
        <!-- infrastructure from within program control (zookeeper).    -->
        <!-- Prior to starting that service, a number of values may be  -->
        <!-- retrieved from a jini configuration file. To avoid         -->
        <!-- hard-coding things like absolute paths and version         -->
        <!-- information in those jini configuration files, the Java    -->
        <!-- property substitution mechanism is employed to allow one   -->
        <!-- to set the necessary values in a system property here, in  -->
        <!-- one place, and then simply reference that system property  -->
        <!-- in the appropriate places in each configuration file.      -->
        <!--                                                            -->
        <!-- For example, prior to starting the zookeeper component,    -->
        <!-- the entry named 'log4j' is retrieved from a jini config    -->
        <!-- and the system property '-Dlog4j.configuration' is set to  -->
        <!-- the value that is retrieved. Because the ant-build/classes -->
        <!-- directory is not included in the classpath used to start   -->
        <!-- zookeeper, the relative path value in the                  -->
        <!-- 'log4j.configuration' system property that is set in       -->
        <!-- this file cannot be used in the zookeeper component of     -->
        <!-- the jini config file; rather, the absolute path must be    -->
        <!-- used. Because of this, the 'log4j.path' system property    -->
        <!-- is set to the absolute path below; and will be substituted -->
        <!-- when the 'log4j' entry is retrieved from the config file.  -->
        <!--                                                            -->
        <!-- To avoid having to specify a specific jar file versions    -->
        <!-- for the classpath entry of such a config file, system      -->
        <!-- properties referencing the absolute paths of the various   -->
        <!-- versioned jar files referenced above are similarly set.    -->
        <!-- In this way, when a new version of such a jar is deployed, -->
        <!-- changing the appropriate property value above is all       -->
        <!-- that should be required.                                   -->

        <!-- This is a workaround for a JVM bug which can result in a   -->
        <!-- lost wakeup.  This bug is fixed in JDK1.6.0_18.  However,  -->
        <!-- JDK1.6.0_18 has other problems which result in segfaults.  -->
        <!--                                                            -->
        <!-- http://bugs.sun.com/bugdatabase/view_bug.do?bug_id=6822370 -->
        <jvmarg value="-XX:+UseMembar" />
        <jvmarg value="-Xmx4G" />

        <sysproperty key="log4j.path" value="${bigdata.test.log4j.abs.path}" />

        <sysproperty key="app.home" value="${app.home}" />
        <sysproperty key="default.nic" value="${default.nic}" />

        <sysproperty key="test.zookeeper.clientPort" value="${test.zookeeper.clientPort}" />
        <sysproperty key="test.zookeeper.tickTime" value="${test.zookeeper.tickTime}" />

        <sysproperty key="classserver.jar" value="${dist.lib}/classserver.jar" />
        <sysproperty key="colt.jar" value="${dist.lib}/colt.jar" />
        <sysproperty key="highscalelib.jar" value="${dist.lib}/highscalelib.jar" />
        <sysproperty key="dsiutils.jar" value="${dist.lib}/dsiutils.jar" />
        <sysproperty key="lgplutils.jar" value="${dist.lib}/lgplutils.jar" />
        <sysproperty key="fastutil.jar" value="${dist.lib}/fastutil.jar" />
        <sysproperty key="bigdata-ganglia.jar" value="${dist.lib}/bigdata-ganglia.jar" />
        <!--sysproperty key="bigdata-gas.jar" value="${dist.lib}/bigdata-gas.jar" -->
        <sysproperty key="icu4j.jar" value="${dist.lib}/icu4j.jar" />
        <sysproperty key="icu4j-charset.jar" value="${dist.lib}/icu4j-charset.jar" />
        <sysproperty key="jsk-lib.jar" value="${dist.lib}/jsk-lib.jar" />
        <sysproperty key="jsk-platform.jar" value="${dist.lib}/jsk-platform.jar" />
        <sysproperty key="log4j.jar" value="${dist.lib}/log4j.jar" />
        <sysproperty key="openrdf-sesame.jar" value="${dist.lib}/openrdf-sesame.jar" />
        <sysproperty key="slf4j.jar" value="${dist.lib}/slf4j.jar" />
        <!--sysproperty key="nxparser.jar" value="${dist.lib}/nxparser.jar" /-->
        <sysproperty key="zookeeper.jar" value="${dist.lib}/zookeeper.jar" />
        <sysproperty key="jetty-continuation.jar" value="${dist.lib}/jetty-continuation.jar" />
        <sysproperty key="jetty-http.jar" value="${dist.lib}/jetty-http.jar" />
        <sysproperty key="jetty-io.jar" value="${dist.lib}/jetty-io.jar" />
        <sysproperty key="jetty-jmx.jar" value="${dist.lib}/jetty-jmx.jar" />
        <sysproperty key="jetty-jndi.jar" value="${dist.lib}/jetty-jndi.jar" />
        <sysproperty key="jetty-server.jar" value="${dist.lib}/jetty-server.jar" />
        <sysproperty key="jetty-util.jar" value="${dist.lib}/jetty-util.jar" />
        <sysproperty key="jetty-webapp.jar" value="${dist.lib}/jetty-webapp.jar" />
        <sysproperty key="jetty-servlet.jar" value="${dist.lib}/jetty-servlet.jar" />
        <sysproperty key="jetty-security.jar" value="${dist.lib}/jetty-security.jar" />
        <sysproperty key="jetty-xml.jar" value="${dist.lib}/jetty-xml.jar" />
        <sysproperty key="jetty-rewrite.jar" value="${dist.lib}/jetty-rewrite.jar" />
        <sysproperty key="jetty-client.jar" value="${dist.lib}/jetty-client.jar" />
        <sysproperty key="jetty-proxy.jar" value="${dist.lib}/jetty-proxy.jar" />
        <sysproperty key="servlet-api.jar" value="${dist.lib}/servlet-api.jar" />
        <sysproperty key="blueprints-core.jar" value="${dist.lib}/blueprints-core.jar" />
        <sysproperty key="jackson-core.jar" value="${dist.lib}/jackson-core.jar" />
        <sysproperty key="jackson-core.jar" value="${dist.lib}/jackson-annotations.jar" />
        <sysproperty key="jackson-core.jar" value="${dist.lib}/jackson-databind.jar" />

        <!-- Jini group name -->
        <sysproperty key="bigdata.fedname" value="${bigdata.fedname}" />

        <classpath refid="run.class.path.id" />
        <sysproperty key="java.class.path" value="${run.class.path}" />

        <!-- Individual test suite to run when -DtestName is set -->
        <!-- to the fully-qualified name of the test suite       -->
        <!-- ant -DtestName=com.bigdata.cache.TestAll junit      -->

        <sysproperty key="testClass" value="${testClass}" />
        <test name="${testName}" todir="${test.results.dir}" if="testName" />

        <!-- Test suites to run when -DtestName is not set -->
<!-- mavenized.
        <test name="cutthecrap.utils.striterators.TestAll" todir="${test.results.dir}" unless="testName" /> -->
        <test name="com.bigdata.cache.TestAll" todir="${test.results.dir}" unless="testName" />
        <test name="com.bigdata.io.TestAll" todir="${test.results.dir}" unless="testName" />
        <test name="com.bigdata.net.TestAll" todir="${test.results.dir}" unless="testName" />
        <test name="com.bigdata.config.TestAll" todir="${test.results.dir}" unless="testName" />
        <test name="com.bigdata.util.TestAll" todir="${test.results.dir}" unless="testName" />
        <test name="com.bigdata.util.concurrent.TestAll" todir="${test.results.dir}" unless="testName" />
        <test name="com.bigdata.striterator.TestAll" todir="${test.results.dir}" unless="testName" />
        <test name="com.bigdata.counters.TestAll" todir="${test.results.dir}" unless="testName" />
        <test name="com.bigdata.rawstore.TestAll" todir="${test.results.dir}" unless="testName" />
        <test name="com.bigdata.btree.TestAll" todir="${test.results.dir}" unless="testName" />
        <test name="com.bigdata.htree.TestAll" todir="${test.results.dir}" unless="testName" />
        <test name="com.bigdata.concurrent.TestAll" todir="${test.results.dir}" unless="testName" />
        <test name="com.bigdata.quorum.TestAll" todir="${test.results.dir}" unless="testName" />
        <test name="com.bigdata.ha.TestAll" todir="${test.results.dir}" unless="testName" />
        <test name="com.bigdata.io.writecache.TestAll" todir="${test.results.dir}" unless="testName" />
        <test name="com.bigdata.journal.TestAll" todir="${test.results.dir}" unless="testName" />
        <test name="com.bigdata.rwstore.TestAll" todir="${test.results.dir}" unless="testName" />
        <test name="com.bigdata.resources.TestAll" todir="${test.results.dir}" unless="testName" />
        <test name="com.bigdata.relation.TestAll" todir="${test.results.dir}" unless="testName" />
        <test name="com.bigdata.bop.TestAll" todir="${test.results.dir}" unless="testName" />
        <test name="com.bigdata.relation.rule.eval.TestAll" todir="${test.results.dir}" unless="testName" />
        <test name="com.bigdata.mdi.TestAll" todir="${test.results.dir}" unless="testName" />
<!-- enabled until moved into maven scale-out project. hopefully will not run out of CI resources now that jini is in its own project. -->
        <test name="com.bigdata.service.TestAll" todir="${test.results.dir}" unless="testName" />

        <test name="com.bigdata.bop.fed.TestAll" todir="${test.results.dir}" unless="testName" />
        <test name="com.bigdata.sparse.TestAll" todir="${test.results.dir}" unless="testName" />
        <test name="com.bigdata.search.TestAll" todir="${test.results.dir}" unless="testName" />
        <!-- not suppported yet.
        <test name="com.bigdata.bfs.TestAll" todir="${test.results.dir}" unless="testName" />
        -->

        <!-- See https://sourceforge.net/apps/trac/bigdata/ticket/53 -->
<!-- mavenized.
        <test name="com.bigdata.jini.TestAll" todir="${test.results.dir}" unless="testName" /> -->

        <test name="com.bigdata.rdf.TestAll" todir="${test.results.dir}" unless="testName" />
        <test name="com.bigdata.rdf.sail.TestAll" todir="${test.results.dir}" unless="testName" />
        <test name="com.bigdata.rdf.sail.remote.TestAll" todir="${test.results.dir}" unless="testName" />
        <test name="com.bigdata.rdf.sail.webapp.client.TestAll" todir="${test.results.dir}" unless="testName" />
        <test name="com.bigdata.rdf.sail.webapp.TestAll" todir="${test.results.dir}" unless="testName" />

        <test name="com.bigdata.gom.TestAll" todir="${test.results.dir}" unless="testName" />
<!-- mavenized
        <test name="com.bigdata.blueprints.TestAll" todir="${test.results.dir}" unless="testName" /> -->

<!-- All tests.
        <test name="com.bigdata.TestAll" todir="${test.results.dir}" unless="testName" />
-->
      </junit>

      <!-- Clean out the SPARQL test suite unpacked by Sesame. -->
      <antcall target="clean-sparql-test-suite" />

      <!-- Generate an HTML report. -->
      <junitreport todir="${test.results.dir}">
        <fileset dir="${test.results.dir}">
          <include name="TEST-*.xml" />
        </fileset>
        <report format="frames" todir="${test.results.dir}/report" />
      </junitreport>

      <!-- Archive the generated HTML report. -->
      <tar destfile="${test.results.dir}/report.tgz" basedir="${test.results.dir}/report" compression="gzip"/>

      <!-- Archive the HA test suite output logs. -->
      <tar destfile="${test.results.dir}/HAtest-report.tgz" basedir="${HATest.dir}" compression="gzip"/>

    </target>

   <target name="clean-sparql-test-suite"
           description="Delete the files unpacked by the Sesame SPARQL test suite.">
     <echo>"clearing: ${java.io.tmpdir}/sparql-*"</echo>
     <delete verbose="true" includeemptydirs="true">
       <fileset dir="${java.io.tmpdir}">
         <patternset>
           <include name="sparql-*/**"/>
         </patternset>
       </fileset>
     </delete>
   </target>
    
   <!--                                                                -->
   <!-- FIXME Ant targets for testing a variety of deployment models.  -->
   <!--                                                                -->
   <target name="test-deployments" description="Validate deployment models.">
      <!-- antcall target="test-nss-default" / -->
   </target>
   
   <!-- TODO Test with -Djetty.xml override. -->
   <!-- TODO Test with -Djetty.resourceBase override. -->
   <!-- TODO Test with CWD == ${dist.var.jetty} so it will locate the web app in the file system. -->
   <target name="test-nss-default">
        <java classname="com.bigdata.rdf.sail.webapp.NanoSparqlServer"
              failonerror="true" fork="true" logerror="true">
            <classpath path="${run.class.path}"/>
            <jvmarg value="-server"/>
            <jvmarg value="-Xmx1G"/>
            <jvmarg value="-Dlog4j.configuration=${dist.var.config.logging}log4j.properties"/>
            <arg value="${test.NSS.port}"/>
            <arg value="kb"/>
            <arg value="${dist.var.jetty}/WEB-INF/RWStore.properties"/>
        </java>
   	     <!-- TODO Get the PID -->
        <!-- TODO Run junit test suite for validation (and integrate into total CI junit summary).  -->
        <!-- TODO Sure kill using the PID (or use the jetty command to stop the process). -->
   	     <!-- TODO We also need a reliable way to handle this for a remote deploy. -->
    </target>

<!--                                                                   -->
<!--                    SESAME SERVER TARGETS                          -->
<!--                                                                   -->

<target name="install.sesame.server" depends="jar">

<!-- copy resources to Sesame webapp. -->
<copy toDir="${sesame.server.dir}/WEB-INF/lib" file="${build.dir}/${version}.jar" />

<copy toDir="${sesame.server.dir}/WEB-INF/lib" flatten="true">
    <fileset dir="${bigdata.dir}/bigdata/lib">
        <include name="**/*.jar" />
    </fileset>
<!-- Jini should not be required for the Sesame WAR.
    <fileset dir="${bigdata.dir}/bigdata-jini/lib/jini/lib">
        <include name="jini-core.jar" />
        <include name="jini-ext.jar" />
    </fileset>
    -->
</copy>

<!-- copy resources to Workbench webapp. -->
<copy toDir="${workbench.server.dir}/WEB-INF/lib" file="${build.dir}/${version}.jar" />

<copy toDir="${workbench.server.dir}/WEB-INF/lib" flatten="true">
    <fileset dir="${bigdata.dir}/bigdata/lib">
        <include name="**/*.jar" />
    </fileset>
</copy>

<!-- copy template resources to ADUNA_DATA dir -->
<copy toDir="${aduna.data.dir}">
    <fileset dir="${bigdata.dir}/bigdata-sails/src/resources/sesame-server">
        <include name="templates/**" />
    </fileset>
</copy>

<!-- copy bigdata jar to Sesame installation. -->
<copy toDir="${sesame.dir}/lib" file="${build.dir}/${version}.jar" />

</target>

<path id="samples.build.classpath">
<pathelement location="${build.dir}/classes" />
<path refid="build.classpath" />
</path>

<path id="samples.runtime.classpath">
<pathelement location="${build.dir}/samples/classes" />
<path refid="samples.build.classpath" />
</path>

<target name="samples.compile" depends="compile">
<mkdir dir="${build.dir}/samples/classes" />
<javac destdir="${build.dir}/samples/classes"
       classpathref="samples.build.classpath"
       debug="${javac.debug}"
       debuglevel="${javac.debuglevel}"
       verbose="${javac.verbose}"
       encoding="${javac.encoding}"
       source="${javac.source}"
       target="${javac.target}"
       includeantruntime="false"
    >
    <src path="${bigdata.dir}/bigdata-sails/src/samples" />
    <compilerarg value="-version" />
</javac>
<!-- copy resources. -->
<copy toDir="${build.dir}/samples/classes">
    <fileset dir="${bigdata.dir}/bigdata-sails/src/samples">
        <exclude name="**/*.java" />
    </fileset>
</copy>
</target>

<target name="DemoSesameServer" depends="samples.compile" description="Runs the DemoSesameServer sample code.">
<java classname="com.bigdata.samples.remoting.DemoSesameServer" failonerror="true" fork="false" logerror="true">
    <classpath refid="samples.runtime.classpath" />
    <arg value="http://localhost:9999/openrdf-sesame" />
    <arg value="bigdata" />
</java>
</target>
    <target name="start-blazegraph" depends="start-bigdata" description="Start the BlazeGraph Server (simple triples mode start)."/>

	 <!-- This is NOT recommended for development or deployment. It is a    -->
	 <!-- fast and simple bootstrap for people getting started with bigdata -->
	 <!-- for the first time.  bigdata is developed using eclipse, so that  -->
	 <!-- makes the most sense for development.  The recommended deployers  -->
	 <!-- are documented at the following links:                            -->
	 <!-- http://wiki.blazegraph.com/wiki/index.php/NanoSparqlServer           -->
	 <!-- http://wiki.blazegraph.com/wiki/index.php/HAJournalServer            -->
    <target name="start-bigdata" depends="compile" description="Start the Bigdata Server (simple triples mode start).">
        <java classname="com.bigdata.rdf.sail.webapp.NanoSparqlServer" failonerror="true" fork="true" logerror="true">
            <classpath refid="runtime.classpath" />
            <jvmarg value="-server"/>
            <jvmarg value="-Xmx4G"/>
            <jvmarg value="-Dlog4j.configuration=bigdata-war/src/WEB-INF/classes/log4j.properties"/>
            <arg value="9999"/>
            <arg value="kb"/>
            <arg value="bigdata-war/src/WEB-INF/GraphStore.properties"/>
        </java>
    </target>

    <target name="executable-jar" depends="bundleJar"
          description="Generates an Executable JAR artifact.">
        <copy file="${build.dir}/${version}.jar" todir="${build.dir}/lib"/>
      	<property name="ejar.dir" value="${build.dir}/staged-jar"
          description="The staging directory for the executable jar."/>
      	<property name="ejar.file" value="${build.dir}/${version}-bundled.jar"
          description="The generated Executable JAR file." />
      	<delete file="${ejar.file}"
          description="Remove the old Executable JAR file."/>
      	<delete dir="${ejar.dir}"
          description="Remove old Executable staging directory."/>
        <echo message="Staging to ${ejar.dir}"/>
        <mkdir dir="${ejar.dir}"/>
        <copy flatten="true" todir="${ejar.dir}"
            includeemptydirs="no"
            preservelastmodified="true"
            description="Stage the executable jar to a temporary directory."
            >
	<!--
	   <fileset dir="${build.dir}/lib/">
              <include name="**/*.jar"/>
	   </fileset>
	-->
	   <fileset dir="bigdata-war/src">
              <include name="**/*.properties"/>
              <include name="**/jetty.xml"/>
           </fileset>
        </copy>
  	<unjar dest="${ejar.dir}">
	   <fileset dir="${build.dir}/lib/">
              <include name="**/*.jar"/>
	   </fileset>
<!--
	   <fileset dir="${ejar.dir}">
              <include name="*.jar"/>
	   </fileset>
-->
	</unjar>
	<delete>
	   <fileset dir="${ejar.dir}">
              <include name="*.jar"/>
	   </fileset>
	</delete>

	

	<path id="jar.classpath">
	   	<fileset file="${ejar.dir}/*.jar"/>
    	</path>
	<manifestclasspath property="mf.classpath" jarfile="${ejar.file}">
    		<classpath refid="jar.classpath" />
	</manifestclasspath>
  	<tstamp/><!-- needed for TODAY -->
  	<manifest file="${ejar.dir}/MANIFEST.MF">
    		<attribute name="Main-Class" value="com.bigdata.rdf.sail.webapp.StandaloneNanoSparqlServer"/>
    		<attribute name="Class-Path" value="${mf.classpath}" />
  	</manifest>
  
  	<!-- create the jar file, including the manifest file we just created -->
  	<jar basedir="${ejar.dir}" 
       		destfile="${ejar.file}"
       		manifest="${ejar.dir}/MANIFEST.MF" />
    </target>

    <target name="fetch-gremlin" depends="prepare,compile,jar">
        <echo>Installing Gremlin...</echo>
        <get 
            src="http://www.tinkerpop.com/downloads/gremlin/gremlin-groovy-2.5.0.zip"
            dest="${build.dir}/gremlin-groovy-2.5.0.zip"/>
        <unzip src="${build.dir}/gremlin-groovy-2.5.0.zip" dest="${build.dir}/"/>
        <delete file="${build.dir}/gremlin-groovy-2.5.0.zip"/>
    </target>
    
    <target name="install-gremlin" depends="prepare,compile,jar,bundle">
        <delete>
            <fileset dir="${build.dir}/gremlin-groovy-2.5.0/lib">
                <include name="blueprints-graph-sail-2.5.0.jar"/>
                <include name="blueprints-sail-graph-2.5.0.jar"/>
                <include name="jsonld-java-0.3.jar"/>
                <include name="jsonld-java-sesame-0.3.jar"/>
                <include name="linked-data-sail-1.1.jar"/>
                <include name="repository-sail-1.8.jar"/>
                <include name="semargl-core-0.4.jar"/>
                <include name="semargl-rdf-0.4.jar"/>
                <include name="semargl-rdfa-0.4.jar"/>
                <include name="semargl-sesame-0.4.jar"/>
                <include name="sesame-*.jar"/>
                <include name="neo4j-*.jar"/>
                <include name="bigdata-*.jar"/>
            </fileset>
        </delete>
        <copy toDir="${build.dir}/gremlin-groovy-2.5.0/lib" flatten="true">
            <!--
            <fileset dir="${bigdata.dir}/bigdata-rdf/lib">
                <include name="openrdf-sesame-${sesame.version}-onejar.jar" />
            </fileset>
            <fileset dir="${bigdata.dir}/bigdata-sails/lib/httpcomponents">
                <include name="httpmime-${apache.httpmime.version}.jar" />
            </fileset>
            -->
            <fileset dir="${build.dir}/lib">
                <include name="*.jar" />
            </fileset>
            <fileset dir="${build.dir}">
                <include name="${version}.jar" />
            </fileset>
        </copy>
        <chmod file="${build.dir}/gremlin-groovy-2.5.0/bin/gremlin.sh" perm="+x"/>
        <echo>Gremlin installation complete.
0. Make sure the bigdata server is running:
   > ant start-bigdata
1. Start the gremlin console:
   > ./${build.dir}/gremlin-groovy-2.5.0/bin/gremlin.sh
2. Connect to the bigdata server:
   gremlin> import com.bigdata.blueprints.*
   gremlin> g = BigdataGraphFactory.connect("localhost", 9999)
3. Don't forget to shut down the connection when you're done:
   gremlin> g.shutdown()
        </echo>
        
    </target>
        
    <target name="gremlin" depends="fetch-gremlin,install-gremlin">
    </target>
    
    <target name="fetch-rexster" depends="prepare,compile,jar">
        <echo>Installing Rexster...</echo>
        <get 
            src="http://www.tinkerpop.com/downloads/rexster/rexster-server-2.5.0.zip"
            dest="${build.dir}/rexster-server-2.5.0.zip"/>
        <unzip src="${build.dir}/rexster-server-2.5.0.zip" dest="${build.dir}/"/>
        <delete file="${build.dir}/rexster-server-2.5.0.zip"/>
    </target>
    
    <target name="install-rexster" depends="prepare,compile,jar,bundle">
        <delete>
            <fileset dir="${build.dir}/rexster-server-2.5.0/lib">
                <include name="blueprints-sail-graph-2.5.0.jar"/>
                <include name="jsonld-java-0.3.jar"/>
                <include name="jsonld-java-sesame-0.3.jar"/>
                <include name="linked-data-sail-1.1.jar"/>
                <include name="repository-sail-1.8.jar"/>
                <include name="semargl-core-0.4.jar"/>
                <include name="semargl-rdf-0.4.jar"/>
                <include name="semargl-rdfa-0.4.jar"/>
                <include name="semargl-sesame-0.4.jar"/>
                <include name="sesame-*.jar"/>
                <include name="neo4j-*.jar"/>
                <include name="bigdata-*.jar"/>
            </fileset>
        </delete>
        <copy toDir="${build.dir}/rexster-server-2.5.0/lib" flatten="true">
            <!--
            <fileset dir="${bigdata.dir}/bigdata-rdf/lib">
                <include name="openrdf-sesame-${sesame.version}-onejar.jar" />
            </fileset>
            <fileset dir="${bigdata.dir}/bigdata-sails/lib/httpcomponents">
                <include name="httpmime-${apache.httpmime.version}.jar" />
            </fileset>
            -->
            <fileset dir="${build.dir}/lib">
                <include name="*.jar" />
            </fileset>
            <fileset dir="${build.dir}">
                <include name="${version}.jar" />
            </fileset>
        </copy>
        <copy toDir="${build.dir}/rexster-server-2.5.0/config/"
        	  file="${bigdata.dir}/bigdata-blueprints/src/test/resources/rexster.xml"
        	  overwrite="true"/>
        <chmod file="${build.dir}/rexster-server-2.5.0/bin/rexster.sh" perm="+x"/>
        <echo>Rexster installation complete.
0. Make sure the bigdata server is running:
   > ant start-bigdata
1. Start the rexster server:
   > ./${build.dir}/rexster-server-2.5.0/bin/rexster.sh -s -c ${build.dir}/rexster-server-2.5.0/config/rexster.xml
2. Open the DogHouse UI: http://localhost:8182/doghouse
        </echo>
        
    </target>
        
    <target name="rexster" depends="fetch-rexster,install-rexster">
    </target>
    
</project><|MERGE_RESOLUTION|>--- conflicted
+++ resolved
@@ -367,10 +367,6 @@
     <target name="jar" depends="compile" description="Generates the jar (see also bundleJar).">
         <jar destfile="${build.dir}/${version}.jar">
             <fileset dir="${build.dir}/classes" excludes="**/*Test*" />
-<<<<<<< HEAD
-            <!-- <fileset dir="${build.dir}/classes" /> -->
-=======
->>>>>>> 2e34a9ee
             <!-- Copy the copyright top-level NOTICE file. -->
             <fileset file="${bigdata.dir}/NOTICE"/>
             <!-- Copy the copyright top-level LICENSE file. -->
