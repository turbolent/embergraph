--- conflicted
+++ resolved
@@ -27,15 +27,6 @@
   <modelVersion>4.0.0</modelVersion>
   <parent>
     <groupId>com.blazegraph</groupId>
-<<<<<<< HEAD
-    <artifactId>blazegraph-parent</artifactId>
-    <version>2.1.0-master-SNAPSHOT</version>
-    <relativePath>../blazegraph-parent/pom.xml</relativePath>
-  </parent>
-  <groupId>com.blazegraph</groupId>
-  <artifactId>bigdata-jar</artifactId>
-  <version>2.1.0-master-SNAPSHOT</version>
-=======
     <artifactId>blazegraph-artifacts</artifactId>
     <version>2.0.0-RC2-SNAPSHOT</version>
     <relativePath>../blazegraph-artifacts/pom.xml</relativePath>
@@ -43,7 +34,6 @@
   <groupId>com.blazegraph</groupId>
   <artifactId>bigdata-jar</artifactId>
   <version>2.0.0-RC2-SNAPSHOT</version>
->>>>>>> de80ef31
   <name>Blazegraph Executable Jar (bigdata legacy path)</name>
   <description>Single Executable Jar file for running the Blazegraph DB platform</description>
   <packaging>jar</packaging>
