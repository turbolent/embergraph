<?xml version="1.0" encoding="UTF-8"?>
<!--
Copyright (C) SYSTAP, LLC 2006-2015.  All rights reserved.

Contact:
     SYSTAP, LLC
     2501 Calvert ST NW #106
     Washington, DC 20008
     licenses@systap.com

This program is free software; you can redistribute it and/or modify
it under the terms of the GNU General Public License as published by
the Free Software Foundation; version 2 of the License.

This program is distributed in the hope that it will be useful,
but WITHOUT ANY WARRANTY; without even the implied warranty of
MERCHANTABILITY or FITNESS FOR A PARTICULAR PURPOSE.  See the
GNU General Public License for more details.

You should have received a copy of the GNU General Public License
along with this program; if not, write to the Free Software
Foundation, Inc., 59 Temple Place, Suite 330, Boston, MA  02111-1307  USA

Copyright 2010 by TalkingTrends (Amsterdam, The Netherlands)
--><!-- 
This POM is intended to support the use of bigdata(R) as an embedded
database as part of your own maven project.  It declares the
dependencies for the embedded database, but does not include the
dependencies for the NanoSparqlServer or the clustered database - use
the ant build.xml file to generate and deploy those artifacts.

To install the dependencies into your local maven repository, do:

        mvn clean install
        
If you change any of the dependencies that are published by the bigdata
project (whether because we maintain them or because they are not readily
available) then you need to publish the updated dependencies to the maven
repository.  There are commands in comment blocks in this POM that will
deploy those dependencies.  Be sure to update the version numbers in the
commands first!

See https://sourceforge.net/apps/mediawiki/bigdata/index.php?title=ReleaseGuide
for information on publishing maven releases and snapshots for bigdata and its
dependencies.

--><project xmlns="http://maven.apache.org/POM/4.0.0" xmlns:xsi="http://www.w3.org/2001/XMLSchema-instance" xsi:schemaLocation="http://maven.apache.org/POM/4.0.0 http://maven.apache.org/maven-v4_0_0.xsd">
   <modelVersion>4.0.0</modelVersion>
   <parent>
    <groupId>com.blazegraph</groupId>
    <artifactId>blazegraph-parent</artifactId>
<<<<<<< HEAD
    <version>1.5.3-GeoSpatial-SNAPSHOT</version>
=======
    <version>1.5.3-BLZG-1428-SNAPSHOT</version>
>>>>>>> b1b1a511
    <relativePath>../blazegraph-parent/pom.xml</relativePath>
   </parent>
   <groupId>com.blazegraph</groupId>
   <artifactId>bigdata-sails-test</artifactId>
    <version>${bigdata.version}</version>
   <packaging>jar</packaging>
   <name>Blazegraph Sail Tests</name>
    <description>Blazegraph(TM) Maven Build</description>
    <url>http://www.blazegraph.com</url>
    <organization>
        <name>SYSTAP, LLC</name>
        <url>http://www.systap.com/</url>
    </organization>
    <inceptionYear>2006</inceptionYear>
    <licenses>
        <license>
            <name>GNU General Public License Version 2 (GPLv2)</name>
            <url>http://www.gnu.org/licenses/gpl-2.0.html</url>
        </license>
    </licenses>
    <!-- properties are now in the parent POM. -->
    <build>
     <plugins>
      <plugin>
        <groupId>org.apache.maven.plugins</groupId>
        <artifactId>maven-surefire-plugin</artifactId>
        <version>2.18.1</version>
        <configuration>
          <includes>
            <include>com/bigdata/rdf/sail/TestAll.java</include>
            <include>com/bigdata/rdf/sail/webapp/TestAll.java</include>
           </includes>
           <excludes>
    	    <exclude>com/bigdata/TestAll.java</exclude>
	    <exclude>com/bigdata/bfs/TestAll.java</exclude>
	  </excludes>
          <forkCount>1</forkCount>
          <reuseForks>true</reuseForks>
	  <printSummary>false</printSummary>
          <disableXmlReport>false</disableXmlReport>
          <argLine>-server -ea -Xms512m -Xmx8g -XX:+UseMembar -XX:MaxPermSize=500m -Djavadoc=true -Djava.net.preferIPv4Stack=${java.net.preferIPv4Stack} -Dlog4j.configuration=file:src/test/resources/log4j.properties</argLine>
        </configuration>
      </plugin>
      <plugin>
        <groupId>org.apache.maven.plugins</groupId>
        <artifactId>maven-dependency-plugin</artifactId>
        <version>2.10</version>
        <executions>
          <execution>
            <id>copy</id>
            <phase>compile</phase>
            <goals>
              <goal>copy</goal>
            </goals>
            <configuration>
              <artifactItems>
                <artifactItem>
                  <groupId>com.blazegraph</groupId>
                  <artifactId>bigdata-war-html</artifactId>
                  <version>${bigdata.version}</version>
                  <type>war</type>
                  <overWrite>true</overWrite>
                  <outputDirectory>target</outputDirectory>
                  <destFileName>bigdata.war</destFileName>
                </artifactItem>
              </artifactItems>
              <!-- other configurations here -->
            </configuration>
          </execution>
        </executions>
        </plugin>
	<plugin>
          <groupId>org.codehaus.mojo</groupId>
          <artifactId>build-helper-maven-plugin</artifactId>
           <version>1.9.1</version>
          <executions>
            <execution>
             <id>add-source</id>
             <phase>generate-sources</phase>
             <goals>
              <goal>add-source</goal>
             </goals>
             <configuration>
              <sources>
                <source>src/test/java</source>
              </sources>
             </configuration>
            </execution>
          </executions>
  	</plugin>
     </plugins>
    <resources>
	<resource>
            <directory>src/test/java</directory>
            <includes>
                <include>**/*.properties</include>
                <include>**/*.xml</include>
                <include>**/*.n3</include>
                <include>**/*.owl</include>
                <include>**/*.txt</include>
                <include>**/*.ttl</include>
                <include>**/*.ttlx</include>
                <include>**/*.rq</include>
                <include>**/*.srx</include>
                <include>**/*.trig</include>
            </includes>
        </resource>
    </resources>
    <extensions>
      <!-- Enabling the use of SSH. -->
      <extension>
        <groupId>org.apache.maven.wagon</groupId>
         <artifactId>wagon-ssh-external</artifactId>
         <version>1.0-beta-6</version>
      </extension>
    </extensions>
    </build>
    
    <distributionManagement>
        <repository>
            <id>bigdata.releases</id>
            <name>bigdata(R) releases</name>
            <url>scpexe://www.systap.com/srv/www/htdocs/systap.com/maven/releases</url>
        </repository>
        <snapshotRepository>
            <id>bigdata.snapshots</id>
            <name>bigdata(R) snapshots</name>
            <url>scpexe://www.systap.com/srv/www/htdocs/systap.com/maven/snapshots</url>
            <uniqueVersion>true</uniqueVersion>
        </snapshotRepository>
    </distributionManagement>
   <!-- 
   <repositories>
    <repository>
      <id>bigdata.releases</id>
      <url>http://www.systap.com/maven/releases/</url>
    </repository>
    <repository>
      <id>jetty.releases</id>
      <url>https://oss.sonatype.org/content/groups/jetty/</url>
    </repository>
  </repositories>
-->

   <!-- This declares the basic dependencies that you need to use     -->
   <!-- bigdata as an embedded database.  Use ant (build.xml) for     -->
   <!-- NanoSparqlServer or cluster builds and deployments.           -->
   
   <dependencies>
       <!--                                                           -->
       <!-- artifacts already present in public repositories          -->
       <!--                                                           -->
       <dependency>
           <groupId>com.github.stephenc.high-scale-lib</groupId>
           <artifactId>high-scale-lib</artifactId>
           <version>${highscalelib.version}</version>
       </dependency>
       <dependency>
           <groupId>colt</groupId>
           <artifactId>colt</artifactId>
           <version>${colt.version}</version>
       </dependency>
       <dependency>
           <groupId>org.apache.lucene</groupId>
           <artifactId>lucene-core</artifactId>
           <version>${lucene.version}</version>
       </dependency>
       <dependency>
           <groupId>org.apache.lucene</groupId>
           <artifactId>lucene-analyzers</artifactId>
           <version>${lucene.version}</version>
       </dependency>
       <dependency>
           <groupId>com.ibm.icu</groupId>
           <artifactId>icu4j</artifactId>
           <version>${icu.version}</version>
       </dependency>
       <dependency>
           <!-- log4j is the primary logger for bigdata. -->
           <groupId>log4j</groupId>
           <artifactId>log4j</artifactId>
           <version>${log4j.version}</version>
           <!-- There is a bug with log4j 1.2.15 where it has a lot  -->
           <!-- of dependencies that we do not need in its POM. The  --> 
           <!-- exclusions are only necessary with that version.     -->
           <!-- 
           <exclusions>
             <exclusion>
               <groupId>javax.jms</groupId>
               <artifactId>jms</artifactId>
             </exclusion>
             <exclusion>
               <groupId>com.sun.jdmk</groupId>
               <artifactId>jmxtools</artifactId>
             </exclusion>
             <exclusion>
               <groupId>com.sun.jmx</groupId>
               <artifactId>jmxri</artifactId>
             </exclusion>
           </exclusions>
           -->
        </dependency>
       <dependency>
           <groupId>org.slf4j</groupId>
           <artifactId>slf4j-api</artifactId>
           <version>${slf4j.version}</version>
       </dependency>
       <dependency>
           <groupId>org.slf4j</groupId>
           <artifactId>slf4j-log4j12</artifactId>
           <version>${slf4j.version}</version>
       </dependency>
       <dependency>
           <groupId>org.apache.httpcomponents</groupId>
           <artifactId>httpclient</artifactId>
           <version>${apache.httpclient.version}</version>
       </dependency>
       <dependency>
           <groupId>org.apache.httpcomponents</groupId>
           <artifactId>httpclient-cache</artifactId>
           <version>${apache.httpclient_cache.version}</version>
       </dependency>
       <dependency>
           <groupId>org.apache.httpcomponents</groupId>
           <artifactId>httpcore</artifactId>
           <version>${apache.httpcore.version}</version>
       </dependency>
       <dependency>
           <groupId>org.apache.httpcomponents</groupId>
           <artifactId>httpmime</artifactId>
           <version>${apache.httpmime.version}</version>
       </dependency>
       <dependency>
           <groupId>commons-codec</groupId>
           <artifactId>commons-codec</artifactId>
           <version>${apache.commons_codec.version}</version>
       </dependency>
       <dependency>
           <groupId>commons-fileupload</groupId>
           <artifactId>commons-fileupload</artifactId>
           <version>${apache.commons_fileupload.version}</version>
       </dependency>
       <dependency>
           <groupId>commons-io</groupId>
           <artifactId>commons-io</artifactId>
           <version>${apache.commons_io.version}</version>
       </dependency>
       <dependency>
           <groupId>commons-logging</groupId>
           <artifactId>commons-logging</artifactId>
           <version>${apache.commons_logging.version}</version>
       </dependency>
        <dependency>
           <groupId>com.fasterxml.jackson.core</groupId>
           <artifactId>jackson-core</artifactId>
           <version>${jackson.version}</version>
        </dependency>
        <dependency>
           <groupId>com.fasterxml.jackson.core</groupId>
           <artifactId>jackson-annotations</artifactId>
           <version>${jackson.version}</version>
        </dependency>
        <dependency>
           <groupId>com.fasterxml.jackson.core</groupId>
           <artifactId>jackson-databind</artifactId>
           <version>${jackson.version}</version>
        </dependency>
	<dependency>
           <groupId>org.codehaus.jettison</groupId>
           <artifactId>jettison</artifactId>
           <version>${jettison.version}</version>
    	</dependency>	
     <dependency>
      <groupId>org.openrdf.sesame</groupId>
      <artifactId>sesame-runtime</artifactId>
      <version>${sesame.version}</version>
    </dependency>
     <dependency>
      <groupId>org.openrdf.sesame</groupId>
      <artifactId>sesame-rio-rdfxml</artifactId>
      <version>${sesame.version}</version>
    </dependency>
     <dependency>
      <groupId>org.openrdf.sesame</groupId>
      <artifactId>sesame-queryresultio-sparqljson</artifactId>
      <version>${sesame.version}</version>
    </dependency>
     <dependency>
      <groupId>org.openrdf.sesame</groupId>
      <artifactId>sesame-rio-testsuite</artifactId>
      <version>${sesame.version}</version>
    </dependency>
    <dependency>
	<groupId>org.openrdf.sesame</groupId>
	<artifactId>sesame-sparql-testsuite</artifactId>
	<version>${sesame.version}</version>
    </dependency>
    <dependency>
	<groupId>org.openrdf.sesame</groupId>
	<artifactId>sesame-store-testsuite</artifactId>
	<version>${sesame.version}</version>
    </dependency>
    <dependency>
      <groupId>org.apache.zookeeper</groupId>
      <artifactId>zookeeper</artifactId>
      <version>3.4.5</version>
    </dependency>
     <dependency>
       <groupId>com.blazegraph</groupId>
       <artifactId>bigdata-ganglia</artifactId>
       <version>${bigdata.version}</version>
     </dependency>
     <dependency>
       <groupId>com.blazegraph</groupId>
       <artifactId>ctc-striterators</artifactId>
       <version>${bigdata.version}</version>
     </dependency>
     <dependency>
       <groupId>com.blazegraph</groupId>
       <artifactId>dsi-utils</artifactId>
       <version>${bigdata.version}</version>
     </dependency>
     <dependency>
      <groupId>junit</groupId>
      <artifactId>junit</artifactId>
      <version>${junit4.version}</version>
     </dependency>
     <dependency>
       <groupId>com.blazegraph</groupId>
       <artifactId>junit-ext</artifactId>
      <version>${junit-ext.version}</version>
     </dependency>
     <dependency>
       <groupId>com.blazegraph</groupId>
       <artifactId>lgpl-utils</artifactId>
       <version>${bigdata.version}</version>
     </dependency>
     <dependency>
       <groupId>com.blazegraph</groupId>
       <artifactId>rdf-properties</artifactId>
       <version>${bigdata.version}</version>
    </dependency>
    <dependency>
       <groupId>com.blazegraph</groupId>
       <artifactId>bigdata-util</artifactId>
       <version>${bigdata.version}</version>
    </dependency>
    <dependency>
       <groupId>com.blazegraph</groupId>
       <artifactId>bigdata-client</artifactId>
       <version>${bigdata.version}</version>
    </dependency>
    <dependency>
       <groupId>com.blazegraph</groupId>
       <artifactId>bigdata-core</artifactId>
       <version>${bigdata.version}</version>
    </dependency>
    <dependency>
       <groupId>com.blazegraph</groupId>
       <artifactId>bigdata-core-test</artifactId>
       <version>${bigdata.version}</version>
    </dependency>
    <dependency>
       <groupId>com.blazegraph</groupId>
       <artifactId>bigdata-core-test</artifactId>
       <version>${bigdata.version}</version>
       <type>test-jar</type>
    </dependency>
    <dependency>
       <groupId>com.blazegraph</groupId>
       <artifactId>bigdata-rdf-test</artifactId>
       <version>${bigdata.version}</version>
    </dependency>
    <dependency>
       <groupId>com.blazegraph</groupId>
       <artifactId>bigdata-rdf-test</artifactId>
       <version>${bigdata.version}</version>
       <type>test-jar</type>
    </dependency>
<!--
    <dependency>
       <groupId>com.blazegraph</groupId>
       <artifactId>bigdata-rdf-test</artifactId>
       <version>${bigdata.version}</version>
       <type>test-jar</type>
    </dependency>
-->
<!-- TODO:  Factor our main classes.
    <dependency>
       <groupId>com.blazegraph</groupId>
       <artifactId>bigdata-sails</artifactId>
       <version>${bigdata.version}</version>
    </dependency>
-->
     <dependency>
       <groupId>com.blazegraph</groupId>
       <artifactId>bigdata-gas</artifactId>
       <version>${bigdata.version}</version>
    </dependency>
    <dependency>
        <groupId>org.eclipse.jetty</groupId>
        <artifactId>jetty-continuation</artifactId>
        <version>${jetty.version}</version>
      </dependency>
      <dependency>
        <groupId>org.eclipse.jetty</groupId>
        <artifactId>jetty-http</artifactId>
        <version>${jetty.version}</version>
      </dependency>
      <dependency>
        <groupId>org.eclipse.jetty</groupId>
        <artifactId>jetty-io</artifactId>
        <version>${jetty.version}</version>
      </dependency>
      <dependency>
        <groupId>org.eclipse.jetty</groupId>
        <artifactId>jetty-jmx</artifactId>
        <version>${jetty.version}</version>
      </dependency>
      <dependency>
        <groupId>org.eclipse.jetty</groupId>
        <artifactId>jetty-jndi</artifactId>
        <version>${jetty.version}</version>
      </dependency>
      <dependency>
        <groupId>org.eclipse.jetty</groupId>
        <artifactId>jetty-server</artifactId>
        <version>${jetty.version}</version>
      </dependency>
      <dependency>
        <groupId>org.eclipse.jetty</groupId>
        <artifactId>jetty-util</artifactId>
        <version>${jetty.version}</version>
      </dependency>
      <dependency>
        <groupId>org.eclipse.jetty</groupId>
        <artifactId>jetty-webapp</artifactId>
        <version>${jetty.version}</version>
      </dependency>
      <dependency>
        <groupId>org.eclipse.jetty</groupId>
        <artifactId>jetty-servlet</artifactId>
        <version>${jetty.version}</version>
      </dependency>
      <dependency>
        <groupId>org.eclipse.jetty</groupId>
        <artifactId>jetty-security</artifactId>
        <version>${jetty.version}</version>
      </dependency>
      <dependency>
        <groupId>org.eclipse.jetty</groupId>
        <artifactId>jetty-xml</artifactId>
        <version>${jetty.version}</version>
      </dependency>
      <dependency>
        <groupId>org.eclipse.jetty</groupId>
        <artifactId>jetty-rewrite</artifactId>
        <version>${jetty.version}</version>
      </dependency>
      <dependency>
        <groupId>org.eclipse.jetty</groupId>
        <artifactId>jetty-client</artifactId>
        <version>${jetty.version}</version>
      </dependency>
      <dependency>
        <groupId>org.eclipse.jetty</groupId>
        <artifactId>jetty-proxy</artifactId>
        <version>${jetty.version}</version>
      </dependency>
       <dependency>
        <groupId>javax.servlet</groupId>
        <artifactId>javax.servlet-api</artifactId>
        <version>${servlet.version}</version>
      </dependency>
   </dependencies>
</project><|MERGE_RESOLUTION|>--- conflicted
+++ resolved
@@ -49,11 +49,7 @@
    <parent>
     <groupId>com.blazegraph</groupId>
     <artifactId>blazegraph-parent</artifactId>
-<<<<<<< HEAD
     <version>1.5.3-GeoSpatial-SNAPSHOT</version>
-=======
-    <version>1.5.3-BLZG-1428-SNAPSHOT</version>
->>>>>>> b1b1a511
     <relativePath>../blazegraph-parent/pom.xml</relativePath>
    </parent>
    <groupId>com.blazegraph</groupId>
