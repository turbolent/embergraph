--- conflicted
+++ resolved
@@ -102,11 +102,7 @@
           <reuseForks>true</reuseForks>
 	  <printSummary>false</printSummary>
           <disableXmlReport>false</disableXmlReport>
-<<<<<<< HEAD
-          <argLine>-server -ea -Xms512m -Xmx8g  -XX:MaxPermSize=500m -Dlog4j.configuration=file:src/test/resources/log4j.properties</argLine>
-=======
           <argLine>-server -ea -Xms512m -Xmx8g -Dlog4j.configuration=file:src/test/resources/log4j.properties</argLine>
->>>>>>> 8328afdb
  	  <rerunFailingTestsCount>2</rerunFailingTestsCount>
         </configuration>
       </plugin>
